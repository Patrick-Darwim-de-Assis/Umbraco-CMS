<<<<<<< HEAD
﻿Umbraco.Sys.registerNamespace("Umbraco.Application");

Umbraco.Application.Actions = function() {
    /// <summary>
    /// Application actions actions for the context menu, help dialogs, logout, etc...
    /// This class supports an event listener model. Currently the available events are:
    /// "nodeDeleting","nodeDeleted","nodeRefresh"
    /// </summary>

    return {
        _utils: Umbraco.Utils, //alias to Umbraco Utils
        _dialogWindow: null,
        /// <field name="_dialogWindow">A reference to a dialog window to open, any action that doesn't open in an overlay, opens in a dialog</field>
        _isDebug: false, //set to true to enable alert debugging
        _windowTitle: " - Umbraco CMS - ",
        _currApp: "",
        _isSaving: "",

        addEventHandler: function(fnName, fn) {
            /// <summary>Adds an event listener to the event name event</summary>
            if (typeof(jQuery) != "undefined") jQuery(window.top).bind(fnName, fn); //if there's no jQuery, there is no events
        },

        removeEventHandler: function(fnName, fn) {
            /// <summary>Removes an event listener to the event name event</summary>
            if (typeof(jQuery) != "undefined") jQuery(window.top).unbind(fnName, fn); //if there's no jQuery, there is no events
        },

        showSpeachBubble: function(ico, hdr, msg) {
            if (typeof(UmbClientMgr.mainWindow().UmbSpeechBubble) != "undefined") {
                UmbClientMgr.mainWindow().UmbSpeechBubble.ShowMessage(ico, hdr, msg);
            }
            else alert(msg);
        },
        
        launchCreateWizard: function() {
            /// <summary>Launches the create content wizard</summary>

            if (this._currApp == 'media' || this._currApp == 'content' || this._currApp == '') {
                if (this._currApp == '') {
                    this._currApp = 'content';
                }

                UmbClientMgr.openModalWindow("dialogs/create.aspx?nodeType=" + this._currApp + "&app=" + this._currApp + "&rnd=" + this._utils.generateRandom(), UmbClientMgr.uiKeys()['actions_create'] + " " + this._currApp, true, 620, 470);
                return false;

            }
            else
                alert('Not supported - please create by right clicking the parentnode and choose new...');
        },

        logout: function(t) {

            if (!t) {
                throw "The security token must be set in order to log a user out using this method";
            }

            if (confirm(UmbClientMgr.uiKeys()["defaultdialogs_confirmlogout"])) {
                //raise beforeLogout event
                jQuery(window.top).trigger("beforeLogout", []);

                document.location.href = 'logout.aspx?t=' + t;
            }
            return false;
        },

        submitDefaultWindow: function() {

            if (!this._isSaving) {
                this._isSaving = true;

                //v6 way
                var link = jQuery(".btn[id*=save]:first, .editorIcon[id*=save]:first, .editorIcon:input:image[id*=Save]:first");

                //this is made of bad, to work around webforms horrible wiring
                if(!link.hasClass("client-side") && link.attr("href").indexOf("javascript:") == 0){
                    eval(link.attr('href').replace('javascript:',''));
                }else{
                    link.click();
                }
            }
            this._isSaving = false;
            return false;
        },

        bindSaveShortCut: function () {
            
            var keys = "ctrl+s";
            if (navigator.platform.toUpperCase().indexOf('MAC') >= 0) {
                keys = "meta+s";
            }

            jQuery(document).bind('keydown', keys, function (evt) { UmbClientMgr.appActions().submitDefaultWindow(); return false; });
            jQuery(":input").bind('keydown', keys, function (evt) { UmbClientMgr.appActions().submitDefaultWindow(); return false; });
        },

        shiftApp: function (whichApp, appName) {
            /// <summary>Changes the application</summary>

            this._debug("shiftApp: " + whichApp + ", " + appName);

            UmbClientMgr.mainTree().saveTreeState(this._currApp == "" ? "content" : this._currApp);

            this._currApp = whichApp.toLowerCase();

            if (this._currApp != 'media' && this._currApp != 'content' && this._currApp != 'member') {
                jQuery("#buttonCreate").attr("disabled", "true").fadeOut(400);
                jQuery("#FindDocuments .umbracoSearchHolder").fadeOut(400);
            }
            else {
                // create button should still remain disabled for the memebers section
                if (this._currApp == 'member') {
                    jQuery("#buttonCreate").attr("disabled", "true").css("display", "inline-block").css("visibility", "hidden");
                }
                else {
                    jQuery("#buttonCreate").removeAttr("disabled").fadeIn(500).css("visibility", "visible");
                }
                jQuery("#FindDocuments .umbracoSearchHolder").fadeIn(500);
                //need to set the recycle bin node id based on app
                switch (this._currApp) {
                case ("media"):
                    UmbClientMgr.mainTree().setRecycleBinNodeId(-21);
                    break;
                case ("content"):
                    UmbClientMgr.mainTree().setRecycleBinNodeId(-20);
                    break;
                }
            }

            UmbClientMgr.mainTree().rebuildTree(whichApp, function(args) {
                //the callback will fire when the tree rebuilding is done, we
                //need to check the args to see if the tree was rebuild from cache
                //and if it had a previously selected node, if it didn't then load the dashboard.
                if (!args) {
                    UmbClientMgr.contentFrame('dashboard.aspx?app=' + whichApp);
                }
            });

            jQuery("#treeWindowLabel").html(appName);

            UmbClientMgr.mainWindow().document.title = appName + this._windowTitle + window.location.hostname.toLowerCase().replace('www', '');
        },

        getCurrApp: function() {
            return this._currApp;
        },


        //TODO: Move this into a window manager class
        openDialog: function(diaTitle, diaDoc, dwidth, dheight, optionalParams) {
            /// <summary>Opens the dialog window</summary>

            if (this._dialogWindow != null && !this._dialogWindow.closed) {
                this._dialogWindow.close();
            }
            this._dialogWindow = UmbClientMgr.mainWindow().open(diaDoc, 'dialogpage', "width=" + dwidth + "px,height=" + dheight + "px" + optionalParams);
        },

        openDashboard: function(whichApp) {
            UmbClientMgr.contentFrame('dashboard.aspx?app=' + whichApp);
        },

        actionTreeEditMode: function() {
            /// <summary></summary>
            UmbClientMgr.mainTree().toggleEditMode(true);
        },

        actionSort: function() {
            /// <summary></summary>

            if (UmbClientMgr.mainTree().getActionNode().nodeId != '0' && UmbClientMgr.mainTree().getActionNode().nodeType != '') {
                UmbClientMgr.openModalWindow("dialogs/sort.aspx?id=" + UmbClientMgr.mainTree().getActionNode().nodeId + '&app=' + this._currApp + '&rnd=' + this._utils.generateRandom(), uiKeys['actions_sort'], true, 600, 450);
            }

        },

        actionChangeDocType: function() {
            /// <summary></summary>

            if (UmbClientMgr.mainTree().getActionNode().nodeId != '0' && UmbClientMgr.mainTree().getActionNode().nodeType != '') {
                UmbClientMgr.openModalWindow("dialogs/changeDocType.aspx?id=" + UmbClientMgr.mainTree().getActionNode().nodeId + '&app=' + this._currApp + '&rnd=' + this._utils.generateRandom(), uiKeys['actions_changeDocType'], true, 600, 600);
            }

        },
        
        actionProtect: function() {
            /// <summary></summary>

            if (UmbClientMgr.mainTree().getActionNode().nodeId != '-1' && UmbClientMgr.mainTree().getActionNode().nodeType != '') {
                UmbClientMgr.openModalWindow("dialogs/protectPage.aspx?mode=cut&nodeId=" + UmbClientMgr.mainTree().getActionNode().nodeId + '&rnd=' + this._utils.generateRandom(), uiKeys['actions_protect'], true, 535, 480);
            }
        },

        actionRollback: function() {
            /// <summary></summary>

            UmbClientMgr.openModalWindow('dialogs/rollback.aspx?nodeId=' + UmbClientMgr.mainTree().getActionNode().nodeId + '&rnd=' + this._utils.generateRandom(), uiKeys['actions_rollback'], true, 600, 550);
        },

        actionRefresh: function() {
            /// <summary></summary>

            //raise nodeRefresh event
            jQuery(window.top).trigger("nodeRefresh", []);
        },

        actionNotify: function() {
            /// <summary></summary>

            if (UmbClientMgr.mainTree().getActionNode().nodeId != '-1' && UmbClientMgr.mainTree().getActionNode().nodeType != '') {
                UmbClientMgr.openModalWindow("dialogs/notifications.aspx?id=" + UmbClientMgr.mainTree().getActionNode().nodeId + '&rnd=' + this._utils.generateRandom(), uiKeys['actions_notify'], true, 300, 480);
            }
        },

        actionUpdate: function() {
            /// <summary></summary>
        },

        actionPublish: function() {
            /// <summary></summary>

            if (UmbClientMgr.mainTree().getActionNode().nodeId != '' != '-1' && UmbClientMgr.mainTree().getActionNode().nodeType != '') {
                UmbClientMgr.openModalWindow("dialogs/publish.aspx?id=" + UmbClientMgr.mainTree().getActionNode().nodeId, uiKeys['actions_publish'], true, 540, 280);
            }
        },

        actionToPublish: function() {
            /// <summary></summary>

            if (UmbClientMgr.mainTree().getActionNode().nodeId != '-1' && UmbClientMgr.mainTree().getActionNode().nodeType != '') {
                if (confirm(uiKeys['defaultdialogs_confirmSure'] + '\n\n')) {
                    UmbClientMgr.openModalWindow('dialogs/SendPublish.aspx?id=' + UmbClientMgr.mainTree().getActionNode().nodeId + '&rnd=' + this._utils.generateRandom(), uiKeys['actions_sendtopublish'], true, 300, 200);
                }
            }
        },

        actionQuit: function(t) {

            if (!t) {
                throw "The security token must be set in order to log a user out using this method";
            }

            if (confirm(uiKeys['defaultdialogs_confirmlogout'] + '\n\n'))
                document.location.href = 'logout.aspx?t=' + t;
        },

        actionRePublish: function() {
            /// <summary></summary>

            UmbClientMgr.openModalWindow('dialogs/republish.aspx?rnd=' + this._utils.generateRandom(), uiKeys['actions_republish'], true, 450, 210);
        },

        actionAssignDomain: function() {
            /// <summary></summary>

            if (UmbClientMgr.mainTree().getActionNode().nodeId != '-1' && UmbClientMgr.mainTree().getActionNode().nodeType != '') {
                UmbClientMgr.openModalWindow("dialogs/assignDomain2.aspx?id=" + UmbClientMgr.mainTree().getActionNode().nodeId, uiKeys['actions_assignDomain'], true, 500, 620);
            }
        },

        actionNew: function() {
            /// <summary>Show the create new modal overlay</summary>
            var actionNode = UmbClientMgr.mainTree().getActionNode();
            if (actionNode.nodeType != '') {
                if (actionNode.nodeType == "content") {
                    UmbClientMgr.openModalWindow("create.aspx?nodeId=" + actionNode.nodeId + "&nodeType=" + actionNode.nodeType + "&nodeName=" + actionNode.nodeName + '&rnd=' + this._utils.generateRandom(), uiKeys['actions_create'], true, 600, 425);
                }
                else if (actionNode.nodeType == "initmember") {
                    UmbClientMgr.openModalWindow("create.aspx?nodeId=" + actionNode.nodeId + "&nodeType=" + actionNode.nodeType + "&nodeName=" + actionNode.nodeName + '&rnd=' + this._utils.generateRandom(), uiKeys['actions_create'], true, 480, 380);
                }
                else if (actionNode.nodeType == "users") {
                    UmbClientMgr.openModalWindow("create.aspx?nodeId=" + actionNode.nodeId + "&nodeType=" + actionNode.nodeType + "&nodeName=" + actionNode.nodeName + '&rnd=' + this._utils.generateRandom(), uiKeys['actions_create'], true, 480, 380);
                }               
                else {
                    UmbClientMgr.openModalWindow("create.aspx?nodeId=" + actionNode.nodeId + "&nodeType=" + actionNode.nodeType + "&nodeName=" + actionNode.nodeName + '&rnd=' + this._utils.generateRandom(), uiKeys['actions_create'], true, 420, 270);
                }
            }
        },

        actionNewFolder: function() {
            /// <summary></summary>

            if (UmbClientMgr.mainTree().getActionNode().nodeType != '') {
                this.openDialog("Opret", "createFolder.aspx?nodeId=" + UmbClientMgr.mainTree().getActionNode().nodeId + "&nodeType=" + UmbClientMgr.mainTree().getActionNode().nodeType + "&nodeName=" + nodeName + '&rnd=' + this._utils.generateRandom(), 320, 225);
            }
        },

        actionSendToTranslate: function() {
            /// <summary></summary>

            if (UmbClientMgr.mainTree().getActionNode().nodeId != '-1' && UmbClientMgr.mainTree().getActionNode().nodeType != '') {
                UmbClientMgr.openModalWindow("dialogs/sendToTranslation.aspx?id=" + UmbClientMgr.mainTree().getActionNode().nodeId + '&rnd=' + this._utils.generateRandom(), uiKeys['actions_sendToTranslate'], true, 500, 470);
            }
        },
        

        actionImport: function() {
            /// <summary></summary>

            if (UmbClientMgr.mainTree().getActionNode().nodeType != '') {
                UmbClientMgr.openModalWindow("dialogs/importDocumentType.aspx?rnd=" + this._utils.generateRandom(), uiKeys['actions_importDocumentType'], true, 460, 400);
            }
        },

        actionExport: function() {
            /// <summary></summary>

            if (UmbClientMgr.mainTree().getActionNode().nodeType != '') {
                this.openDialog("Export", "dialogs/exportDocumentType.aspx?nodeId=" + UmbClientMgr.mainTree().getActionNode().nodeId + "&rnd=" + this._utils.generateRandom(), 320, 205);
            }
        },

        actionAudit: function() {
            /// <summary></summary>

            UmbClientMgr.openModalWindow('dialogs/viewAuditTrail.aspx?nodeId=' + UmbClientMgr.mainTree().getActionNode().nodeId + '&rnd=' + this._utils.generateRandom(), uiKeys['actions_auditTrail'], true, 550, 500);
        },

        actionPackage: function() {
            /// <summary></summary>
        },

        actionDelete: function() {
            /// <summary></summary>

            var actionNode = UmbClientMgr.mainTree().getActionNode();
            if (UmbClientMgr.mainTree().getActionNode().nodeType == "content" && UmbClientMgr.mainTree().getActionNode().nodeId == '-1')
                return;

            this._debug("actionDelete");

            // tg: quick workaround for the are you sure you want to delete 'null' confirm message happening when deleting xslt files
            currrentNodeName = UmbClientMgr.mainTree().getActionNode().nodeName;
            if (currrentNodeName == null || currrentNodeName == "null") {
                currrentNodeName = UmbClientMgr.mainTree().getActionNode().nodeId;
            }

            if (confirm(uiKeys['defaultdialogs_confirmdelete'] + ' "' + currrentNodeName + '"?\n\n')) {
                //raise nodeDeleting event
                jQuery(window.top).trigger("nodeDeleting", []);
                var _this = this;

                //check if it's in the recycle bin
                if (actionNode.jsNode.closest("li[id='-20']").length == 1 || actionNode.jsNode.closest("li[id='-21']").length == 1) {
                    umbraco.presentation.webservices.legacyAjaxCalls.DeleteContentPermanently(
                        UmbClientMgr.mainTree().getActionNode().nodeId,
                        UmbClientMgr.mainTree().getActionNode().nodeType,
                        function() {
                            _this._debug("actionDelete: Raising event");
                            //raise nodeDeleted event
                            jQuery(window.top).trigger("nodeDeleted", []);
                        });
                }
                else {
                    umbraco.presentation.webservices.legacyAjaxCalls.Delete(
                        UmbClientMgr.mainTree().getActionNode().nodeId,
                        UmbClientMgr.mainTree().getActionNode().nodeName,
                        UmbClientMgr.mainTree().getActionNode().nodeType,
                        function() {
                            _this._debug("actionDelete: Raising event");
                            //raise nodeDeleted event
                            jQuery(window.top).trigger("nodeDeleted", []);
                        },
                        function(error) {
                            _this._debug("actionDelete: Raising public error event");
                            //raise public error event
                            jQuery(window.top).trigger("publicError", [error]);
                        });
                }
            }

        },

        _debug: function(strMsg) {
            if (this._isDebug) {
                Sys.Debug.trace("AppActions: " + strMsg);
            }
        }
    };
};
=======
﻿Umbraco.Sys.registerNamespace("Umbraco.Application");

Umbraco.Application.Actions = function() {
    /// <summary>
    /// Application actions actions for the context menu, help dialogs, logout, etc...
    /// This class supports an event listener model. Currently the available events are:
    /// "nodeDeleting","nodeDeleted","nodeRefresh"
    /// </summary>

    return {
        _utils: Umbraco.Utils, //alias to Umbraco Utils
        _dialogWindow: null,
        /// <field name="_dialogWindow">A reference to a dialog window to open, any action that doesn't open in an overlay, opens in a dialog</field>
        _isDebug: false, //set to true to enable alert debugging
        _windowTitle: " - Umbraco CMS - ",
        _currApp: "",
        _isSaving: "",

        addEventHandler: function(fnName, fn) {
            /// <summary>Adds an event listener to the event name event</summary>
            if (typeof(jQuery) != "undefined") jQuery(window.top).bind(fnName, fn); //if there's no jQuery, there is no events
        },

        removeEventHandler: function(fnName, fn) {
            /// <summary>Removes an event listener to the event name event</summary>
            if (typeof(jQuery) != "undefined") jQuery(window.top).unbind(fnName, fn); //if there's no jQuery, there is no events
        },

        showSpeachBubble: function(ico, hdr, msg) {
            if (typeof(UmbClientMgr.mainWindow().UmbSpeechBubble) != "undefined") {
                UmbClientMgr.mainWindow().UmbSpeechBubble.ShowMessage(ico, hdr, msg);
            }
            else alert(msg);
        },
        
        launchCreateWizard: function() {
            /// <summary>Launches the create content wizard</summary>

            if (this._currApp == 'media' || this._currApp == 'content' || this._currApp == '') {
                if (this._currApp == '') {
                    this._currApp = 'content';
                }

                UmbClientMgr.openModalWindow("dialogs/create.aspx?nodeType=" + this._currApp + "&app=" + this._currApp + "&rnd=" + this._utils.generateRandom(), UmbClientMgr.uiKeys()['actions_create'] + " " + this._currApp, true, 620, 470);
                return false;

            }
            else
                alert('Not supported - please create by right clicking the parentnode and choose new...');
        },

        logout: function(t) {

            if (!t) {
                throw "The security token must be set in order to log a user out using this method";
            }

            if (confirm(UmbClientMgr.uiKeys()["defaultdialogs_confirmlogout"])) {
                //raise beforeLogout event
                jQuery(window.top).trigger("beforeLogout", []);

                document.location.href = 'logout.aspx?t=' + t;
            }
            return false;
        },

        submitDefaultWindow: function() {

            if (!this._isSaving) {
                this._isSaving = true;

                //v6 way
                var link = jQuery(".btn[id*=save]:first, .editorIcon[id*=save]:first, .editorIcon:input:image[id*=Save]:first");

                //this is made of bad, to work around webforms horrible wiring
                if(!link.hasClass("client-side") && link.attr("href").indexOf("javascript:") == 0){
                    eval(link.attr('href').replace('javascript:',''));
                }else{
                    link.click();
                }
            }
            this._isSaving = false;
            return false;
        },

        bindSaveShortCut: function () {
            
            var keys = "ctrl+s";
            if (navigator.platform.toUpperCase().indexOf('MAC') >= 0) {
                keys = "meta+s";
            }

            jQuery(document).bind('keydown', keys, function (evt) { UmbClientMgr.appActions().submitDefaultWindow(); return false; });
            jQuery(":input").bind('keydown', keys, function (evt) { UmbClientMgr.appActions().submitDefaultWindow(); return false; });
        },

        shiftApp: function (whichApp, appName) {
            /// <summary>Changes the application</summary>

            this._debug("shiftApp: " + whichApp + ", " + appName);

            UmbClientMgr.mainTree().saveTreeState(this._currApp == "" ? "content" : this._currApp);

            this._currApp = whichApp.toLowerCase();

            if (this._currApp != 'media' && this._currApp != 'content' && this._currApp != 'member') {
                jQuery("#buttonCreate").attr("disabled", "true").fadeOut(400);
                jQuery("#FindDocuments .umbracoSearchHolder").fadeOut(400);
            }
            else {
                // create button should still remain disabled for the memebers section
                if (this._currApp == 'member') {
                    jQuery("#buttonCreate").attr("disabled", "true").css("display", "inline-block").css("visibility", "hidden");
                }
                else {
                    jQuery("#buttonCreate").removeAttr("disabled").fadeIn(500).css("visibility", "visible");
                }
                jQuery("#FindDocuments .umbracoSearchHolder").fadeIn(500);
                //need to set the recycle bin node id based on app
                switch (this._currApp) {
                case ("media"):
                    UmbClientMgr.mainTree().setRecycleBinNodeId(-21);
                    break;
                case ("content"):
                    UmbClientMgr.mainTree().setRecycleBinNodeId(-20);
                    break;
                }
            }

            UmbClientMgr.mainTree().rebuildTree(whichApp, function(args) {
                //the callback will fire when the tree rebuilding is done, we
                //need to check the args to see if the tree was rebuild from cache
                //and if it had a previously selected node, if it didn't then load the dashboard.
                if (!args) {
                    UmbClientMgr.contentFrame('dashboard.aspx?app=' + whichApp);
                }
            });

            jQuery("#treeWindowLabel").html(appName);

            UmbClientMgr.mainWindow().document.title = appName + this._windowTitle + window.location.hostname.toLowerCase().replace('www', '');
        },

        getCurrApp: function() {
            return this._currApp;
        },


        //TODO: Move this into a window manager class
        openDialog: function(diaTitle, diaDoc, dwidth, dheight, optionalParams) {
            /// <summary>Opens the dialog window</summary>

            if (this._dialogWindow != null && !this._dialogWindow.closed) {
                this._dialogWindow.close();
            }
            this._dialogWindow = UmbClientMgr.mainWindow().open(diaDoc, 'dialogpage', "width=" + dwidth + "px,height=" + dheight + "px" + optionalParams);
        },

        openDashboard: function(whichApp) {
            UmbClientMgr.contentFrame('dashboard.aspx?app=' + whichApp);
        },

        actionTreeEditMode: function() {
            /// <summary></summary>
            UmbClientMgr.mainTree().toggleEditMode(true);
        },

        actionSort: function() {
            /// <summary></summary>

            if (UmbClientMgr.mainTree().getActionNode().nodeId != '0' && UmbClientMgr.mainTree().getActionNode().nodeType != '') {
                UmbClientMgr.openModalWindow("dialogs/sort.aspx?id=" + UmbClientMgr.mainTree().getActionNode().nodeId + '&app=' + this._currApp + '&rnd=' + this._utils.generateRandom(), uiKeys['actions_sort'], true, 600, 450);
            }

        },

        actionChangeDocType: function() {
            /// <summary></summary>

            if (UmbClientMgr.mainTree().getActionNode().nodeId != '0' && UmbClientMgr.mainTree().getActionNode().nodeType != '') {
                UmbClientMgr.openModalWindow("dialogs/changeDocType.aspx?id=" + UmbClientMgr.mainTree().getActionNode().nodeId + '&app=' + this._currApp + '&rnd=' + this._utils.generateRandom(), uiKeys['actions_changeDocType'], true, 600, 600);
            }

        },
        
        actionProtect: function() {
            /// <summary></summary>

            if (UmbClientMgr.mainTree().getActionNode().nodeId != '-1' && UmbClientMgr.mainTree().getActionNode().nodeType != '') {
                UmbClientMgr.openModalWindow("dialogs/protectPage.aspx?mode=cut&nodeId=" + UmbClientMgr.mainTree().getActionNode().nodeId + '&rnd=' + this._utils.generateRandom(), uiKeys['actions_protect'], true, 535, 480);
            }
        },

        actionRollback: function() {
            /// <summary></summary>

            UmbClientMgr.openModalWindow('dialogs/rollback.aspx?nodeId=' + UmbClientMgr.mainTree().getActionNode().nodeId + '&rnd=' + this._utils.generateRandom(), uiKeys['actions_rollback'], true, 600, 550);
        },

        actionRefresh: function() {
            /// <summary></summary>

            //raise nodeRefresh event
            jQuery(window.top).trigger("nodeRefresh", []);
        },

        actionNotify: function() {
            /// <summary></summary>

            if (UmbClientMgr.mainTree().getActionNode().nodeId != '-1' && UmbClientMgr.mainTree().getActionNode().nodeType != '') {
                UmbClientMgr.openModalWindow("dialogs/notifications.aspx?id=" + UmbClientMgr.mainTree().getActionNode().nodeId + '&rnd=' + this._utils.generateRandom(), uiKeys['actions_notify'], true, 300, 480);
            }
        },

        actionUpdate: function() {
            /// <summary></summary>
        },

        actionPublish: function() {
            /// <summary></summary>

            if (UmbClientMgr.mainTree().getActionNode().nodeId != '' != '-1' && UmbClientMgr.mainTree().getActionNode().nodeType != '') {
                UmbClientMgr.openModalWindow("dialogs/publish.aspx?id=" + UmbClientMgr.mainTree().getActionNode().nodeId, uiKeys['actions_publish'], true, 540, 280);
            }
        },

        actionToPublish: function() {
            /// <summary></summary>

            if (UmbClientMgr.mainTree().getActionNode().nodeId != '-1' && UmbClientMgr.mainTree().getActionNode().nodeType != '') {
                if (confirm(uiKeys['defaultdialogs_confirmSure'] + '\n\n')) {
                    UmbClientMgr.openModalWindow('dialogs/SendPublish.aspx?id=' + UmbClientMgr.mainTree().getActionNode().nodeId + '&rnd=' + this._utils.generateRandom(), uiKeys['actions_sendtopublish'], true, 300, 200);
                }
            }
        },

        actionQuit: function(t) {

            if (!t) {
                throw "The security token must be set in order to log a user out using this method";
            }

            if (confirm(uiKeys['defaultdialogs_confirmlogout'] + '\n\n'))
                document.location.href = 'logout.aspx?t=' + t;
        },

        actionRePublish: function() {
            /// <summary></summary>

            UmbClientMgr.openModalWindow('dialogs/republish.aspx?rnd=' + this._utils.generateRandom(), uiKeys['actions_republish'], true, 450, 210);
        },

        actionAssignDomain: function() {
            /// <summary></summary>

            if (UmbClientMgr.mainTree().getActionNode().nodeId != '-1' && UmbClientMgr.mainTree().getActionNode().nodeType != '') {
                UmbClientMgr.openModalWindow("dialogs/assignDomain2.aspx?id=" + UmbClientMgr.mainTree().getActionNode().nodeId, uiKeys['actions_assignDomain'], true, 500, 620);
            }
        },

        actionNew: function() {
            /// <summary>Show the create new modal overlay</summary>
            var actionNode = UmbClientMgr.mainTree().getActionNode();
            if (actionNode.nodeType != '') {
                if (actionNode.nodeType == "content") {
                    UmbClientMgr.openModalWindow("create.aspx?nodeId=" + actionNode.nodeId + "&nodeType=" + actionNode.nodeType + "&nodeName=" + actionNode.nodeName + '&rnd=' + this._utils.generateRandom(), uiKeys['actions_create'], true, 600, 425);
                }
                else if (actionNode.nodeType == "initmember") {
                    UmbClientMgr.openModalWindow("create.aspx?nodeId=" + actionNode.nodeId + "&nodeType=" + actionNode.nodeType + "&nodeName=" + actionNode.nodeName + '&rnd=' + this._utils.generateRandom(), uiKeys['actions_create'], true, 480, 380);
                }
                else if (actionNode.nodeType == "users") {
                    UmbClientMgr.openModalWindow("create.aspx?nodeId=" + actionNode.nodeId + "&nodeType=" + actionNode.nodeType + "&nodeName=" + actionNode.nodeName + '&rnd=' + this._utils.generateRandom(), uiKeys['actions_create'], true, 480, 380);
                }               
                else {
                    UmbClientMgr.openModalWindow("create.aspx?nodeId=" + actionNode.nodeId + "&nodeType=" + actionNode.nodeType + "&nodeName=" + actionNode.nodeName + '&rnd=' + this._utils.generateRandom(), uiKeys['actions_create'], true, 420, 270);
                }
            }
        },

        actionNewFolder: function() {
            /// <summary></summary>

            if (UmbClientMgr.mainTree().getActionNode().nodeType != '') {
                this.openDialog("Opret", "createFolder.aspx?nodeId=" + UmbClientMgr.mainTree().getActionNode().nodeId + "&nodeType=" + UmbClientMgr.mainTree().getActionNode().nodeType + "&nodeName=" + nodeName + '&rnd=' + this._utils.generateRandom(), 320, 225);
            }
        },

        actionSendToTranslate: function() {
            /// <summary></summary>

            if (UmbClientMgr.mainTree().getActionNode().nodeId != '-1' && UmbClientMgr.mainTree().getActionNode().nodeType != '') {
                UmbClientMgr.openModalWindow("dialogs/sendToTranslation.aspx?id=" + UmbClientMgr.mainTree().getActionNode().nodeId + '&rnd=' + this._utils.generateRandom(), uiKeys['actions_sendToTranslate'], true, 500, 470);
            }
        },
        

        actionImport: function() {
            /// <summary></summary>

            if (UmbClientMgr.mainTree().getActionNode().nodeType != '') {
                UmbClientMgr.openModalWindow("dialogs/importDocumentType.aspx?rnd=" + this._utils.generateRandom(), uiKeys['actions_importDocumentType'], true, 460, 400);
            }
        },

        actionAudit: function() {
            /// <summary></summary>

            UmbClientMgr.openModalWindow('dialogs/viewAuditTrail.aspx?nodeId=' + UmbClientMgr.mainTree().getActionNode().nodeId + '&rnd=' + this._utils.generateRandom(), uiKeys['actions_auditTrail'], true, 550, 500);
        },

        actionPackage: function() {
            /// <summary></summary>
        },

        actionDelete: function() {
            /// <summary></summary>

            var actionNode = UmbClientMgr.mainTree().getActionNode();
            if (UmbClientMgr.mainTree().getActionNode().nodeType == "content" && UmbClientMgr.mainTree().getActionNode().nodeId == '-1')
                return;

            this._debug("actionDelete");

            // tg: quick workaround for the are you sure you want to delete 'null' confirm message happening when deleting xslt files
            currrentNodeName = UmbClientMgr.mainTree().getActionNode().nodeName;
            if (currrentNodeName == null || currrentNodeName == "null") {
                currrentNodeName = UmbClientMgr.mainTree().getActionNode().nodeId;
            }

            if (confirm(uiKeys['defaultdialogs_confirmdelete'] + ' "' + currrentNodeName + '"?\n\n')) {
                //raise nodeDeleting event
                jQuery(window.top).trigger("nodeDeleting", []);
                var _this = this;

                //check if it's in the recycle bin
                if (actionNode.jsNode.closest("li[id='-20']").length == 1 || actionNode.jsNode.closest("li[id='-21']").length == 1) {
                    umbraco.presentation.webservices.legacyAjaxCalls.DeleteContentPermanently(
                        UmbClientMgr.mainTree().getActionNode().nodeId,
                        UmbClientMgr.mainTree().getActionNode().nodeType,
                        function() {
                            _this._debug("actionDelete: Raising event");
                            //raise nodeDeleted event
                            jQuery(window.top).trigger("nodeDeleted", []);
                        });
                }
                else {
                    umbraco.presentation.webservices.legacyAjaxCalls.Delete(
                        UmbClientMgr.mainTree().getActionNode().nodeId,
                        UmbClientMgr.mainTree().getActionNode().nodeName,
                        UmbClientMgr.mainTree().getActionNode().nodeType,
                        function() {
                            _this._debug("actionDelete: Raising event");
                            //raise nodeDeleted event
                            jQuery(window.top).trigger("nodeDeleted", []);
                        },
                        function(error) {
                            _this._debug("actionDelete: Raising public error event");
                            //raise public error event
                            jQuery(window.top).trigger("publicError", [error]);
                        });
                }
            }

        },

        _debug: function(strMsg) {
            if (this._isDebug) {
                Sys.Debug.trace("AppActions: " + strMsg);
            }
        }
    };
};
>>>>>>> ffccad64
<|MERGE_RESOLUTION|>--- conflicted
+++ resolved
@@ -1,4 +1,3 @@
-<<<<<<< HEAD
 ﻿Umbraco.Sys.registerNamespace("Umbraco.Application");
 
 Umbraco.Application.Actions = function() {
@@ -300,14 +299,6 @@
 
             if (UmbClientMgr.mainTree().getActionNode().nodeType != '') {
                 UmbClientMgr.openModalWindow("dialogs/importDocumentType.aspx?rnd=" + this._utils.generateRandom(), uiKeys['actions_importDocumentType'], true, 460, 400);
-            }
-        },
-
-        actionExport: function() {
-            /// <summary></summary>
-
-            if (UmbClientMgr.mainTree().getActionNode().nodeType != '') {
-                this.openDialog("Export", "dialogs/exportDocumentType.aspx?nodeId=" + UmbClientMgr.mainTree().getActionNode().nodeId + "&rnd=" + this._utils.generateRandom(), 320, 205);
             }
         },
 
@@ -378,378 +369,4 @@
             }
         }
     };
-};
-=======
-﻿Umbraco.Sys.registerNamespace("Umbraco.Application");
-
-Umbraco.Application.Actions = function() {
-    /// <summary>
-    /// Application actions actions for the context menu, help dialogs, logout, etc...
-    /// This class supports an event listener model. Currently the available events are:
-    /// "nodeDeleting","nodeDeleted","nodeRefresh"
-    /// </summary>
-
-    return {
-        _utils: Umbraco.Utils, //alias to Umbraco Utils
-        _dialogWindow: null,
-        /// <field name="_dialogWindow">A reference to a dialog window to open, any action that doesn't open in an overlay, opens in a dialog</field>
-        _isDebug: false, //set to true to enable alert debugging
-        _windowTitle: " - Umbraco CMS - ",
-        _currApp: "",
-        _isSaving: "",
-
-        addEventHandler: function(fnName, fn) {
-            /// <summary>Adds an event listener to the event name event</summary>
-            if (typeof(jQuery) != "undefined") jQuery(window.top).bind(fnName, fn); //if there's no jQuery, there is no events
-        },
-
-        removeEventHandler: function(fnName, fn) {
-            /// <summary>Removes an event listener to the event name event</summary>
-            if (typeof(jQuery) != "undefined") jQuery(window.top).unbind(fnName, fn); //if there's no jQuery, there is no events
-        },
-
-        showSpeachBubble: function(ico, hdr, msg) {
-            if (typeof(UmbClientMgr.mainWindow().UmbSpeechBubble) != "undefined") {
-                UmbClientMgr.mainWindow().UmbSpeechBubble.ShowMessage(ico, hdr, msg);
-            }
-            else alert(msg);
-        },
-        
-        launchCreateWizard: function() {
-            /// <summary>Launches the create content wizard</summary>
-
-            if (this._currApp == 'media' || this._currApp == 'content' || this._currApp == '') {
-                if (this._currApp == '') {
-                    this._currApp = 'content';
-                }
-
-                UmbClientMgr.openModalWindow("dialogs/create.aspx?nodeType=" + this._currApp + "&app=" + this._currApp + "&rnd=" + this._utils.generateRandom(), UmbClientMgr.uiKeys()['actions_create'] + " " + this._currApp, true, 620, 470);
-                return false;
-
-            }
-            else
-                alert('Not supported - please create by right clicking the parentnode and choose new...');
-        },
-
-        logout: function(t) {
-
-            if (!t) {
-                throw "The security token must be set in order to log a user out using this method";
-            }
-
-            if (confirm(UmbClientMgr.uiKeys()["defaultdialogs_confirmlogout"])) {
-                //raise beforeLogout event
-                jQuery(window.top).trigger("beforeLogout", []);
-
-                document.location.href = 'logout.aspx?t=' + t;
-            }
-            return false;
-        },
-
-        submitDefaultWindow: function() {
-
-            if (!this._isSaving) {
-                this._isSaving = true;
-
-                //v6 way
-                var link = jQuery(".btn[id*=save]:first, .editorIcon[id*=save]:first, .editorIcon:input:image[id*=Save]:first");
-
-                //this is made of bad, to work around webforms horrible wiring
-                if(!link.hasClass("client-side") && link.attr("href").indexOf("javascript:") == 0){
-                    eval(link.attr('href').replace('javascript:',''));
-                }else{
-                    link.click();
-                }
-            }
-            this._isSaving = false;
-            return false;
-        },
-
-        bindSaveShortCut: function () {
-            
-            var keys = "ctrl+s";
-            if (navigator.platform.toUpperCase().indexOf('MAC') >= 0) {
-                keys = "meta+s";
-            }
-
-            jQuery(document).bind('keydown', keys, function (evt) { UmbClientMgr.appActions().submitDefaultWindow(); return false; });
-            jQuery(":input").bind('keydown', keys, function (evt) { UmbClientMgr.appActions().submitDefaultWindow(); return false; });
-        },
-
-        shiftApp: function (whichApp, appName) {
-            /// <summary>Changes the application</summary>
-
-            this._debug("shiftApp: " + whichApp + ", " + appName);
-
-            UmbClientMgr.mainTree().saveTreeState(this._currApp == "" ? "content" : this._currApp);
-
-            this._currApp = whichApp.toLowerCase();
-
-            if (this._currApp != 'media' && this._currApp != 'content' && this._currApp != 'member') {
-                jQuery("#buttonCreate").attr("disabled", "true").fadeOut(400);
-                jQuery("#FindDocuments .umbracoSearchHolder").fadeOut(400);
-            }
-            else {
-                // create button should still remain disabled for the memebers section
-                if (this._currApp == 'member') {
-                    jQuery("#buttonCreate").attr("disabled", "true").css("display", "inline-block").css("visibility", "hidden");
-                }
-                else {
-                    jQuery("#buttonCreate").removeAttr("disabled").fadeIn(500).css("visibility", "visible");
-                }
-                jQuery("#FindDocuments .umbracoSearchHolder").fadeIn(500);
-                //need to set the recycle bin node id based on app
-                switch (this._currApp) {
-                case ("media"):
-                    UmbClientMgr.mainTree().setRecycleBinNodeId(-21);
-                    break;
-                case ("content"):
-                    UmbClientMgr.mainTree().setRecycleBinNodeId(-20);
-                    break;
-                }
-            }
-
-            UmbClientMgr.mainTree().rebuildTree(whichApp, function(args) {
-                //the callback will fire when the tree rebuilding is done, we
-                //need to check the args to see if the tree was rebuild from cache
-                //and if it had a previously selected node, if it didn't then load the dashboard.
-                if (!args) {
-                    UmbClientMgr.contentFrame('dashboard.aspx?app=' + whichApp);
-                }
-            });
-
-            jQuery("#treeWindowLabel").html(appName);
-
-            UmbClientMgr.mainWindow().document.title = appName + this._windowTitle + window.location.hostname.toLowerCase().replace('www', '');
-        },
-
-        getCurrApp: function() {
-            return this._currApp;
-        },
-
-
-        //TODO: Move this into a window manager class
-        openDialog: function(diaTitle, diaDoc, dwidth, dheight, optionalParams) {
-            /// <summary>Opens the dialog window</summary>
-
-            if (this._dialogWindow != null && !this._dialogWindow.closed) {
-                this._dialogWindow.close();
-            }
-            this._dialogWindow = UmbClientMgr.mainWindow().open(diaDoc, 'dialogpage', "width=" + dwidth + "px,height=" + dheight + "px" + optionalParams);
-        },
-
-        openDashboard: function(whichApp) {
-            UmbClientMgr.contentFrame('dashboard.aspx?app=' + whichApp);
-        },
-
-        actionTreeEditMode: function() {
-            /// <summary></summary>
-            UmbClientMgr.mainTree().toggleEditMode(true);
-        },
-
-        actionSort: function() {
-            /// <summary></summary>
-
-            if (UmbClientMgr.mainTree().getActionNode().nodeId != '0' && UmbClientMgr.mainTree().getActionNode().nodeType != '') {
-                UmbClientMgr.openModalWindow("dialogs/sort.aspx?id=" + UmbClientMgr.mainTree().getActionNode().nodeId + '&app=' + this._currApp + '&rnd=' + this._utils.generateRandom(), uiKeys['actions_sort'], true, 600, 450);
-            }
-
-        },
-
-        actionChangeDocType: function() {
-            /// <summary></summary>
-
-            if (UmbClientMgr.mainTree().getActionNode().nodeId != '0' && UmbClientMgr.mainTree().getActionNode().nodeType != '') {
-                UmbClientMgr.openModalWindow("dialogs/changeDocType.aspx?id=" + UmbClientMgr.mainTree().getActionNode().nodeId + '&app=' + this._currApp + '&rnd=' + this._utils.generateRandom(), uiKeys['actions_changeDocType'], true, 600, 600);
-            }
-
-        },
-        
-        actionProtect: function() {
-            /// <summary></summary>
-
-            if (UmbClientMgr.mainTree().getActionNode().nodeId != '-1' && UmbClientMgr.mainTree().getActionNode().nodeType != '') {
-                UmbClientMgr.openModalWindow("dialogs/protectPage.aspx?mode=cut&nodeId=" + UmbClientMgr.mainTree().getActionNode().nodeId + '&rnd=' + this._utils.generateRandom(), uiKeys['actions_protect'], true, 535, 480);
-            }
-        },
-
-        actionRollback: function() {
-            /// <summary></summary>
-
-            UmbClientMgr.openModalWindow('dialogs/rollback.aspx?nodeId=' + UmbClientMgr.mainTree().getActionNode().nodeId + '&rnd=' + this._utils.generateRandom(), uiKeys['actions_rollback'], true, 600, 550);
-        },
-
-        actionRefresh: function() {
-            /// <summary></summary>
-
-            //raise nodeRefresh event
-            jQuery(window.top).trigger("nodeRefresh", []);
-        },
-
-        actionNotify: function() {
-            /// <summary></summary>
-
-            if (UmbClientMgr.mainTree().getActionNode().nodeId != '-1' && UmbClientMgr.mainTree().getActionNode().nodeType != '') {
-                UmbClientMgr.openModalWindow("dialogs/notifications.aspx?id=" + UmbClientMgr.mainTree().getActionNode().nodeId + '&rnd=' + this._utils.generateRandom(), uiKeys['actions_notify'], true, 300, 480);
-            }
-        },
-
-        actionUpdate: function() {
-            /// <summary></summary>
-        },
-
-        actionPublish: function() {
-            /// <summary></summary>
-
-            if (UmbClientMgr.mainTree().getActionNode().nodeId != '' != '-1' && UmbClientMgr.mainTree().getActionNode().nodeType != '') {
-                UmbClientMgr.openModalWindow("dialogs/publish.aspx?id=" + UmbClientMgr.mainTree().getActionNode().nodeId, uiKeys['actions_publish'], true, 540, 280);
-            }
-        },
-
-        actionToPublish: function() {
-            /// <summary></summary>
-
-            if (UmbClientMgr.mainTree().getActionNode().nodeId != '-1' && UmbClientMgr.mainTree().getActionNode().nodeType != '') {
-                if (confirm(uiKeys['defaultdialogs_confirmSure'] + '\n\n')) {
-                    UmbClientMgr.openModalWindow('dialogs/SendPublish.aspx?id=' + UmbClientMgr.mainTree().getActionNode().nodeId + '&rnd=' + this._utils.generateRandom(), uiKeys['actions_sendtopublish'], true, 300, 200);
-                }
-            }
-        },
-
-        actionQuit: function(t) {
-
-            if (!t) {
-                throw "The security token must be set in order to log a user out using this method";
-            }
-
-            if (confirm(uiKeys['defaultdialogs_confirmlogout'] + '\n\n'))
-                document.location.href = 'logout.aspx?t=' + t;
-        },
-
-        actionRePublish: function() {
-            /// <summary></summary>
-
-            UmbClientMgr.openModalWindow('dialogs/republish.aspx?rnd=' + this._utils.generateRandom(), uiKeys['actions_republish'], true, 450, 210);
-        },
-
-        actionAssignDomain: function() {
-            /// <summary></summary>
-
-            if (UmbClientMgr.mainTree().getActionNode().nodeId != '-1' && UmbClientMgr.mainTree().getActionNode().nodeType != '') {
-                UmbClientMgr.openModalWindow("dialogs/assignDomain2.aspx?id=" + UmbClientMgr.mainTree().getActionNode().nodeId, uiKeys['actions_assignDomain'], true, 500, 620);
-            }
-        },
-
-        actionNew: function() {
-            /// <summary>Show the create new modal overlay</summary>
-            var actionNode = UmbClientMgr.mainTree().getActionNode();
-            if (actionNode.nodeType != '') {
-                if (actionNode.nodeType == "content") {
-                    UmbClientMgr.openModalWindow("create.aspx?nodeId=" + actionNode.nodeId + "&nodeType=" + actionNode.nodeType + "&nodeName=" + actionNode.nodeName + '&rnd=' + this._utils.generateRandom(), uiKeys['actions_create'], true, 600, 425);
-                }
-                else if (actionNode.nodeType == "initmember") {
-                    UmbClientMgr.openModalWindow("create.aspx?nodeId=" + actionNode.nodeId + "&nodeType=" + actionNode.nodeType + "&nodeName=" + actionNode.nodeName + '&rnd=' + this._utils.generateRandom(), uiKeys['actions_create'], true, 480, 380);
-                }
-                else if (actionNode.nodeType == "users") {
-                    UmbClientMgr.openModalWindow("create.aspx?nodeId=" + actionNode.nodeId + "&nodeType=" + actionNode.nodeType + "&nodeName=" + actionNode.nodeName + '&rnd=' + this._utils.generateRandom(), uiKeys['actions_create'], true, 480, 380);
-                }               
-                else {
-                    UmbClientMgr.openModalWindow("create.aspx?nodeId=" + actionNode.nodeId + "&nodeType=" + actionNode.nodeType + "&nodeName=" + actionNode.nodeName + '&rnd=' + this._utils.generateRandom(), uiKeys['actions_create'], true, 420, 270);
-                }
-            }
-        },
-
-        actionNewFolder: function() {
-            /// <summary></summary>
-
-            if (UmbClientMgr.mainTree().getActionNode().nodeType != '') {
-                this.openDialog("Opret", "createFolder.aspx?nodeId=" + UmbClientMgr.mainTree().getActionNode().nodeId + "&nodeType=" + UmbClientMgr.mainTree().getActionNode().nodeType + "&nodeName=" + nodeName + '&rnd=' + this._utils.generateRandom(), 320, 225);
-            }
-        },
-
-        actionSendToTranslate: function() {
-            /// <summary></summary>
-
-            if (UmbClientMgr.mainTree().getActionNode().nodeId != '-1' && UmbClientMgr.mainTree().getActionNode().nodeType != '') {
-                UmbClientMgr.openModalWindow("dialogs/sendToTranslation.aspx?id=" + UmbClientMgr.mainTree().getActionNode().nodeId + '&rnd=' + this._utils.generateRandom(), uiKeys['actions_sendToTranslate'], true, 500, 470);
-            }
-        },
-        
-
-        actionImport: function() {
-            /// <summary></summary>
-
-            if (UmbClientMgr.mainTree().getActionNode().nodeType != '') {
-                UmbClientMgr.openModalWindow("dialogs/importDocumentType.aspx?rnd=" + this._utils.generateRandom(), uiKeys['actions_importDocumentType'], true, 460, 400);
-            }
-        },
-
-        actionAudit: function() {
-            /// <summary></summary>
-
-            UmbClientMgr.openModalWindow('dialogs/viewAuditTrail.aspx?nodeId=' + UmbClientMgr.mainTree().getActionNode().nodeId + '&rnd=' + this._utils.generateRandom(), uiKeys['actions_auditTrail'], true, 550, 500);
-        },
-
-        actionPackage: function() {
-            /// <summary></summary>
-        },
-
-        actionDelete: function() {
-            /// <summary></summary>
-
-            var actionNode = UmbClientMgr.mainTree().getActionNode();
-            if (UmbClientMgr.mainTree().getActionNode().nodeType == "content" && UmbClientMgr.mainTree().getActionNode().nodeId == '-1')
-                return;
-
-            this._debug("actionDelete");
-
-            // tg: quick workaround for the are you sure you want to delete 'null' confirm message happening when deleting xslt files
-            currrentNodeName = UmbClientMgr.mainTree().getActionNode().nodeName;
-            if (currrentNodeName == null || currrentNodeName == "null") {
-                currrentNodeName = UmbClientMgr.mainTree().getActionNode().nodeId;
-            }
-
-            if (confirm(uiKeys['defaultdialogs_confirmdelete'] + ' "' + currrentNodeName + '"?\n\n')) {
-                //raise nodeDeleting event
-                jQuery(window.top).trigger("nodeDeleting", []);
-                var _this = this;
-
-                //check if it's in the recycle bin
-                if (actionNode.jsNode.closest("li[id='-20']").length == 1 || actionNode.jsNode.closest("li[id='-21']").length == 1) {
-                    umbraco.presentation.webservices.legacyAjaxCalls.DeleteContentPermanently(
-                        UmbClientMgr.mainTree().getActionNode().nodeId,
-                        UmbClientMgr.mainTree().getActionNode().nodeType,
-                        function() {
-                            _this._debug("actionDelete: Raising event");
-                            //raise nodeDeleted event
-                            jQuery(window.top).trigger("nodeDeleted", []);
-                        });
-                }
-                else {
-                    umbraco.presentation.webservices.legacyAjaxCalls.Delete(
-                        UmbClientMgr.mainTree().getActionNode().nodeId,
-                        UmbClientMgr.mainTree().getActionNode().nodeName,
-                        UmbClientMgr.mainTree().getActionNode().nodeType,
-                        function() {
-                            _this._debug("actionDelete: Raising event");
-                            //raise nodeDeleted event
-                            jQuery(window.top).trigger("nodeDeleted", []);
-                        },
-                        function(error) {
-                            _this._debug("actionDelete: Raising public error event");
-                            //raise public error event
-                            jQuery(window.top).trigger("publicError", [error]);
-                        });
-                }
-            }
-
-        },
-
-        _debug: function(strMsg) {
-            if (this._isDebug) {
-                Sys.Debug.trace("AppActions: " + strMsg);
-            }
-        }
-    };
-};
->>>>>>> ffccad64
+};