--- conflicted
+++ resolved
@@ -1,4 +1,3 @@
-<<<<<<< HEAD
 <?xml version="1.0" encoding="utf-8"?>
 <configuration>
 
@@ -123,7 +122,7 @@
             <add verb="*" path="DependencyHandler.axd" type="ClientDependency.Core.CompositeFiles.CompositeDependencyHandler, ClientDependency.Core " />
         </httpHandlers>
 
-        <compilation defaultLanguage="c#" debug="false" batch="false" targetFramework="4.7.2" numRecompilesBeforeAppRestart="50" />
+        <compilation defaultLanguage="c#" debug="false" batch="true" targetFramework="4.7.2" numRecompilesBeforeAppRestart="50" />
 
         <authentication mode="Forms">
             <forms name="yourAuthCookie" loginUrl="login.aspx" protection="All" path="/" />
@@ -309,469 +308,4 @@
         </compilers>
     </system.codedom>
 
-</configuration>
-=======
-<?xml version="1.0" encoding="utf-8"?>
-<configuration>
-    <configSections>
-        <section name="microsoft.scripting" type="Microsoft.Scripting.Hosting.Configuration.Section, Microsoft.Scripting, Version=1.0.0.0, Culture=neutral, PublicKeyToken=31bf3856ad364e35" requirePermission="false" />
-        <section name="clientDependency" type="ClientDependency.Core.Config.ClientDependencySection, ClientDependency.Core" requirePermission="false" />
-        <section name="Examine" type="Examine.Config.ExamineSettings, Examine" requirePermission="false" />
-        <section name="ExamineLuceneIndexSets" type="Examine.LuceneEngine.Config.IndexSets, Examine" requirePermission="false" />
-        <section name="log4net" type="log4net.Config.Log4NetConfigurationSectionHandler, log4net" requirePermission="false" />
-
-        <sectionGroup name="umbracoConfiguration">
-            <section name="settings" type="Umbraco.Core.Configuration.UmbracoSettings.UmbracoSettingsSection, Umbraco.Core" requirePermission="false" />
-            <section name="BaseRestExtensions" type="Umbraco.Core.Configuration.BaseRest.BaseRestSection, Umbraco.Core" requirePermission="false" />
-            <section name="FileSystemProviders" type="Umbraco.Core.Configuration.FileSystemProvidersSection, Umbraco.Core" requirePermission="false" />
-            <section name="dashBoard" type="Umbraco.Core.Configuration.Dashboard.DashboardSection, Umbraco.Core" requirePermission="false" />
-            <section name="HealthChecks" type="Umbraco.Core.Configuration.HealthChecks.HealthChecksSection, Umbraco.Core" requirePermission="false"/>
-        </sectionGroup>
-
-        <sectionGroup name="imageProcessor">
-            <section name="security" requirePermission="false" type="ImageProcessor.Web.Configuration.ImageSecuritySection, ImageProcessor.Web" />
-            <section name="processing" requirePermission="false" type="ImageProcessor.Web.Configuration.ImageProcessingSection, ImageProcessor.Web" />
-            <section name="caching" requirePermission="false" type="ImageProcessor.Web.Configuration.ImageCacheSection, ImageProcessor.Web" />
-        </sectionGroup>
-    </configSections>
-
-    <umbracoConfiguration>
-        <settings configSource="config\umbracoSettings.config" />
-        <BaseRestExtensions configSource="config\BaseRestExtensions.config" />
-        <FileSystemProviders configSource="config\FileSystemProviders.config" />
-        <dashBoard configSource="config\Dashboard.config" />
-        <HealthChecks configSource="config\HealthChecks.config" />
-    </umbracoConfiguration>
-
-    <microsoft.scripting configSource="config\scripting.config" />
-    <clientDependency configSource="config\ClientDependency.config" />
-    <Examine configSource="config\ExamineSettings.config" />
-    <ExamineLuceneIndexSets configSource="config\ExamineIndex.config" />
-    <log4net configSource="config\log4net.config" />
-
-    <appSettings>
-        <!--
-      Umbraco web.config configuration documentation can be found here:
-      https://our.umbraco.com/documentation/using-umbraco/config-files/#webconfig
-      -->
-        <add key="umbracoConfigurationStatus" value="" />
-        <add key="umbracoReservedUrls" value="~/config/splashes/booting.aspx,~/install/default.aspx,~/config/splashes/noNodes.aspx,~/VSEnterpriseHelper.axd,~/.well-known" />
-        <add key="umbracoReservedPaths" value="~/umbraco,~/install/" />
-        <add key="umbracoPath" value="~/umbraco" />
-        <add key="umbracoHideTopLevelNodeFromPath" value="true" />
-        <add key="umbracoUseDirectoryUrls" value="true" />
-        <add key="umbracoTimeOutInMinutes" value="20" />
-        <add key="umbracoDefaultUILanguage" value="en-US" />
-        <add key="umbracoUseSSL" value="false" />
-
-        <add key="ValidationSettings:UnobtrusiveValidationMode" value="None" />
-        <add key="webpages:Enabled" value="false" />
-        <add key="enableSimpleMembership" value="false" />
-        <add key="autoFormsAuthentication" value="false" />
-
-        <add key="log4net.Config" value="config\log4net.config" />
-        <add key="owin:appStartup" value="UmbracoDefaultOwinStartup" />
-
-        <add key="Umbraco.ModelsBuilder.Enable" value="true"/>
-        <add key="Umbraco.ModelsBuilder.ModelsMode" value="PureLive" />
-
-    </appSettings>
-    <connectionStrings>
-        <remove name="umbracoDbDSN" />
-        <add name="umbracoDbDSN" connectionString="" providerName="" />
-        <!-- Important: If you're upgrading Umbraco, do not clear the connection string / provider name during your web.config merge. -->
-    </connectionStrings>
-
-    <system.data>
-        <DbProviderFactories>
-            <remove invariant="System.Data.SqlServerCe.4.0" />
-            <add name="Microsoft SQL Server Compact Data Provider 4.0" invariant="System.Data.SqlServerCe.4.0" description=".NET Framework Data Provider for Microsoft SQL Server Compact" type="System.Data.SqlServerCe.SqlCeProviderFactory, System.Data.SqlServerCe" />
-            <remove invariant="MySql.Data.MySqlClient" />
-            <add name="MySQL Data Provider" invariant="MySql.Data.MySqlClient" description=".Net Framework Data Provider for MySQL" type="MySql.Data.MySqlClient.MySqlClientFactory, MySql.Data" />
-        </DbProviderFactories>
-    </system.data>
-
-    <system.net>
-        <mailSettings>
-            <smtp from="noreply@example.com">
-                <network host="127.0.0.1" userName="username" password="password" />
-            </smtp>
-        </mailSettings>
-    </system.net>
-
-    <system.web>
-        <customErrors mode="RemoteOnly" />
-        <trace enabled="true" requestLimit="10" pageOutput="false" traceMode="SortByTime" localOnly="true" />
-        <httpRuntime requestValidationMode="2.0" enableVersionHeader="false" targetFramework="4.5" maxRequestLength="51200" fcnMode="Single" />
-        <!--
-      If you are deploying to a cloud environment that has multiple web server instances,
-      you should change session state mode from "InProc" to "Custom". In addition,
-      change the connection string named "DefaultConnection" to connect to an instance
-      of SQL Server (including SQL Azure and SQL  Compact) instead of to SQL Server Express.
-      -->
-        <sessionState mode="InProc" customProvider="DefaultSessionProvider">
-            <providers>
-                <add name="DefaultSessionProvider" type="System.Web.Providers.DefaultSessionStateProvider, System.Web.Providers, Version=1.0.0.0, Culture=neutral, PublicKeyToken=31bf3856ad364e35" connectionStringName="DefaultConnection" />
-            </providers>
-        </sessionState>
-        <pages enableEventValidation="false">
-            <controls>
-                <add tagPrefix="asp" namespace="System.Web.UI" assembly="System.Web.Extensions, Version=4.0.0.0, Culture=neutral, PublicKeyToken=31BF3856AD364E35" />
-                <add tagPrefix="umbraco" namespace="umbraco.presentation.templateControls" assembly="umbraco" />
-                <add tagPrefix="asp" namespace="System.Web.UI.WebControls" assembly="System.Web.Extensions, Version=4.0.0.0, Culture=neutral, PublicKeyToken=31BF3856AD364E35" />
-            </controls>
-        </pages>
-        <httpModules>
-            <add name="ScriptModule" type="System.Web.Handlers.ScriptModule, System.Web.Extensions, Version=4.0.0.0, Culture=neutral, PublicKeyToken=31BF3856AD364E35" />
-            <add name="UmbracoModule" type="Umbraco.Web.UmbracoModule,umbraco" />
-            <add name="ClientDependencyModule" type="ClientDependency.Core.Module.ClientDependencyModule, ClientDependency.Core" />
-            <add name="ImageProcessorModule" type="ImageProcessor.Web.HttpModules.ImageProcessingModule, ImageProcessor.Web"/>
-        </httpModules>
-        <httpHandlers>
-            <remove verb="*" path="*.asmx" />
-            <add verb="*" path="*.asmx" type="System.Web.Script.Services.ScriptHandlerFactory, System.Web.Extensions, Version=4.0.0.0, Culture=neutral, PublicKeyToken=31BF3856AD364E35" validate="false" />
-            <add verb="*" path="*_AppService.axd" type="System.Web.Script.Services.ScriptHandlerFactory, System.Web.Extensions, Version=4.0.0.0, Culture=neutral, PublicKeyToken=31BF3856AD364E35" validate="false" />
-            <add verb="GET,HEAD" path="ScriptResource.axd" type="System.Web.Handlers.ScriptResourceHandler, System.Web.Extensions, Version=4.0.0.0, Culture=neutral, PublicKeyToken=31BF3856AD364E35" validate="false" />
-            <add verb="*" path="DependencyHandler.axd" type="ClientDependency.Core.CompositeFiles.CompositeDependencyHandler, ClientDependency.Core " />
-        </httpHandlers>
-
-        <compilation defaultLanguage="c#" debug="false" batch="true" targetFramework="4.5" numRecompilesBeforeAppRestart="50">
-            <assemblies>
-                <remove assembly="System.Web.Http" />
-                <remove assembly="System.Net.Http" />
-                <remove assembly="Umbraco.ModelsBuilder" />
-                <remove assembly="System.Collections" />
-                <remove assembly="System.Collections.Concurrent" />
-                <remove assembly="System.ComponentModel" />
-                <remove assembly="System.ComponentModel.Annotations" />
-                <remove assembly="System.ComponentModel.EventBasedAsync" />
-                <remove assembly="System.Diagnostics.Contracts" />
-                <remove assembly="System.Diagnostics.Debug" />
-                <remove assembly="System.Diagnostics.Tools" />
-                <remove assembly="System.Diagnostics.Tracing" />
-                <remove assembly="System.Dynamic.Runtime" />
-                <remove assembly="System.Globalization" />
-                <remove assembly="System.IO" />
-                <remove assembly="System.Linq" />
-                <remove assembly="System.Linq.Expressions" />
-                <remove assembly="System.Linq.Parallel" />
-                <remove assembly="System.Linq.Queryable" />
-                <remove assembly="System.Net.NetworkInformation" />
-                <remove assembly="System.Net.Primitives" />
-                <remove assembly="System.Net.Requests" />
-                <remove assembly="System.ObjectModel" />
-                <remove assembly="System.Reflection" />
-                <remove assembly="System.Reflection.Emit" />
-                <remove assembly="System.Reflection.Emit.ILGeneration" />
-                <remove assembly="System.Reflection.Emit.Lightweight" />
-                <remove assembly="System.Reflection.Extensions" />
-                <remove assembly="System.Reflection.Primitives" />
-                <remove assembly="System.Resources.ResourceManager" />
-                <remove assembly="System.Runtime" />
-                <remove assembly="System.Runtime.Extensions" />
-                <remove assembly="System.Runtime.InteropServices" />
-                <remove assembly="System.Runtime.InteropServices.WindowsRuntime" />
-                <remove assembly="System.Runtime.Numerics" />
-                <remove assembly="System.Runtime.Serialization.Json" />
-                <remove assembly="System.Runtime.Serialization.Primitives" />
-                <remove assembly="System.Runtime.Serialization.Xml" />
-                <remove assembly="System.Security.Principal" />
-                <remove assembly="System.ServiceModel.Duplex" />
-                <remove assembly="System.ServiceModel.Http" />
-                <remove assembly="System.ServiceModel.NetTcp" />
-                <remove assembly="System.ServiceModel.Primitives" />
-                <remove assembly="System.ServiceModel.Security" />
-                <remove assembly="System.Text.Encoding" />
-                <remove assembly="System.Text.Encoding.Extensions" />
-                <remove assembly="System.Text.RegularExpressions" />
-                <remove assembly="System.Threading" />
-                <remove assembly="System.Threading.Tasks" />
-                <remove assembly="System.Threading.Tasks.Parallel" />
-                <remove assembly="System.Xml.ReaderWriter" />
-                <remove assembly="System.Xml.XDocument" />
-                <remove assembly="System.Xml.XmlSerializer" />
-                <add assembly="System.Net.Http, Version=4.0.0.0, Culture=neutral, PublicKeyToken=b03f5f7f11d50a3a" />
-                <add assembly="System.Web.Http, Version=4.0.0.0, Culture=neutral, PublicKeyToken=31bf3856ad364e35" />
-                <add assembly="Umbraco.ModelsBuilder"/>
-                <add assembly="System.Collections, Version=4.0.0.0, Culture=neutral, PublicKeyToken=b03f5f7f11d50a3a" />
-                <add assembly="System.Collections.Concurrent, Version=4.0.0.0, Culture=neutral, PublicKeyToken=b03f5f7f11d50a3a" />
-                <add assembly="System.ComponentModel, Version=4.0.0.0, Culture=neutral, PublicKeyToken=b03f5f7f11d50a3a" />
-                <add assembly="System.ComponentModel.Annotations, Version=4.0.0.0, Culture=neutral, PublicKeyToken=b03f5f7f11d50a3a" />
-                <add assembly="System.ComponentModel.EventBasedAsync, Version=4.0.0.0, Culture=neutral, PublicKeyToken=b03f5f7f11d50a3a" />
-                <add assembly="System.Diagnostics.Contracts, Version=4.0.0.0, Culture=neutral, PublicKeyToken=b03f5f7f11d50a3a" />
-                <add assembly="System.Diagnostics.Debug, Version=4.0.0.0, Culture=neutral, PublicKeyToken=b03f5f7f11d50a3a" />
-                <add assembly="System.Diagnostics.Tools, Version=4.0.0.0, Culture=neutral, PublicKeyToken=b03f5f7f11d50a3a" />
-                <add assembly="System.Diagnostics.Tracing, Version=4.0.0.0, Culture=neutral, PublicKeyToken=b03f5f7f11d50a3a" />
-                <add assembly="System.Dynamic.Runtime, Version=4.0.0.0, Culture=neutral, PublicKeyToken=b03f5f7f11d50a3a" />
-                <add assembly="System.Globalization, Version=4.0.0.0, Culture=neutral, PublicKeyToken=b03f5f7f11d50a3a" />
-                <add assembly="System.IO, Version=4.0.0.0, Culture=neutral, PublicKeyToken=b03f5f7f11d50a3a" />
-                <add assembly="System.Linq, Version=4.0.0.0, Culture=neutral, PublicKeyToken=b03f5f7f11d50a3a" />
-                <add assembly="System.Linq.Expressions, Version=4.0.0.0, Culture=neutral, PublicKeyToken=b03f5f7f11d50a3a" />
-                <add assembly="System.Linq.Parallel, Version=4.0.0.0, Culture=neutral, PublicKeyToken=b03f5f7f11d50a3a" />
-                <add assembly="System.Linq.Queryable, Version=4.0.0.0, Culture=neutral, PublicKeyToken=b03f5f7f11d50a3a" />
-                <add assembly="System.Net.NetworkInformation, Version=4.0.0.0, Culture=neutral, PublicKeyToken=b03f5f7f11d50a3a" />
-                <add assembly="System.Net.Primitives, Version=4.0.0.0, Culture=neutral, PublicKeyToken=b03f5f7f11d50a3a" />
-                <add assembly="System.Net.Requests, Version=4.0.0.0, Culture=neutral, PublicKeyToken=b03f5f7f11d50a3a" />
-                <add assembly="System.ObjectModel, Version=4.0.0.0, Culture=neutral, PublicKeyToken=b03f5f7f11d50a3a" />
-                <add assembly="System.Reflection, Version=4.0.0.0, Culture=neutral, PublicKeyToken=b03f5f7f11d50a3a" />
-                <add assembly="System.Reflection.Emit, Version=4.0.0.0, Culture=neutral, PublicKeyToken=b03f5f7f11d50a3a" />
-                <add assembly="System.Reflection.Emit.ILGeneration, Version=4.0.0.0, Culture=neutral, PublicKeyToken=b03f5f7f11d50a3a" />
-                <add assembly="System.Reflection.Emit.Lightweight, Version=4.0.0.0, Culture=neutral, PublicKeyToken=b03f5f7f11d50a3a" />
-                <add assembly="System.Reflection.Extensions, Version=4.0.0.0, Culture=neutral, PublicKeyToken=b03f5f7f11d50a3a" />
-                <add assembly="System.Reflection.Primitives, Version=4.0.0.0, Culture=neutral, PublicKeyToken=b03f5f7f11d50a3a" />
-                <add assembly="System.Resources.ResourceManager, Version=4.0.0.0, Culture=neutral, PublicKeyToken=b03f5f7f11d50a3a" />
-                <add assembly="System.Runtime, Version=4.0.0.0, Culture=neutral, PublicKeyToken=b03f5f7f11d50a3a" />
-                <add assembly="System.Runtime.Extensions, Version=4.0.0.0, Culture=neutral, PublicKeyToken=b03f5f7f11d50a3a" />
-                <add assembly="System.Runtime.InteropServices, Version=4.0.0.0, Culture=neutral, PublicKeyToken=b03f5f7f11d50a3a" />
-                <add assembly="System.Runtime.InteropServices.WindowsRuntime, Version=4.0.0.0, Culture=neutral, PublicKeyToken=b03f5f7f11d50a3a" />
-                <add assembly="System.Runtime.Numerics, Version=4.0.0.0, Culture=neutral, PublicKeyToken=b03f5f7f11d50a3a" />
-                <add assembly="System.Runtime.Serialization.Json, Version=4.0.0.0, Culture=neutral, PublicKeyToken=b03f5f7f11d50a3a" />
-                <add assembly="System.Runtime.Serialization.Primitives, Version=4.0.0.0, Culture=neutral, PublicKeyToken=b03f5f7f11d50a3a" />
-                <add assembly="System.Runtime.Serialization.Xml, Version=4.0.0.0, Culture=neutral, PublicKeyToken=b03f5f7f11d50a3a" />
-                <add assembly="System.Security.Principal, Version=4.0.0.0, Culture=neutral, PublicKeyToken=b03f5f7f11d50a3a" />
-                <add assembly="System.ServiceModel.Duplex, Version=4.0.0.0, Culture=neutral, PublicKeyToken=b03f5f7f11d50a3a" />
-                <add assembly="System.ServiceModel.Http, Version=4.0.0.0, Culture=neutral, PublicKeyToken=b03f5f7f11d50a3a" />
-                <add assembly="System.ServiceModel.NetTcp, Version=4.0.0.0, Culture=neutral, PublicKeyToken=b03f5f7f11d50a3a" />
-                <add assembly="System.ServiceModel.Primitives, Version=4.0.0.0, Culture=neutral, PublicKeyToken=b03f5f7f11d50a3a" />
-                <add assembly="System.ServiceModel.Security, Version=4.0.0.0, Culture=neutral, PublicKeyToken=b03f5f7f11d50a3a" />
-                <add assembly="System.Text.Encoding, Version=4.0.0.0, Culture=neutral, PublicKeyToken=b03f5f7f11d50a3a" />
-                <add assembly="System.Text.Encoding.Extensions, Version=4.0.0.0, Culture=neutral, PublicKeyToken=b03f5f7f11d50a3a" />
-                <add assembly="System.Text.RegularExpressions, Version=4.0.0.0, Culture=neutral, PublicKeyToken=b03f5f7f11d50a3a" />
-                <add assembly="System.Threading, Version=4.0.0.0, Culture=neutral, PublicKeyToken=b03f5f7f11d50a3a" />
-                <add assembly="System.Threading.Tasks, Version=4.0.0.0, Culture=neutral, PublicKeyToken=b03f5f7f11d50a3a" />
-                <add assembly="System.Threading.Tasks.Parallel, Version=4.0.0.0, Culture=neutral, PublicKeyToken=b03f5f7f11d50a3a" />
-                <add assembly="System.Xml.ReaderWriter, Version=4.0.0.0, Culture=neutral, PublicKeyToken=b03f5f7f11d50a3a" />
-                <add assembly="System.Xml.XDocument, Version=4.0.0.0, Culture=neutral, PublicKeyToken=b03f5f7f11d50a3a" />
-                <add assembly="System.Xml.XmlSerializer, Version=4.0.0.0, Culture=neutral, PublicKeyToken=b03f5f7f11d50a3a" />
-            </assemblies>
-            <buildProviders>
-                <add extension=".cshtml" type="umbraco.MacroEngines.RazorBuildProvider, umbraco.MacroEngines" />
-                <add extension=".vbhtml" type="umbraco.MacroEngines.RazorBuildProvider, umbraco.MacroEngines" />
-                <add extension=".razor" type="umbraco.MacroEngines.RazorBuildProvider, umbraco.MacroEngines" />
-            </buildProviders>
-        </compilation>
-
-        <authentication mode="Forms">
-            <forms name="yourAuthCookie" loginUrl="login.aspx" protection="All" path="/" />
-        </authentication>
-        <authorization>
-            <allow users="?" />
-        </authorization>
-        <!-- Membership Provider -->
-        <membership defaultProvider="UmbracoMembershipProvider" userIsOnlineTimeWindow="15">
-            <providers>
-                <clear />
-                <add name="UmbracoMembershipProvider" type="Umbraco.Web.Security.Providers.MembersMembershipProvider, Umbraco" minRequiredNonalphanumericCharacters="0" minRequiredPasswordLength="10" useLegacyEncoding="false" enablePasswordRetrieval="false" enablePasswordReset="false" requiresQuestionAndAnswer="false" defaultMemberTypeAlias="Member" passwordFormat="Hashed" allowManuallyChangingPassword="false" />
-                <add name="UsersMembershipProvider" type="Umbraco.Web.Security.Providers.UsersMembershipProvider, Umbraco" />
-            </providers>
-        </membership>
-        <!-- Role Provider -->
-        <roleManager enabled="true" defaultProvider="UmbracoRoleProvider">
-            <providers>
-                <clear />
-                <add name="UmbracoRoleProvider" type="Umbraco.Web.Security.Providers.MembersRoleProvider" />
-            </providers>
-        </roleManager>
-        <siteMap>
-            <providers>
-                <remove name="MySqlSiteMapProvider" />
-            </providers>
-        </siteMap>
-    </system.web>
-
-    <system.webServer>
-        <validation validateIntegratedModeConfiguration="false" />
-        <modules runAllManagedModulesForAllRequests="true">
-            <remove name="WebDAVModule" />
-
-            <remove name="UmbracoModule" />
-            <add name="UmbracoModule" type="Umbraco.Web.UmbracoModule,umbraco" />
-
-            <remove name="ScriptModule" />
-            <add name="ScriptModule" preCondition="managedHandler" type="System.Web.Handlers.ScriptModule, System.Web.Extensions, Version=3.5.0.0, Culture=neutral, PublicKeyToken=31BF3856AD364E35" />
-
-            <remove name="ClientDependencyModule" />
-            <add name="ClientDependencyModule" type="ClientDependency.Core.Module.ClientDependencyModule, ClientDependency.Core" />
-
-            <!-- Needed for login/membership to work on homepage (as per http://stackoverflow.com/questions/218057/httpcontext-current-session-is-null-when-routing-requests) -->
-            <remove name="FormsAuthentication" />
-            <add name="FormsAuthentication" type="System.Web.Security.FormsAuthenticationModule" />
-            <add name="ImageProcessorModule" type="ImageProcessor.Web.HttpModules.ImageProcessingModule, ImageProcessor.Web"/>
-        </modules>
-
-        <handlers accessPolicy="Read, Write, Script, Execute">
-            <remove name="WebServiceHandlerFactory-Integrated" />
-            <remove name="ScriptHandlerFactory" />
-            <remove name="ScriptHandlerFactoryAppServices" />
-            <remove name="ScriptResource" />
-            <remove name="ClientDependency" />
-            <remove name="MiniProfiler" />
-
-            <add name="ScriptHandlerFactory" verb="*" path="*.asmx" preCondition="integratedMode" type="System.Web.Script.Services.ScriptHandlerFactory, System.Web.Extensions, Version=4.0.0.0, Culture=neutral, PublicKeyToken=31BF3856AD364E35" />
-            <add name="ScriptHandlerFactoryAppServices" verb="*" path="*_AppService.axd" preCondition="integratedMode" type="System.Web.Script.Services.ScriptHandlerFactory, System.Web.Extensions, Version=4.0.0.0, Culture=neutral, PublicKeyToken=31BF3856AD364E35" />
-            <add name="ScriptResource" verb="GET,HEAD" path="ScriptResource.axd" preCondition="integratedMode" type="System.Web.Handlers.ScriptResourceHandler, System.Web.Extensions, Version=4.0.0.0, Culture=neutral, PublicKeyToken=31BF3856AD364E35" />
-            <add verb="*" name="ClientDependency" preCondition="integratedMode" path="DependencyHandler.axd" type="ClientDependency.Core.CompositeFiles.CompositeDependencyHandler, ClientDependency.Core" />
-            <add name="MiniProfiler" path="mini-profiler-resources/*" verb="*" type="System.Web.Routing.UrlRoutingModule" resourceType="Unspecified" preCondition="integratedMode" />
-            <remove name="ExtensionlessUrlHandler-Integrated-4.0" />
-            <remove name="OPTIONSVerbHandler" />
-            <remove name="TRACEVerbHandler" />
-            <add name="ExtensionlessUrlHandler-Integrated-4.0" path="*." verb="*" type="System.Web.Handlers.TransferRequestHandler" preCondition="integratedMode,runtimeVersionv4.0" />
-        </handlers>
-
-        <!-- Adobe AIR mime type -->
-        <staticContent>
-            <remove fileExtension=".air" />
-            <mimeMap fileExtension=".air" mimeType="application/vnd.adobe.air-application-installer-package+zip" />
-            <remove fileExtension=".svg" />
-            <mimeMap fileExtension=".svg" mimeType="image/svg+xml" />
-            <remove fileExtension=".woff"/>
-            <mimeMap fileExtension=".woff" mimeType="application/x-font-woff" />
-            <remove fileExtension=".woff2"/>
-            <mimeMap fileExtension=".woff2" mimeType="application/x-font-woff2" />
-            <remove fileExtension=".less" />
-            <mimeMap fileExtension=".less" mimeType="text/css" />
-            <remove fileExtension=".mp4" />
-            <mimeMap fileExtension=".mp4" mimeType="video/mp4" />
-            <remove fileExtension=".json" />
-            <mimeMap fileExtension=".json" mimeType="application/json" />
-        </staticContent>
-
-        <!-- Ensure the powered by header is not returned -->
-        <httpProtocol>
-            <customHeaders>
-                <remove name="X-Powered-By" />
-            </customHeaders>
-        </httpProtocol>
-
-        <!-- Increase the default upload file size limit -->
-        <security>
-            <requestFiltering>
-                <requestLimits maxAllowedContentLength="52428800" />
-            </requestFiltering>
-        </security>
-
-        <!--
-		  If you wish to use IIS rewrite rules, see the documentation here: 
-		  https://our.umbraco.com/documentation/Reference/Routing/IISRewriteRules
-		-->
-        <!--
-		 <rewrite>
-			<rules></rules>
-		 </rewrite>
-		  -->
-
-    </system.webServer>
-
-    <runtime>
-        <assemblyBinding xmlns="urn:schemas-microsoft-com:asm.v1">
-
-            <!-- Old asp.net ajax assembly bindings -->
-            <dependentAssembly>
-                <assemblyIdentity name="System.Web.Extensions" publicKeyToken="31bf3856ad364e35" />
-                <bindingRedirect oldVersion="1.0.0.0-1.1.0.0" newVersion="4.0.0.0" />
-            </dependentAssembly>
-            <dependentAssembly>
-                <assemblyIdentity name="System.Web.Extensions.Design" publicKeyToken="31bf3856ad364e35" />
-                <bindingRedirect oldVersion="1.0.0.0-1.1.0.0" newVersion="4.0.0.0" />
-            </dependentAssembly>
-
-            <!-- Ensure correct version of MVC -->
-            <dependentAssembly>
-                <assemblyIdentity name="System.Web.Helpers" publicKeyToken="31bf3856ad364e35" />
-                <bindingRedirect oldVersion="0.0.0.0-3.0.0.0" newVersion="3.0.0.0" />
-            </dependentAssembly>
-            <dependentAssembly>
-                <assemblyIdentity name="System.Web.WebPages" publicKeyToken="31bf3856ad364e35" />
-                <bindingRedirect oldVersion="0.0.0.0-3.0.0.0" newVersion="3.0.0.0" />
-            </dependentAssembly>
-            <dependentAssembly>
-                <assemblyIdentity name="System.Web.WebPages.Razor" publicKeyToken="31bf3856ad364e35" />
-                <bindingRedirect oldVersion="0.0.0.0-3.0.0.0" newVersion="3.0.0.0" />
-            </dependentAssembly>
-
-            <!-- Ensure correct version of HtmlAgilityPack -->
-            <dependentAssembly>
-                <assemblyIdentity name="HtmlAgilityPack" publicKeyToken="bd319b19eaf3b43a" culture="neutral" />
-                <bindingRedirect oldVersion="0.0.0.0-1.4.9.5" newVersion="1.4.9.5" />
-            </dependentAssembly>
-
-            <dependentAssembly>
-                <assemblyIdentity name="System.Net.Http" publicKeyToken="b03f5f7f11d50a3a" culture="neutral"/>
-                <bindingRedirect oldVersion="0.0.0.0-4.0.0.0" newVersion="4.0.0.0"/>
-            </dependentAssembly>
-
-            <dependentAssembly>
-                <assemblyIdentity name="AutoMapper" publicKeyToken="be96cd2c38ef1005" culture="neutral" />
-                <bindingRedirect oldVersion="0.0.0.0-3.3.1.0" newVersion="3.3.1.0" />
-            </dependentAssembly>
-
-            <dependentAssembly>
-                <assemblyIdentity name="Newtonsoft.Json" publicKeyToken="30ad4fe6b2a6aeed" culture="neutral" />
-                <bindingRedirect oldVersion="0.0.0.0-10.0.0.0" newVersion="10.0.0.0" />
-            </dependentAssembly>
-
-            <dependentAssembly>
-                <assemblyIdentity name="System.Web.Mvc" publicKeyToken="31bf3856ad364e35" culture="neutral" />
-                <bindingRedirect oldVersion="0.0.0.0-5.2.3.0" newVersion="5.2.3.0" />
-            </dependentAssembly>
-            <dependentAssembly>
-                <assemblyIdentity name="System.Web.Http" publicKeyToken="31bf3856ad364e35" culture="neutral" />
-                <bindingRedirect oldVersion="0.0.0.0-5.2.3.0" newVersion="5.2.3.0" />
-            </dependentAssembly>
-            <dependentAssembly>
-                <assemblyIdentity name="Microsoft.Owin" publicKeyToken="31bf3856ad364e35" culture="neutral" />
-                <bindingRedirect oldVersion="0.0.0.0-3.1.0.0" newVersion="3.1.0.0" />
-            </dependentAssembly>
-            <dependentAssembly>
-                <assemblyIdentity name="Microsoft.Owin.Security.OAuth" publicKeyToken="31bf3856ad364e35" culture="neutral" />
-                <bindingRedirect oldVersion="0.0.0.0-3.1.0.0" newVersion="3.1.0.0" />
-            </dependentAssembly>
-            <dependentAssembly>
-                <assemblyIdentity name="Microsoft.Owin.Security" publicKeyToken="31bf3856ad364e35" culture="neutral" />
-                <bindingRedirect oldVersion="0.0.0.0-3.1.0.0" newVersion="3.1.0.0" />
-            </dependentAssembly>
-            <dependentAssembly>
-                <assemblyIdentity name="Microsoft.Owin.Security.Cookies" publicKeyToken="31bf3856ad364e35" culture="neutral" />
-                <bindingRedirect oldVersion="0.0.0.0-3.1.0.0" newVersion="3.1.0.0" />
-            </dependentAssembly>
-            <dependentAssembly>
-                <assemblyIdentity name="System.Net.Http.Formatting" publicKeyToken="31bf3856ad364e35" culture="neutral" />
-                <bindingRedirect oldVersion="0.0.0.0-5.2.3.0" newVersion="5.2.3.0" />
-            </dependentAssembly>
-            <dependentAssembly>
-                <assemblyIdentity name="log4net" publicKeyToken="669e0ddf0bb1aa2a" culture="neutral" />
-                <bindingRedirect oldVersion="0.0.0.0-2.0.8.0" newVersion="2.0.8.0"/>
-            </dependentAssembly>
-            <dependentAssembly>
-                <assemblyIdentity name="System.Data.SqlServerCe" publicKeyToken="89845DCD8080CC91" culture="neutral"/>
-                <bindingRedirect oldVersion="0.0.0.0-4.0.0.1" newVersion="4.0.0.1"/>
-            </dependentAssembly>
-        </assemblyBinding>
-    </runtime>
-
-    <location path="umbraco">
-        <system.webServer>
-            <urlCompression doStaticCompression="false" doDynamicCompression="false" dynamicCompressionBeforeCache="false" />
-        </system.webServer>
-    </location>
-    <location path="App_Plugins">
-        <system.webServer>
-            <urlCompression doStaticCompression="false" doDynamicCompression="false" dynamicCompressionBeforeCache="false" />
-        </system.webServer>
-    </location>
-
-    <imageProcessor>
-        <security configSource="config\imageprocessor\security.config" />
-        <caching configSource="config\imageprocessor\cache.config" />
-        <processing configSource="config\imageprocessor\processing.config" />
-    </imageProcessor>
-    
-    <system.codedom>
-        <compilers>
-            <compiler language="c#;cs;csharp" extension=".cs" type="Microsoft.CodeDom.Providers.DotNetCompilerPlatform.CSharpCodeProvider, Microsoft.CodeDom.Providers.DotNetCompilerPlatform, Version=2.0.0.0, Culture=neutral, PublicKeyToken=31bf3856ad364e35" warningLevel="4" compilerOptions="/langversion:6 /nowarn:1659;1699;1701" />
-            <compiler language="vb;vbs;visualbasic;vbscript" extension=".vb" type="Microsoft.CodeDom.Providers.DotNetCompilerPlatform.VBCodeProvider, Microsoft.CodeDom.Providers.DotNetCompilerPlatform, Version=2.0.0.0, Culture=neutral, PublicKeyToken=31bf3856ad364e35" warningLevel="4" compilerOptions="/langversion:14 /nowarn:41008 /define:_MYTYPE=\&quot;Web\&quot; /optionInfer+" />
-        </compilers>
-    </system.codedom>
-
-</configuration>
->>>>>>> 328b4b15
+</configuration>