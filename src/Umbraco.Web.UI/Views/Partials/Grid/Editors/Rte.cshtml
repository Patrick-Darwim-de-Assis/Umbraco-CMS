﻿@model dynamic
@using Umbraco.Web.Composing
@using Umbraco.Web.Templates
@{
    var htmlLocalLinkParser = Current.Factory.GetInstance<HtmlLocalLinkParser>();
    var htmlUrlParser = Current.Factory.GetInstance<HtmlUrlParser>();
    var htmlImageSourceParser = Current.Factory.GetInstance<HtmlImageSourceParser>();

<<<<<<< HEAD
    var value = htmlUrlParser.EnsureUrls(Model.value.ToString());
    value = htmlImageSourceParser.EnsureImageSources(value);
    value = htmlLocalLinkParser.EnsureInternalLinks(value);
=======
    var value = htmlLocalLinkParser.EnsureInternalLinks(Model.value.ToString());
    value = htmlUrlParser.EnsureUrls(value);
    value = htmlImageSourceParser.EnsureImageSources(value);
>>>>>>> 862a7fdc
}
@Html.Raw(value)<|MERGE_RESOLUTION|>--- conflicted
+++ resolved
@@ -6,14 +6,8 @@
     var htmlUrlParser = Current.Factory.GetInstance<HtmlUrlParser>();
     var htmlImageSourceParser = Current.Factory.GetInstance<HtmlImageSourceParser>();
 
-<<<<<<< HEAD
-    var value = htmlUrlParser.EnsureUrls(Model.value.ToString());
-    value = htmlImageSourceParser.EnsureImageSources(value);
-    value = htmlLocalLinkParser.EnsureInternalLinks(value);
-=======
     var value = htmlLocalLinkParser.EnsureInternalLinks(Model.value.ToString());
     value = htmlUrlParser.EnsureUrls(value);
     value = htmlImageSourceParser.EnsureImageSources(value);
->>>>>>> 862a7fdc
 }
 @Html.Raw(value)