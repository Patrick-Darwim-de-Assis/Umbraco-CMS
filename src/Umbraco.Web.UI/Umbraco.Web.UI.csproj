﻿<?xml version="1.0" encoding="utf-8"?>
<Project ToolsVersion="15.0">
  <Import Project="$(MSBuildExtensionsPath)\$(MSBuildToolsVersion)\Microsoft.Common.props" Condition="Exists('$(MSBuildExtensionsPath)\$(MSBuildToolsVersion)\Microsoft.Common.props')" />
  <PropertyGroup>
    <TargetFrameworkVersion>v4.7.2</TargetFrameworkVersion>
    <EnableDefaultCompileItems>false</EnableDefaultCompileItems>
    <ProjectGuid>{4C4C194C-B5E4-4991-8F87-4373E24CC19F}</ProjectGuid>
    <OutputType>Library</OutputType>
    <AssemblyName>Umbraco.Web.UI</AssemblyName>
    <RootNamespace>Umbraco.Web.UI</RootNamespace>
    <SolutionDir Condition="$(SolutionDir) == '' Or $(SolutionDir) == '*Undefined*'">..\</SolutionDir>
    <ProjectTypeGuids>{349c5851-65df-11da-9384-00065b846f21};{fae04ec0-301f-11d3-bf4b-00c04f79efbc}</ProjectTypeGuids>
    <RunPostBuildEvent>OnBuildSuccess</RunPostBuildEvent>
    <UseIISExpress>true</UseIISExpress>
    <IISExpressSSLPort>44319</IISExpressSSLPort>
    <IISExpressAnonymousAuthentication>enabled</IISExpressAnonymousAuthentication>
    <IISExpressWindowsAuthentication>disabled</IISExpressWindowsAuthentication>
    <IISExpressUseClassicPipelineMode>false</IISExpressUseClassicPipelineMode>
    <UseGlobalApplicationHostFile />
    <NuGetPackageImportStamp>
    </NuGetPackageImportStamp>
    <Use64BitIISExpress />
    <TargetFrameworkProfile />
    <!--
      for some weird reason, and because Web.config is created only during BeforeBuild,
      the web.config configuration file would not be picked, and the build system would
      try to use a traditional app.config, thus missing all the binding redirects.

      this ensures that the build system things that the config file is web.config.

      (see FindAppConfigFile target in detailed build output)
    -->
    <AppConfig>Web.config</AppConfig>
  </PropertyGroup>
  <PropertyGroup Condition=" '$(Configuration)|$(Platform)' == 'Debug|AnyCPU' ">
    <DebugSymbols>true</DebugSymbols>
    <DebugType>full</DebugType>
    <Optimize>false</Optimize>
    <OutputPath>bin\</OutputPath>
    <DefineConstants>TRACE;DEBUG</DefineConstants>
    <ErrorReport>prompt</ErrorReport>
    <WarningLevel>4</WarningLevel>
    <Prefer32Bit>false</Prefer32Bit>
    <IntermediateOutputPath>..\bin\Debug\</IntermediateOutputPath>
    <PackageAsSingleFile>true</PackageAsSingleFile>
    <DesktopBuildPackageLocation>..\Package\Umbraco.Web.UI.zip</DesktopBuildPackageLocation>
    <LangVersion>latest</LangVersion>
  </PropertyGroup>
  <PropertyGroup Condition=" '$(Configuration)|$(Platform)' == 'Release|AnyCPU' ">
    <DebugSymbols>true</DebugSymbols>
    <DebugType>pdbonly</DebugType>
    <Optimize>true</Optimize>
    <OutputPath>bin\</OutputPath>
    <DefineConstants>TRACE</DefineConstants>
    <ErrorReport>prompt</ErrorReport>
    <WarningLevel>4</WarningLevel>
    <DocumentationFile>bin\Umbraco.Web.UI.xml</DocumentationFile>
    <Prefer32Bit>false</Prefer32Bit>
    <IntermediateOutputPath>..\bin\Release\</IntermediateOutputPath>
    <LangVersion>latest</LangVersion>
  </PropertyGroup>
  <ItemGroup>
    <Reference Include="Microsoft.CSharp" />
    <Reference Include="System.ComponentModel" />
    <Reference Include="System.Data" />
    <Reference Include="System.Drawing" />
    <Reference Include="System.Drawing.Design" />
    <Reference Include="System.IdentityModel" />
    <Reference Include="System.Runtime.Serialization" />
    <Reference Include="System" />
    <Reference Include="System.ComponentModel.Composition" />
    <Reference Include="System.ComponentModel.DataAnnotations" />
    <Reference Include="System.Web" />
    <Reference Include="System.Web.Abstractions" />
    <Reference Include="System.Web.ApplicationServices" />
    <Reference Include="System.Web.Entity" />
    <Reference Include="System.Web.Extensions" />
    <Reference Include="System.Web.Services" />
    <Reference Include="System.Xml" />
  </ItemGroup>
  <ItemGroup>
    <Folder Include="App_Data\" />
    <Folder Include="Views\MacroPartials\" />
  </ItemGroup>
  <ItemGroup>
    <PackageReference Include="CSharpTest.Net.Collections" Version="14.906.1403.1082" />
    <PackageReference Include="ClientDependency" Version="1.9.7" />
    <PackageReference Include="ClientDependency-Mvc5" Version="1.8.0.0" />
    <PackageReference Include="Examine" Version="1.0.0" />
    <PackageReference Include="ImageProcessor.Web" Version="4.10.0.100" />
    <PackageReference Include="ImageProcessor.Web.Config" Version="2.5.0.100" />
    <PackageReference Include="Microsoft.AspNet.Identity.Owin" Version="2.2.2" />
    <PackageReference Include="Microsoft.AspNet.Mvc" Version="5.2.7" />
    <PackageReference Include="Microsoft.AspNet.WebApi" Version="5.2.7" />
    <PackageReference Include="Microsoft.CodeAnalysis.CSharp" Version="2.10.0" />
    <PackageReference Include="Microsoft.CodeDom.Providers.DotNetCompilerPlatform" Version="2.0.1" />
    <PackageReference Include="Microsoft.Net.Compilers" Version="2.10.0">
      <PrivateAssets>all</PrivateAssets>
      <!-- development dependency -->
    </PackageReference>
    <PackageReference Include="Microsoft.Owin.Host.SystemWeb" Version="4.0.1" />
    <PackageReference Include="Microsoft.Owin.Security.Cookies" Version="4.0.1" />
    <PackageReference Include="Microsoft.Owin.Security.OAuth" Version="4.0.1" />
    <PackageReference Include="Microsoft.SourceLink.GitHub">
      <Version>1.0.0-beta2-19324-01</Version>
      <IncludeAssets>runtime; build; native; contentfiles; analyzers; buildtransitive</IncludeAssets>
      <PrivateAssets>all</PrivateAssets>
    </PackageReference>
    <PackageReference Include="MiniProfiler" Version="4.0.138" />
    <PackageReference Include="Newtonsoft.Json" Version="12.0.1" />
<<<<<<< HEAD
=======
    <PackageReference Include="Umbraco.ModelsBuilder.Ui">
      <Version>8.1.0</Version>
    </PackageReference>
>>>>>>> 988d51c4
    <PackageReference Include="Umbraco.SqlServerCE" Version="4.0.0.1" />
  </ItemGroup>
  <ItemGroup>
    <ProjectReference Include="..\Umbraco.Abstractions\Umbraco.Abstractions.csproj">
      <Project>{29aa69d9-b597-4395-8d42-43b1263c240a}</Project>
      <Name>Umbraco.Abstractions</Name>
    </ProjectReference>
    <ProjectReference Include="..\Umbraco.Core\Umbraco.Core.csproj">
      <Project>{31785bc3-256c-4613-b2f5-a1b0bdded8c1}</Project>
      <Name>Umbraco.Core</Name>
    </ProjectReference>
    <ProjectReference Include="..\Umbraco.Examine\Umbraco.Examine.csproj">
      <Name>Umbraco.Examine</Name>
      <Project>{07FBC26B-2927-4A22-8D96-D644C667FECC}</Project>
    </ProjectReference>
    <ProjectReference Include="..\Umbraco.Web\Umbraco.Web.csproj">
      <Project>{651e1350-91b6-44b7-bd60-7207006d7003}</Project>
      <Name>Umbraco.Web</Name>
    </ProjectReference>
  </ItemGroup>
  <ItemGroup>
    <Compile Include="..\SolutionInfo.cs">
      <Link>Properties\SolutionInfo.cs</Link>
    </Compile>
    <Compile Include="Config\splashes\NoNodes.aspx.cs">
      <DependentUpon>noNodes.aspx</DependentUpon>
      <SubType>ASPXCodeBehind</SubType>
    </Compile>
    <Compile Include="Config\splashes\NoNodes.aspx.designer.cs">
      <DependentUpon>noNodes.aspx</DependentUpon>
    </Compile>
    <Compile Include="Properties\AssemblyInfo.cs" />
    <Compile Include="Properties\Settings.Designer.cs">
      <AutoGen>True</AutoGen>
      <DesignTimeSharedInput>True</DesignTimeSharedInput>
      <DependentUpon>Settings.settings</DependentUpon>
    </Compile>
    <Content Include="App_Plugins\ModelsBuilder\modelsbuilder.controller.js" />
    <Content Include="App_Plugins\ModelsBuilder\modelsbuilder.html" />
    <Content Include="App_Plugins\ModelsBuilder\modelsbuilder.resource.js" />
    <Content Include="Config\grid.editors.config.js" />
    <Content Include="Config\Lang\cs-CZ.user.xml" />
    <Content Include="Config\Lang\da-DK.user.xml" />
    <Content Include="Config\Lang\de-DE.user.xml" />
    <Content Include="Config\Lang\en-GB.user.xml" />
    <Content Include="Config\Lang\en-US.user.xml" />
    <Content Include="Config\Lang\es-ES.user.xml" />
    <Content Include="Config\Lang\fr-FR.user.xml" />
    <Content Include="Config\Lang\he-IL.user.xml" />
    <Content Include="Config\Lang\it-IT.user.xml" />
    <Content Include="Config\Lang\ja-JP.user.xml" />
    <Content Include="Config\Lang\ko-KR.user.xml" />
    <Content Include="Config\Lang\nl-NL.user.xml" />
    <Content Include="Config\Lang\nb-NO.user.xml" />
    <Content Include="Config\Lang\pl-PL.user.xml" />
    <Content Include="Config\Lang\pt-BR.user.xml" />
    <Content Include="Config\Lang\ru-RU.user.xml" />
    <Content Include="Config\Lang\sv-SE.user.xml" />
    <Content Include="Config\Lang\zh-CN.user.xml" />
    <Content Include="Config\splashes\noNodes.aspx" />
    <Content Include="Umbraco\Config\Lang\cs.xml" />
    <Content Include="Umbraco\Config\Lang\tr.xml" />
    <Content Include="Umbraco\Config\Lang\zh_tw.xml" />
    <Content Include="Config\Splashes\noNodes.aspx" />
    <Content Include="Umbraco\Install\Views\Web.config" />
    <Content Include="App_Plugins\ModelsBuilder\package.manifest" />
    <None Include="Config\ClientDependency.Release.config">
      <DependentUpon>ClientDependency.config</DependentUpon>
      <SubType>Designer</SubType>
    </None>
    <Content Include="Config\imageprocessor\security.config" />
    <Content Include="Config\imageprocessor\processing.config" />
    <Content Include="Config\imageprocessor\cache.config">
      <SubType>Designer</SubType>
    </Content>
    <Content Include="Config\HealthChecks.config">
      <SubType>Designer</SubType>
    </Content>
    <None Include="Config\HealthChecks.Release.config">
      <DependentUpon>HealthChecks.config</DependentUpon>
      <SubType>Designer</SubType>
    </None>
    <Content Include="Config\serilog.user.config">
      <SubType>Designer</SubType>
    </Content>
    <None Include="Config\serilog.user.Release.config">
      <DependentUpon>serilog.user.config</DependentUpon>
      <SubType>Designer</SubType>
    </None>
    <Content Include="Config\serilog.config">
      <SubType>Designer</SubType>
    </Content>
    <None Include="Config\serilog.Release.config">
      <DependentUpon>serilog.config</DependentUpon>
      <SubType>Designer</SubType>
    </None>
    <Content Include="Config\logviewer.searches.config.js" />
    <None Include="Config\umbracoSettings.Release.config">
      <DependentUpon>umbracoSettings.config</DependentUpon>
      <SubType>Designer</SubType>
    </None>
    <None Include="Config\tinyMceConfig.Release.config">
      <DependentUpon>tinyMceConfig.config</DependentUpon>
      <SubType>Designer</SubType>
    </None>
    <Content Include="Umbraco\Install\Views\Index.cshtml" />
    <Content Include="Media\Web.config" />
    <Content Include="Properties\Settings.settings">
      <Generator>SettingsSingleFileGenerator</Generator>
      <LastGenOutput>Settings.Designer.cs</LastGenOutput>
    </Content>
    <Content Include="Global.asax" />
    <Content Include="Umbraco\Config\Lang\en_us.xml">
      <SubType>Designer</SubType>
    </Content>
    <Content Include="Umbraco\Config\Lang\he.xml" />
    <Content Include="Umbraco\Config\Lang\ja.xml" />
    <Content Include="Umbraco\Config\Lang\pl.xml" />
    <Content Include="Umbraco\Config\Lang\pt.xml" />
    <Content Include="Umbraco\Config\Lang\ru.xml" />
    <Content Include="Umbraco\Config\Lang\zh.xml" />
    <Content Include="Umbraco\Config\Lang\ko.xml" />
    <Content Include="Umbraco\Config\Lang\da.xml">
      <SubType>Designer</SubType>
    </Content>
    <Content Include="Umbraco\Config\Lang\de.xml" />
    <Content Include="Umbraco\Config\Lang\es.xml" />
    <Content Include="Umbraco\Config\Lang\fr.xml" />
    <Content Include="Umbraco\Config\Lang\it.xml" />
    <Content Include="Umbraco\Config\Lang\nl.xml" />
    <Content Include="Umbraco\Config\Lang\nb.xml" />
    <Content Include="Umbraco\Config\Lang\sv.xml" />
    <Content Include="Umbraco\Config\Lang\en.xml">
      <SubType>Designer</SubType>
    </Content>
    <Content Include="Umbraco\Js\UmbracoSpeechBubbleBackEnd.js" />
    <Content Include="Config\ClientDependency.config">
      <SubType>Designer</SubType>
    </Content>
    <Content Include="Umbraco\Views\Default.cshtml" />
    <Content Include="Umbraco\PartialViewMacros\Templates\EditProfile.cshtml" />
    <Content Include="Umbraco\PartialViewMacros\Templates\Empty.cshtml" />
    <Content Include="Umbraco\PartialViewMacros\Templates\Login.cshtml" />
    <Content Include="Umbraco\PartialViewMacros\Templates\LoginStatus.cshtml" />
    <Content Include="Umbraco\PartialViewMacros\Templates\RegisterMember.cshtml" />
    <Content Include="Umbraco\PartialViewMacros\Templates\ListAncestorsFromCurrentPage.cshtml" />
    <Content Include="Umbraco\PartialViewMacros\Templates\Breadcrumb.cshtml" />
    <Content Include="Umbraco\PartialViewMacros\Templates\Gallery.cshtml" />
    <Content Include="Umbraco\PartialViewMacros\Templates\ListChildPagesFromChangeableSource.cshtml" />
    <Content Include="Umbraco\PartialViewMacros\Templates\ListChildPagesFromCurrentPage.cshtml">
      <SubType>Code</SubType>
    </Content>
    <Content Include="Umbraco\PartialViewMacros\Templates\ListChildPagesOrderedByDate.cshtml" />
    <Content Include="Umbraco\PartialViewMacros\Templates\ListChildPagesOrderedByName.cshtml" />
    <Content Include="Umbraco\PartialViewMacros\Templates\ListChildPagesOrderedByProperty.cshtml" />
    <Content Include="Umbraco\PartialViewMacros\Templates\ListChildPagesWithDoctype.cshtml" />
    <Content Include="Umbraco\PartialViewMacros\Templates\ListDescendantsFromCurrentPage.cshtml" />
    <Content Include="Umbraco\PartialViewMacros\Templates\ListImagesFromMediaFolder.cshtml" />
    <Content Include="Umbraco\PartialViewMacros\Templates\MultinodeTree-picker.cshtml" />
    <Content Include="Umbraco\PartialViewMacros\Templates\Navigation.cshtml" />
    <Content Include="Umbraco\PartialViewMacros\Templates\SiteMap.cshtml" />
    <Content Include="Umbraco\Views\AuthorizeUpgrade.cshtml" />
    <Content Include="Views\Web.config">
      <SubType>Designer</SubType>
    </Content>
    <Content Include="Web.config">
      <SubType>Designer</SubType>
    </Content>
    <Content Include="Views\Partials\Grid\Bootstrap3.cshtml" />
    <Content Include="Views\Partials\Grid\Editors\Embed.cshtml" />
    <Content Include="Views\Partials\Grid\Editors\Macro.cshtml" />
    <Content Include="Views\Partials\Grid\Editors\Media.cshtml" />
    <Content Include="Views\Partials\Grid\Editors\Rte.cshtml" />
    <Content Include="Views\Partials\Grid\Editors\Textstring.cshtml" />
    <Content Include="Views\Partials\Grid\Editors\Base.cshtml" />
    <Content Include="Views\Partials\Grid\Bootstrap3-Fluid.cshtml" />
    <Content Include="Umbraco\Views\Preview\Index.cshtml" />
    <Content Include="Umbraco\Views\web.config" />
    <None Include="Web.Debug.config.transformed" />
    <None Include="web.Template.Debug.config">
      <DependentUpon>Web.Template.config</DependentUpon>
      <SubType>Designer</SubType>
    </None>
    <None Include="web.Template.Release.config">
      <DependentUpon>Web.Template.config</DependentUpon>
      <SubType>Designer</SubType>
    </None>
    <Content Include="Umbraco\Js\dualSelectBox.js" />
    <Content Include="Umbraco\Js\guiFunctions.js" />
    <Content Include="Umbraco\Js\umbracoCheckKeys.js" />
    <!--<Content Include="Umbraco\users\PermissionEditor.aspx" />-->
    <None Include="web.Template.config">
      <SubType>Designer</SubType>
    </None>
    <Content Include="Config\tinyMceConfig.config">
      <SubType>Designer</SubType>
    </Content>
    <Content Include="Config\umbracoSettings.config">
      <SubType>Designer</SubType>
    </Content>
    <Content Include="Config\BackOfficeTours\getting-started.json" />
  </ItemGroup>
  <!-- determine VSToolsPath -->
  <PropertyGroup>
    <VisualStudioVersion Condition="'$(VisualStudioVersion)' == ''">11.0</VisualStudioVersion>
    <VSToolsPath Condition="exists('$(MSBuildExtensionsPath32)\Microsoft\VisualStudio\v11.0\WebApplications\Microsoft.WebApplication.targets')">$(MSBuildExtensionsPath32)\Microsoft\VisualStudio\v11.0</VSToolsPath>
    <VSToolsPath Condition="exists('$(MSBuildExtensionsPath32)\Microsoft\VisualStudio\v12.0\WebApplications\Microsoft.WebApplication.targets')">$(MSBuildExtensionsPath32)\Microsoft\VisualStudio\v12.0</VSToolsPath>
    <VSToolsPath Condition="exists('$(MSBuildExtensionsPath32)\Microsoft\VisualStudio\v14.0\WebApplications\Microsoft.WebApplication.targets')">$(MSBuildExtensionsPath32)\Microsoft\VisualStudio\v14.0</VSToolsPath>
    <VSToolsPath Condition="exists('$(MSBuildExtensionsPath32)\Microsoft\VisualStudio\v15.0\WebApplications\Microsoft.WebApplication.targets')">$(MSBuildExtensionsPath32)\Microsoft\VisualStudio\v15.0</VSToolsPath>
    <VSToolsPath Condition="exists('$(MSBuildExtensionsPath32)\Microsoft\VisualStudio\v16.0\WebApplications\Microsoft.WebApplication.targets')">$(MSBuildExtensionsPath32)\Microsoft\VisualStudio\v16.0</VSToolsPath>
  </PropertyGroup>
  <!-- determine WebPublishingTasks -->
  <PropertyGroup>
    <WebPublishingTasks Condition="exists('$(MSBuildExtensionsPath)\Microsoft\VisualStudio\v10.0\Web\Microsoft.Web.Publishing.Tasks.dll')">$(MSBuildExtensionsPath)\Microsoft\VisualStudio\v10.0\Web\Microsoft.Web.Publishing.Tasks.dll</WebPublishingTasks>
    <WebPublishingTasks Condition="exists('$(MSBuildExtensionsPath)\Microsoft\VisualStudio\v11.0\Web\Microsoft.Web.Publishing.Tasks.dll')">$(MSBuildExtensionsPath)\Microsoft\VisualStudio\v11.0\Web\Microsoft.Web.Publishing.Tasks.dll</WebPublishingTasks>
    <WebPublishingTasks Condition="exists('$(MSBuildExtensionsPath)\Microsoft\VisualStudio\v12.0\Web\Microsoft.Web.Publishing.Tasks.dll')">$(MSBuildExtensionsPath)\Microsoft\VisualStudio\v12.0\Web\Microsoft.Web.Publishing.Tasks.dll</WebPublishingTasks>
    <WebPublishingTasks Condition="exists('$(MSBuildExtensionsPath)\Microsoft\VisualStudio\v14.0\Web\Microsoft.Web.Publishing.Tasks.dll')">$(MSBuildExtensionsPath)\Microsoft\VisualStudio\v14.0\Web\Microsoft.Web.Publishing.Tasks.dll</WebPublishingTasks>
    <WebPublishingTasks Condition="exists('$(MSBuildExtensionsPath)\Microsoft\VisualStudio\v15.0\Web\Microsoft.Web.Publishing.Tasks.dll')">$(MSBuildExtensionsPath)\Microsoft\VisualStudio\v15.0\Web\Microsoft.Web.Publishing.Tasks.dll</WebPublishingTasks>
    <WebPublishingTasks Condition="exists('$(MSBuildExtensionsPath)\Microsoft\VisualStudio\v16.0\Web\Microsoft.Web.Publishing.Tasks.dll')">$(MSBuildExtensionsPath)\Microsoft\VisualStudio\v16.0\Web\Microsoft.Web.Publishing.Tasks.dll</WebPublishingTasks>
    <!-- Temporary addition for the VS2019 preview - can be removed when VS2019 final is released, then v16 above will be used -->
    <WebPublishingTasks Condition="exists('$(ProgramFiles32)\Microsoft Visual Studio\2019\Preview\MSBuild\Microsoft\VisualStudio\v16.0\Web\Microsoft.Web.Publishing.Tasks.dll')">$(ProgramFiles32)\Microsoft Visual Studio\2019\Preview\MSBuild\Microsoft\VisualStudio\v16.0\Web\Microsoft.Web.Publishing.Tasks.dll</WebPublishingTasks>
  </PropertyGroup>
  <!-- get TransformXml task from WebPublishingtasks -->
  <UsingTask TaskName="TransformXml" AssemblyFile="$(WebPublishingTasks)" Condition="'$(WebPublishingTasks)' != ''" />
  <!-- get NuGet packages directory -->
  <PropertyGroup>
    <NuGetPackages>$(NuGetPackageFolders.Split(';')[0])</NuGetPackages>
  </PropertyGroup>
  <!-- import targets -->
  <Import Project="$(MSBuildBinPath)\Microsoft.CSharp.targets" />
  <Import Project="$(VSToolsPath)\WebApplications\Microsoft.WebApplication.targets" Condition="'$(VSToolsPath)' != ''" />
  <!-- web project -->
  <ProjectExtensions>
    <VisualStudio>
      <FlavorProperties GUID="{349c5851-65df-11da-9384-00065b846f21}">
        <WebProjectProperties>
          <UseIIS>False</UseIIS>
          <AutoAssignPort>True</AutoAssignPort>
          <DevelopmentServerPort>8100</DevelopmentServerPort>
          <DevelopmentServerVPath>/</DevelopmentServerVPath>
          <IISUrl>http://localhost:8100</IISUrl>
          <NTLMAuthentication>False</NTLMAuthentication>
          <UseCustomServer>False</UseCustomServer>
          <CustomServerUrl>
          </CustomServerUrl>
          <SaveServerSettingsInUserFile>False</SaveServerSettingsInUserFile>
        </WebProjectProperties>
      </FlavorProperties>
    </VisualStudio>
  </ProjectExtensions>
  <Target Name="BeforeBuild">
    <Message Text="-BeforeBuild-" Importance="high" />
    <Message Text="MSBuildExtensionsPath: $(MSBuildExtensionsPath)" Importance="high" />
    <Message Text="WebPublishingTasks:    $(WebPublishingTasks)" Importance="high" />
    <Message Text="NuGetPackageFolders:   $(NuGetPackageFolders)" Importance="high" />
    <Message Text="NuGetPackages:         $(NuGetPackages)" Importance="high" />
    <!-- Create web.config file from Template if it doesn't exist -->
    <Message Text="Copy Web.Template.config to Web.config" Importance="high" Condition="!Exists('$(ProjectDir)Web.config')" />
    <Copy SourceFiles="$(ProjectDir)web.Template.config" DestinationFiles="$(ProjectDir)Web.config" OverwriteReadOnlyFiles="true" SkipUnchangedFiles="false" Condition="!Exists('$(ProjectDir)Web.config')" />
    <!-- Transform the local Web.config file in Visual Studio -->
    <Message Text="Transform Web.config with web.Template.$(Configuration).config into Web.$(Configuration).config.transformed (this is Visual Studio)" Importance="high" Condition="$(BuildingInsideVisualStudio) == true" />
    <TransformXml Source="$(ProjectDir)Web.config" Transform="$(ProjectDir)web.Template.$(Configuration).config" Destination="$(ProjectDir)Web.$(Configuration).config.transformed" Condition="$(BuildingInsideVisualStudio) == true" />
    <!-- Always transform the Template file when not in VS (ie: build.bat) -->
    <Message Text="Transform Web.Template.config with web.Template.$(Configuration).config into Web.$(Configuration).config.transformed (this is not Visual Studio)" Importance="high" Condition="$(BuildingInsideVisualStudio) != true" />
    <TransformXml Source="$(ProjectDir)Web.Template.config" Transform="$(ProjectDir)web.Template.$(Configuration).config" Destination="Web.$(Configuration).config.transformed" Condition="$(BuildingInsideVisualStudio) != true" />
    <!-- Create ClientDependency.config file from Template if it doesn't exist -->
    <Message Text="Copy ClientDependency.$(Configuration).config to ClientDependency.config" Importance="high" Condition="!Exists('$(ProjectDir)Config\ClientDependency.config')" />
    <Copy SourceFiles="$(ProjectDir)Config\ClientDependency.Release.config" DestinationFiles="$(ProjectDir)Config\ClientDependency.config" OverwriteReadOnlyFiles="true" SkipUnchangedFiles="false" Condition="!Exists('$(ProjectDir)Config\ClientDependency.config')" />
    <!-- Create Serilog.config & serilog.user.config file from Templates if it doesn't exist -->
    <Message Text="Copy serilog.$(Configuration).config to serilog.config" Importance="high" Condition="!Exists('$(ProjectDir)Config\serilog.config')" />
    <Copy SourceFiles="$(ProjectDir)Config\serilog.Release.config" DestinationFiles="$(ProjectDir)Config\serilog.config" OverwriteReadOnlyFiles="true" SkipUnchangedFiles="false" Condition="!Exists('$(ProjectDir)Config\serilog.config')" />
    <Message Text="Copy serilog.user.$(Configuration).config to serilog.user.config" Importance="high" Condition="!Exists('$(ProjectDir)Config\serilog.user.config')" />
    <Copy SourceFiles="$(ProjectDir)Config\serilog.user.Release.config" DestinationFiles="$(ProjectDir)Config\serilog.user.config" OverwriteReadOnlyFiles="true" SkipUnchangedFiles="false" Condition="!Exists('$(ProjectDir)Config\serilog.user.config')" />
    <!-- Build Belle, if building is Visual Studio and the build folder does not exist yet -->
    <Message Text="Skip Belle because UmbracoBuild is '$(UmbracoBuild)' (this is not Visual Studio)." Importance="High" Condition="'$(UmbracoBuild)' != ''" />
    <Message Text="Skip Belle because $(ProjectDir)Umbraco\lib exists." Importance="High" Condition="Exists('$(ProjectDir)Umbraco\lib')" />
    <Message Text="Build Belle because UmbracoBuild is empty (this is Visual Studio), and $(ProjectDir)Umbraco\lib does not exist." Importance="High" Condition="!Exists('$(ProjectDir)Umbraco\lib') and '$(UmbracoBuild)' == ''" />
    <CallTarget Targets="BelleBuild" Condition="!Exists('$(ProjectDir)Umbraco\lib') and '$(UmbracoBuild)' == ''" />
  </Target>
  <!-- clean Belle when cleaning and rebuilding, but only in Visual Studio -->
  <Target Name="CleanBelle" AfterTargets="Clean" Condition="'$(UmbracoBuild)' == ''">
    <Message Text="-CleanBelle-" Importance="high" />
    <Message Text="Nothing to clean, as $(ProjectDir)Umbraco\lib does not exist." Importance="High" Condition="!Exists('$(ProjectDir)Umbraco\lib')" />
    <Message Text="Not cleaning (found src/preserve.belle)." Importance="High" Condition="Exists('$(ProjectDir)Umbraco\lib') and Exists('$(SolutionDir)preserve.belle')" />
    <Message Text="Remove $(ProjectDir)Umbraco\lib." Importance="High" Condition="Exists('$(ProjectDir)Umbraco\lib') and !Exists('$(SolutionDir)preserve.belle')" />
    <ItemGroup>
      <BelleLib Include="$(ProjectDir)Umbraco\lib" />
    </ItemGroup>
    <RemoveDir Directories="@(BelleLib)" Condition="Exists('$(ProjectDir)Umbraco\lib') and !Exists('$(SolutionDir)preserve.belle')" />
  </Target>
  <Target Name="AfterBuild">
    <Message Text="-AfterBuild-" Importance="high" />
    <Message Text="Copy Web.$(Configuration).config.transformed over to Web.config (this is Visual Studio)" Importance="high" Condition="$(BuildingInsideVisualStudio) == true" />
    <Copy SourceFiles="$(ProjectDir)Web.$(Configuration).config.transformed" DestinationFiles="$(ProjectDir)Web.config" OverwriteReadOnlyFiles="true" SkipUnchangedFiles="false" Condition="$(BuildingInsideVisualStudio) == true" />
  </Target>
  <Target Name="BelleBuild">
    <Exec WorkingDirectory="$(ProjectDir)\..\..\" Command="powershell -ExecutionPolicy RemoteSigned -Command &quot;&amp;{ $ubuild = &amp;&quot;$pwd\build\build.ps1&quot; -get ; $ubuild.CompileBelle() }&quot;" />
  </Target>
  <Target Name="ResetConfigFiles" Condition="'$(WebProjectOutputDir)' != ''" BeforeTargets="Build;Rebuild" Inputs="@(ConfigFiles)" Outputs="%(Identity).Dummy">
    <ItemGroup>
      <!-- every *.config (recursive) files xcept web[.*].config -->
      <!-- beware! includes any rogue git-ignored or temp config file -->
      <ConfigFiles Include="$(ProjectDir)**\*.config" Exclude="$(ProjectDir)web.config;$(ProjectDir)web.*.config" />
      <!-- and the UI file -->
      <ConfigFiles Include="$(ProjectDir)umbraco\config\create\UI.xml" />
    </ItemGroup>
    <PropertyGroup>
      <!-- the original file eg src/.../umbracoSettings.config -->
      <OriginalFileName>@(ConfigFiles)</OriginalFileName>
      <!-- the configuration version of the original file eg src/.../umbracoSettings.Release.config -->
      <ModifiedFileName>$(OriginalFileName.Replace("%(ConfigFiles.Extension)",".$(Configuration)%(ConfigFiles.Extension)"))</ModifiedFileName>
      <!-- the target file eg webapp/.../umbracoSettings.config -->
      <OutputFileName>$(OriginalFileName.Replace("$(ProjectDir)", "$(WebProjectOutputDir)"))</OutputFileName>
    </PropertyGroup>
    <!--
      for each whatever.config file,
      if there is a whatever.(Release|Debug).config file,
      copy it over as whatever.config
    -->
    <Message Text="ConfigFile: $(OriginalFileName) -&gt; $(OutputFileName)" Importance="high" Condition="Exists('$(ModifiedFileName)')" />
    <Copy SourceFiles="$(ModifiedFileName)" DestinationFiles="$(OutputFileName)" OverwriteReadOnlyFiles="true" SkipUnchangedFiles="false" Condition="Exists('$(ModifiedFileName)')" />
  </Target>
</Project><|MERGE_RESOLUTION|>--- conflicted
+++ resolved
@@ -108,12 +108,9 @@
     </PackageReference>
     <PackageReference Include="MiniProfiler" Version="4.0.138" />
     <PackageReference Include="Newtonsoft.Json" Version="12.0.1" />
-<<<<<<< HEAD
-=======
     <PackageReference Include="Umbraco.ModelsBuilder.Ui">
       <Version>8.1.0</Version>
     </PackageReference>
->>>>>>> 988d51c4
     <PackageReference Include="Umbraco.SqlServerCE" Version="4.0.0.1" />
   </ItemGroup>
   <ItemGroup>
