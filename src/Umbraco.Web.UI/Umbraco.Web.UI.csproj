﻿<?xml version="1.0" encoding="utf-8"?>
<Project ToolsVersion="15.0">
  <Import Project="$(MSBuildExtensionsPath)\$(MSBuildToolsVersion)\Microsoft.Common.props" Condition="Exists('$(MSBuildExtensionsPath)\$(MSBuildToolsVersion)\Microsoft.Common.props')" />
  <PropertyGroup>
    <TargetFrameworkVersion>v4.7.2</TargetFrameworkVersion>
    <EnableDefaultCompileItems>false</EnableDefaultCompileItems>
    <ProjectGuid>{4C4C194C-B5E4-4991-8F87-4373E24CC19F}</ProjectGuid>
    <OutputType>Library</OutputType>
    <AssemblyName>Umbraco.Web.UI</AssemblyName>
    <RootNamespace>Umbraco.Web.UI</RootNamespace>
    <SolutionDir Condition="$(SolutionDir) == '' Or $(SolutionDir) == '*Undefined*'">..\</SolutionDir>
    <ProjectTypeGuids>{349c5851-65df-11da-9384-00065b846f21};{fae04ec0-301f-11d3-bf4b-00c04f79efbc}</ProjectTypeGuids>
    <RunPostBuildEvent>OnBuildSuccess</RunPostBuildEvent>
    <UseIISExpress>true</UseIISExpress>
    <IISExpressSSLPort>44319</IISExpressSSLPort>
    <IISExpressAnonymousAuthentication>enabled</IISExpressAnonymousAuthentication>
    <IISExpressWindowsAuthentication>disabled</IISExpressWindowsAuthentication>
    <IISExpressUseClassicPipelineMode>false</IISExpressUseClassicPipelineMode>
    <UseGlobalApplicationHostFile />
    <NuGetPackageImportStamp>
    </NuGetPackageImportStamp>
    <Use64BitIISExpress />
    <TargetFrameworkProfile />
    <!--
      for some weird reason, and because Web.config is created only during BeforeBuild,
      the web.config configuration file would not be picked, and the build system would
      try to use a traditional app.config, thus missing all the binding redirects.

      this ensures that the build system things that the config file is web.config.

      (see FindAppConfigFile target in detailed build output)
    -->
    <AppConfig>Web.config</AppConfig>
    <AdditionalFileItemNames>$(AdditionalFileItemNames);Content</AdditionalFileItemNames>
  </PropertyGroup>
  <PropertyGroup Condition=" '$(Configuration)|$(Platform)' == 'Debug|AnyCPU' ">
    <DebugSymbols>true</DebugSymbols>
    <DebugType>full</DebugType>
    <Optimize>false</Optimize>
    <OutputPath>bin\</OutputPath>
    <DefineConstants>TRACE;DEBUG</DefineConstants>
    <ErrorReport>prompt</ErrorReport>
    <WarningLevel>4</WarningLevel>
    <Prefer32Bit>false</Prefer32Bit>
    <IntermediateOutputPath>..\bin\Debug\</IntermediateOutputPath>
    <PackageAsSingleFile>true</PackageAsSingleFile>
    <DesktopBuildPackageLocation>..\Package\Umbraco.Web.UI.zip</DesktopBuildPackageLocation>
    <LangVersion>latest</LangVersion>
  </PropertyGroup>
  <PropertyGroup Condition=" '$(Configuration)|$(Platform)' == 'Release|AnyCPU' ">
    <DebugSymbols>true</DebugSymbols>
    <DebugType>pdbonly</DebugType>
    <Optimize>true</Optimize>
    <OutputPath>bin\</OutputPath>
    <DefineConstants>TRACE</DefineConstants>
    <ErrorReport>prompt</ErrorReport>
    <WarningLevel>4</WarningLevel>
    <DocumentationFile>bin\Umbraco.Web.UI.xml</DocumentationFile>
    <Prefer32Bit>false</Prefer32Bit>
    <IntermediateOutputPath>..\bin\Release\</IntermediateOutputPath>
    <LangVersion>latest</LangVersion>
  </PropertyGroup>
  <ItemGroup>
    <Reference Include="Microsoft.CSharp" />
    <Reference Include="System.ComponentModel" />
    <Reference Include="System.Data" />
    <Reference Include="System.Drawing" />
    <Reference Include="System.Drawing.Design" />
    <Reference Include="System.IdentityModel" />
    <Reference Include="System.Runtime.Serialization" />
    <Reference Include="System" />
    <Reference Include="System.ComponentModel.Composition" />
    <Reference Include="System.ComponentModel.DataAnnotations" />
    <Reference Include="System.Web" />
    <Reference Include="System.Web.Abstractions" />
    <Reference Include="System.Web.ApplicationServices" />
    <Reference Include="System.Web.Entity" />
    <Reference Include="System.Web.Extensions" />
    <Reference Include="System.Web.Services" />
    <Reference Include="System.Xml" />
  </ItemGroup>
  <ItemGroup>
    <Folder Include="App_Data\" />
    <Folder Include="Views\MacroPartials\" />
  </ItemGroup>
  <ItemGroup>
    <PackageReference Include="CSharpTest.Net.Collections" Version="14.906.1403.1082" />
    <PackageReference Include="ClientDependency" Version="1.9.8" />
    <PackageReference Include="ClientDependency-Mvc5" Version="1.9.3" />
    <PackageReference Include="Examine" Version="1.0.1" />
    <PackageReference Include="ImageProcessor.Web" Version="4.10.0.100" />
    <PackageReference Include="ImageProcessor.Web.Config" Version="2.5.0.100" />
    <PackageReference Include="Microsoft.AspNet.Identity.Owin" Version="2.2.2" />
    <PackageReference Include="Microsoft.AspNet.Mvc" Version="5.2.7" />
    <PackageReference Include="Microsoft.AspNet.WebApi" Version="5.2.7" />
    <PackageReference Include="Microsoft.CodeAnalysis.CSharp" Version="2.10.0" />
    <PackageReference Include="Microsoft.CodeDom.Providers.DotNetCompilerPlatform" Version="2.0.1" />
    <PackageReference Include="Microsoft.Owin.Host.SystemWeb" Version="4.0.1" />
    <PackageReference Include="Microsoft.Owin.Security.Cookies" Version="4.0.1" />
    <PackageReference Include="Microsoft.Owin.Security.OAuth" Version="4.0.1" />
    <PackageReference Include="Microsoft.SourceLink.GitHub">
      <Version>1.0.0-beta2-19324-01</Version>
      <IncludeAssets>runtime; build; native; contentfiles; analyzers; buildtransitive</IncludeAssets>
      <PrivateAssets>all</PrivateAssets>
    </PackageReference>
    <PackageReference Include="MiniProfiler" Version="4.0.138" />
    <PackageReference Include="Newtonsoft.Json" Version="12.0.1" />
    <PackageReference Include="SecurityCodeScan">
      <Version>3.3.0</Version>
      <IncludeAssets>runtime; build; native; contentfiles; analyzers</IncludeAssets>
      <PrivateAssets>all</PrivateAssets>
    </PackageReference>
    <PackageReference Include="Umbraco.ModelsBuilder.Ui">
      <Version>8.1.0</Version>
    </PackageReference>
    <PackageReference Include="Umbraco.SqlServerCE" Version="4.0.0.1" />
  </ItemGroup>
  <ItemGroup>
    <ProjectReference Include="..\Umbraco.Core\Umbraco.Core.csproj">
      <Project>{31785bc3-256c-4613-b2f5-a1b0bdded8c1}</Project>
      <Name>Umbraco.Core</Name>
    </ProjectReference>
    <ProjectReference Include="..\Umbraco.Examine\Umbraco.Examine.csproj">
      <Name>Umbraco.Examine</Name>
      <Project>{07FBC26B-2927-4A22-8D96-D644C667FECC}</Project>
    </ProjectReference>
    <ProjectReference Include="..\Umbraco.Web\Umbraco.Web.csproj">
      <Project>{651e1350-91b6-44b7-bd60-7207006d7003}</Project>
      <Name>Umbraco.Web</Name>
    </ProjectReference>
  </ItemGroup>
  <ItemGroup>
    <Compile Include="..\SolutionInfo.cs">
      <Link>Properties\SolutionInfo.cs</Link>
    </Compile>
    <Compile Include="Config\splashes\NoNodes.aspx.cs">
      <DependentUpon>noNodes.aspx</DependentUpon>
      <SubType>ASPXCodeBehind</SubType>
    </Compile>
    <Compile Include="Config\splashes\NoNodes.aspx.designer.cs">
      <DependentUpon>noNodes.aspx</DependentUpon>
    </Compile>
    <Compile Include="Properties\AssemblyInfo.cs" />
    <Compile Include="Properties\Settings.Designer.cs">
      <AutoGen>True</AutoGen>
      <DesignTimeSharedInput>True</DesignTimeSharedInput>
      <DependentUpon>Settings.settings</DependentUpon>
    </Compile>
    <Content Include="App_Plugins\ModelsBuilder\modelsbuilder.controller.js" />
    <Content Include="App_Plugins\ModelsBuilder\modelsbuilder.html" />
    <Content Include="App_Plugins\ModelsBuilder\modelsbuilder.resource.js" />
    <Content Include="Config\grid.editors.config.js" />
    <Content Include="Config\Lang\cs-CZ.user.xml" />
    <Content Include="Config\Lang\da-DK.user.xml" />
    <Content Include="Config\Lang\de-DE.user.xml" />
    <Content Include="Config\Lang\en-GB.user.xml" />
    <Content Include="Config\Lang\en-US.user.xml" />
    <Content Include="Config\Lang\es-ES.user.xml" />
    <Content Include="Config\Lang\fr-FR.user.xml" />
    <Content Include="Config\Lang\he-IL.user.xml" />
    <Content Include="Config\Lang\it-IT.user.xml" />
    <Content Include="Config\Lang\ja-JP.user.xml" />
    <Content Include="Config\Lang\ko-KR.user.xml" />
    <Content Include="Config\Lang\nl-NL.user.xml" />
    <Content Include="Config\Lang\nb-NO.user.xml" />
    <Content Include="Config\Lang\pl-PL.user.xml" />
    <Content Include="Config\Lang\pt-BR.user.xml" />
    <Content Include="Config\Lang\ru-RU.user.xml" />
    <Content Include="Config\Lang\sv-SE.user.xml" />
    <Content Include="Config\Lang\zh-CN.user.xml" />
    <Content Include="Config\splashes\noNodes.aspx" />
    <Content Include="Umbraco\Config\Lang\cs.xml" />
    <Content Include="Umbraco\Config\Lang\tr.xml" />
    <Content Include="Umbraco\Config\Lang\zh_tw.xml" />
    <Content Include="Config\Splashes\noNodes.aspx" />
    <Content Include="Umbraco\Install\Views\Web.config" />
    <Content Include="App_Plugins\ModelsBuilder\package.manifest" />
    <None Include="Config\ClientDependency.Release.config">
      <DependentUpon>ClientDependency.config</DependentUpon>
      <SubType>Designer</SubType>
    </None>
    <Content Include="Config\imageprocessor\security.config" />
    <Content Include="Config\imageprocessor\processing.config" />
    <Content Include="Config\imageprocessor\cache.config">
      <SubType>Designer</SubType>
    </Content>
    <Content Include="Config\HealthChecks.config">
      <SubType>Designer</SubType>
    </Content>
    <None Include="Config\HealthChecks.Release.config">
      <DependentUpon>HealthChecks.config</DependentUpon>
      <SubType>Designer</SubType>
    </None>
    <Content Include="Config\serilog.user.config">
      <SubType>Designer</SubType>
    </Content>
    <None Include="Config\serilog.user.Release.config">
      <DependentUpon>serilog.user.config</DependentUpon>
      <SubType>Designer</SubType>
    </None>
    <Content Include="Config\serilog.config">
      <SubType>Designer</SubType>
    </Content>
    <None Include="Config\serilog.Release.config">
      <DependentUpon>serilog.config</DependentUpon>
      <SubType>Designer</SubType>
    </None>
    <Content Include="Config\logviewer.searches.config.js" />
    <None Include="Config\umbracoSettings.Release.config">
      <DependentUpon>umbracoSettings.config</DependentUpon>
      <SubType>Designer</SubType>
    </None>
    <None Include="Config\tinyMceConfig.Release.config">
      <DependentUpon>tinyMceConfig.config</DependentUpon>
      <SubType>Designer</SubType>
    </None>
    <Content Include="Umbraco\Install\Views\Index.cshtml" />
    <Content Include="Media\Web.config" />
    <Content Include="Properties\Settings.settings">
      <Generator>SettingsSingleFileGenerator</Generator>
      <LastGenOutput>Settings.Designer.cs</LastGenOutput>
    </Content>
    <Content Include="Global.asax" />
    <Content Include="Umbraco\Config\Lang\en_us.xml">
      <SubType>Designer</SubType>
    </Content>
    <Content Include="Umbraco\Config\Lang\he.xml" />
    <Content Include="Umbraco\Config\Lang\ja.xml" />
    <Content Include="Umbraco\Config\Lang\pl.xml" />
    <Content Include="Umbraco\Config\Lang\pt.xml" />
    <Content Include="Umbraco\Config\Lang\ru.xml" />
    <Content Include="Umbraco\Config\Lang\zh.xml" />
    <Content Include="Umbraco\Config\Lang\ko.xml" />
    <Content Include="Umbraco\Config\Lang\da.xml">
      <SubType>Designer</SubType>
    </Content>
    <Content Include="Umbraco\Config\Lang\de.xml" />
    <Content Include="Umbraco\Config\Lang\es.xml" />
    <Content Include="Umbraco\Config\Lang\fr.xml" />
    <Content Include="Umbraco\Config\Lang\it.xml" />
    <Content Include="Umbraco\Config\Lang\nl.xml" />
    <Content Include="Umbraco\Config\Lang\nb.xml" />
    <Content Include="Umbraco\Config\Lang\sv.xml" />
    <Content Include="Umbraco\Config\Lang\en.xml">
      <SubType>Designer</SubType>
    </Content>
    <Content Include="Umbraco\Js\UmbracoSpeechBubbleBackEnd.js" />
    <Content Include="Config\ClientDependency.config">
      <SubType>Designer</SubType>
    </Content>
    <Content Include="Umbraco\Views\Default.cshtml" />
    <Content Include="Umbraco\PartialViewMacros\Templates\EditProfile.cshtml" />
    <Content Include="Umbraco\PartialViewMacros\Templates\Empty.cshtml" />
    <Content Include="Umbraco\PartialViewMacros\Templates\Login.cshtml" />
    <Content Include="Umbraco\PartialViewMacros\Templates\LoginStatus.cshtml" />
    <Content Include="Umbraco\PartialViewMacros\Templates\RegisterMember.cshtml" />
    <Content Include="Umbraco\PartialViewMacros\Templates\ListAncestorsFromCurrentPage.cshtml" />
    <Content Include="Umbraco\PartialViewMacros\Templates\Breadcrumb.cshtml" />
    <Content Include="Umbraco\PartialViewMacros\Templates\Gallery.cshtml" />
    <Content Include="Umbraco\PartialViewMacros\Templates\ListChildPagesFromChangeableSource.cshtml" />
    <Content Include="Umbraco\PartialViewMacros\Templates\ListChildPagesFromCurrentPage.cshtml">
      <SubType>Code</SubType>
    </Content>
    <Content Include="Umbraco\PartialViewMacros\Templates\ListChildPagesOrderedByDate.cshtml" />
    <Content Include="Umbraco\PartialViewMacros\Templates\ListChildPagesOrderedByName.cshtml" />
    <Content Include="Umbraco\PartialViewMacros\Templates\ListChildPagesOrderedByProperty.cshtml" />
    <Content Include="Umbraco\PartialViewMacros\Templates\ListChildPagesWithDoctype.cshtml" />
    <Content Include="Umbraco\PartialViewMacros\Templates\ListDescendantsFromCurrentPage.cshtml" />
    <Content Include="Umbraco\PartialViewMacros\Templates\ListImagesFromMediaFolder.cshtml" />
    <Content Include="Umbraco\PartialViewMacros\Templates\MultinodeTree-picker.cshtml" />
    <Content Include="Umbraco\PartialViewMacros\Templates\Navigation.cshtml" />
    <Content Include="Umbraco\PartialViewMacros\Templates\SiteMap.cshtml" />
    <Content Include="Umbraco\Views\AuthorizeUpgrade.cshtml" />
    <Content Include="Views\Web.config">
      <SubType>Designer</SubType>
    </Content>
    <Content Include="Web.config">
      <SubType>Designer</SubType>
    </Content>
    <Content Include="Views\Partials\Grid\Bootstrap3.cshtml" />
    <Content Include="Views\Partials\Grid\Editors\Embed.cshtml" />
    <Content Include="Views\Partials\Grid\Editors\Macro.cshtml" />
    <Content Include="Views\Partials\Grid\Editors\Media.cshtml" />
    <Content Include="Views\Partials\Grid\Editors\Rte.cshtml" />
    <Content Include="Views\Partials\Grid\Editors\Textstring.cshtml" />
    <Content Include="Views\Partials\Grid\Editors\Base.cshtml" />
    <Content Include="Views\Partials\Grid\Bootstrap3-Fluid.cshtml" />
    <Content Include="Umbraco\Views\Preview\Index.cshtml" />
    <Content Include="Umbraco\Views\web.config" />
    <None Include="Web.Debug.config.transformed" />
    <None Include="web.Template.Debug.config">
      <DependentUpon>Web.Template.config</DependentUpon>
      <SubType>Designer</SubType>
    </None>
    <None Include="web.Template.Release.config">
      <DependentUpon>Web.Template.config</DependentUpon>
      <SubType>Designer</SubType>
    </None>
    <Content Include="Umbraco\Js\dualSelectBox.js" />
    <Content Include="Umbraco\Js\guiFunctions.js" />
    <Content Include="Umbraco\Js\umbracoCheckKeys.js" />
    <!--<Content Include="Umbraco\users\PermissionEditor.aspx" />-->
    <None Include="web.Template.config">
      <SubType>Designer</SubType>
    </None>
    <Content Include="Config\tinyMceConfig.config">
      <SubType>Designer</SubType>
    </Content>
    <Content Include="Config\umbracoSettings.config">
      <SubType>Designer</SubType>
    </Content>
    <Content Include="Config\BackOfficeTours\getting-started.json" />
  </ItemGroup>
  <!-- determine VSToolsPath -->
  <PropertyGroup>
    <VisualStudioVersion Condition="'$(VisualStudioVersion)' == ''">11.0</VisualStudioVersion>
    <VSToolsPath Condition="exists('$(MSBuildExtensionsPath32)\Microsoft\VisualStudio\v11.0\WebApplications\Microsoft.WebApplication.targets')">$(MSBuildExtensionsPath32)\Microsoft\VisualStudio\v11.0</VSToolsPath>
    <VSToolsPath Condition="exists('$(MSBuildExtensionsPath32)\Microsoft\VisualStudio\v12.0\WebApplications\Microsoft.WebApplication.targets')">$(MSBuildExtensionsPath32)\Microsoft\VisualStudio\v12.0</VSToolsPath>
    <VSToolsPath Condition="exists('$(MSBuildExtensionsPath32)\Microsoft\VisualStudio\v14.0\WebApplications\Microsoft.WebApplication.targets')">$(MSBuildExtensionsPath32)\Microsoft\VisualStudio\v14.0</VSToolsPath>
    <VSToolsPath Condition="exists('$(MSBuildExtensionsPath32)\Microsoft\VisualStudio\v15.0\WebApplications\Microsoft.WebApplication.targets')">$(MSBuildExtensionsPath32)\Microsoft\VisualStudio\v15.0</VSToolsPath>
    <VSToolsPath Condition="exists('$(MSBuildExtensionsPath32)\Microsoft\VisualStudio\v16.0\WebApplications\Microsoft.WebApplication.targets')">$(MSBuildExtensionsPath32)\Microsoft\VisualStudio\v16.0</VSToolsPath>
  </PropertyGroup>
  <!-- determine WebPublishingTasks -->
  <PropertyGroup>
    <WebPublishingTasks Condition="exists('$(MSBuildExtensionsPath)\Microsoft\VisualStudio\v10.0\Web\Microsoft.Web.Publishing.Tasks.dll')">$(MSBuildExtensionsPath)\Microsoft\VisualStudio\v10.0\Web\Microsoft.Web.Publishing.Tasks.dll</WebPublishingTasks>
    <WebPublishingTasks Condition="exists('$(MSBuildExtensionsPath)\Microsoft\VisualStudio\v11.0\Web\Microsoft.Web.Publishing.Tasks.dll')">$(MSBuildExtensionsPath)\Microsoft\VisualStudio\v11.0\Web\Microsoft.Web.Publishing.Tasks.dll</WebPublishingTasks>
    <WebPublishingTasks Condition="exists('$(MSBuildExtensionsPath)\Microsoft\VisualStudio\v12.0\Web\Microsoft.Web.Publishing.Tasks.dll')">$(MSBuildExtensionsPath)\Microsoft\VisualStudio\v12.0\Web\Microsoft.Web.Publishing.Tasks.dll</WebPublishingTasks>
    <WebPublishingTasks Condition="exists('$(MSBuildExtensionsPath)\Microsoft\VisualStudio\v14.0\Web\Microsoft.Web.Publishing.Tasks.dll')">$(MSBuildExtensionsPath)\Microsoft\VisualStudio\v14.0\Web\Microsoft.Web.Publishing.Tasks.dll</WebPublishingTasks>
    <WebPublishingTasks Condition="exists('$(MSBuildExtensionsPath)\Microsoft\VisualStudio\v15.0\Web\Microsoft.Web.Publishing.Tasks.dll')">$(MSBuildExtensionsPath)\Microsoft\VisualStudio\v15.0\Web\Microsoft.Web.Publishing.Tasks.dll</WebPublishingTasks>
    <WebPublishingTasks Condition="exists('$(MSBuildExtensionsPath)\Microsoft\VisualStudio\v16.0\Web\Microsoft.Web.Publishing.Tasks.dll')">$(MSBuildExtensionsPath)\Microsoft\VisualStudio\v16.0\Web\Microsoft.Web.Publishing.Tasks.dll</WebPublishingTasks>
    <!-- Temporary addition for the VS2019 preview - can be removed when VS2019 final is released, then v16 above will be used -->
    <WebPublishingTasks Condition="exists('$(ProgramFiles32)\Microsoft Visual Studio\2019\Preview\MSBuild\Microsoft\VisualStudio\v16.0\Web\Microsoft.Web.Publishing.Tasks.dll')">$(ProgramFiles32)\Microsoft Visual Studio\2019\Preview\MSBuild\Microsoft\VisualStudio\v16.0\Web\Microsoft.Web.Publishing.Tasks.dll</WebPublishingTasks>
  </PropertyGroup>
  <!-- get TransformXml task from WebPublishingtasks -->
  <UsingTask TaskName="TransformXml" AssemblyFile="$(WebPublishingTasks)" Condition="'$(WebPublishingTasks)' != ''" />
  <!-- get NuGet packages directory -->
  <PropertyGroup>
    <NuGetPackages>$(NuGetPackageFolders.Split(';')[0])</NuGetPackages>
  </PropertyGroup>
  <!-- import targets -->
  <Import Project="$(MSBuildBinPath)\Microsoft.CSharp.targets" />
  <Import Project="$(VSToolsPath)\WebApplications\Microsoft.WebApplication.targets" Condition="'$(VSToolsPath)' != ''" />
  <!-- web project -->
  <ProjectExtensions>
    <VisualStudio>
      <FlavorProperties GUID="{349c5851-65df-11da-9384-00065b846f21}">
        <WebProjectProperties>
          <UseIIS>False</UseIIS>
          <AutoAssignPort>True</AutoAssignPort>
<<<<<<< HEAD
          <DevelopmentServerPort>8400</DevelopmentServerPort>
          <DevelopmentServerVPath>/</DevelopmentServerVPath>
          <IISUrl>http://localhost:8400/</IISUrl>
=======
          <DevelopmentServerPort>8300</DevelopmentServerPort>
          <DevelopmentServerVPath>/</DevelopmentServerVPath>
          <IISUrl>http://localhost:8300/</IISUrl>
>>>>>>> 89e9b14f
          <NTLMAuthentication>False</NTLMAuthentication>
          <UseCustomServer>False</UseCustomServer>
          <CustomServerUrl>
          </CustomServerUrl>
          <SaveServerSettingsInUserFile>False</SaveServerSettingsInUserFile>
        </WebProjectProperties>
      </FlavorProperties>
    </VisualStudio>
  </ProjectExtensions>
  <Target Name="BeforeBuild">
    <Message Text="-BeforeBuild-" Importance="high" />
    <Message Text="MSBuildExtensionsPath: $(MSBuildExtensionsPath)" Importance="high" />
    <Message Text="WebPublishingTasks:    $(WebPublishingTasks)" Importance="high" />
    <Message Text="NuGetPackageFolders:   $(NuGetPackageFolders)" Importance="high" />
    <Message Text="NuGetPackages:         $(NuGetPackages)" Importance="high" />
    <!-- Create web.config file from Template if it doesn't exist -->
    <Message Text="Copy Web.Template.config to Web.config" Importance="high" Condition="!Exists('$(ProjectDir)Web.config')" />
    <Copy SourceFiles="$(ProjectDir)web.Template.config" DestinationFiles="$(ProjectDir)Web.config" OverwriteReadOnlyFiles="true" SkipUnchangedFiles="false" Condition="!Exists('$(ProjectDir)Web.config')" />
    <!-- Transform the local Web.config file in Visual Studio -->
    <Message Text="Transform Web.config with web.Template.$(Configuration).config into Web.$(Configuration).config.transformed (this is Visual Studio)" Importance="high" Condition="$(BuildingInsideVisualStudio) == true" />
    <TransformXml Source="$(ProjectDir)Web.config" Transform="$(ProjectDir)web.Template.$(Configuration).config" Destination="$(ProjectDir)Web.$(Configuration).config.transformed" Condition="$(BuildingInsideVisualStudio) == true" />
    <!-- Always transform the Template file when not in VS (ie: build.bat) -->
    <Message Text="Transform Web.Template.config with web.Template.$(Configuration).config into Web.$(Configuration).config.transformed (this is not Visual Studio)" Importance="high" Condition="$(BuildingInsideVisualStudio) != true" />
    <TransformXml Source="$(ProjectDir)Web.Template.config" Transform="$(ProjectDir)web.Template.$(Configuration).config" Destination="Web.$(Configuration).config.transformed" Condition="$(BuildingInsideVisualStudio) != true" />
    <!-- Create ClientDependency.config file from Template if it doesn't exist -->
    <Message Text="Copy ClientDependency.$(Configuration).config to ClientDependency.config" Importance="high" Condition="!Exists('$(ProjectDir)Config\ClientDependency.config')" />
    <Copy SourceFiles="$(ProjectDir)Config\ClientDependency.Release.config" DestinationFiles="$(ProjectDir)Config\ClientDependency.config" OverwriteReadOnlyFiles="true" SkipUnchangedFiles="false" Condition="!Exists('$(ProjectDir)Config\ClientDependency.config')" />
    <!-- Create Serilog.config & serilog.user.config file from Templates if it doesn't exist -->
    <Message Text="Copy serilog.$(Configuration).config to serilog.config" Importance="high" Condition="!Exists('$(ProjectDir)Config\serilog.config')" />
    <Copy SourceFiles="$(ProjectDir)Config\serilog.Release.config" DestinationFiles="$(ProjectDir)Config\serilog.config" OverwriteReadOnlyFiles="true" SkipUnchangedFiles="false" Condition="!Exists('$(ProjectDir)Config\serilog.config')" />
    <Message Text="Copy serilog.user.$(Configuration).config to serilog.user.config" Importance="high" Condition="!Exists('$(ProjectDir)Config\serilog.user.config')" />
    <Copy SourceFiles="$(ProjectDir)Config\serilog.user.Release.config" DestinationFiles="$(ProjectDir)Config\serilog.user.config" OverwriteReadOnlyFiles="true" SkipUnchangedFiles="false" Condition="!Exists('$(ProjectDir)Config\serilog.user.config')" />
    <!-- Build Belle, if building is Visual Studio and the build folder does not exist yet -->
    <Message Text="Skip Belle because UmbracoBuild is '$(UmbracoBuild)' (this is not Visual Studio)." Importance="High" Condition="'$(UmbracoBuild)' != ''" />
    <Message Text="Skip Belle because $(ProjectDir)Umbraco\lib exists." Importance="High" Condition="Exists('$(ProjectDir)Umbraco\lib')" />
    <Message Text="Build Belle because UmbracoBuild is empty (this is Visual Studio), and $(ProjectDir)Umbraco\lib does not exist." Importance="High" Condition="!Exists('$(ProjectDir)Umbraco\lib') and '$(UmbracoBuild)' == ''" />
    <CallTarget Targets="BelleBuild" Condition="!Exists('$(ProjectDir)Umbraco\lib') and '$(UmbracoBuild)' == ''" />
  </Target>
  <!-- clean Belle when cleaning and rebuilding, but only in Visual Studio -->
  <Target Name="CleanBelle" AfterTargets="Clean" Condition="'$(UmbracoBuild)' == ''">
    <Message Text="-CleanBelle-" Importance="high" />
    <Message Text="Nothing to clean, as $(ProjectDir)Umbraco\lib does not exist." Importance="High" Condition="!Exists('$(ProjectDir)Umbraco\lib')" />
    <Message Text="Not cleaning (found src/preserve.belle)." Importance="High" Condition="Exists('$(ProjectDir)Umbraco\lib') and Exists('$(SolutionDir)preserve.belle')" />
    <Message Text="Remove $(ProjectDir)Umbraco\lib." Importance="High" Condition="Exists('$(ProjectDir)Umbraco\lib') and !Exists('$(SolutionDir)preserve.belle')" />
    <ItemGroup>
      <BelleLib Include="$(ProjectDir)Umbraco\lib" />
    </ItemGroup>
    <RemoveDir Directories="@(BelleLib)" Condition="Exists('$(ProjectDir)Umbraco\lib') and !Exists('$(SolutionDir)preserve.belle')" />
  </Target>
  <Target Name="AfterBuild">
    <Message Text="-AfterBuild-" Importance="high" />
    <Message Text="Copy Web.$(Configuration).config.transformed over to Web.config (this is Visual Studio)" Importance="high" Condition="$(BuildingInsideVisualStudio) == true" />
    <Copy SourceFiles="$(ProjectDir)Web.$(Configuration).config.transformed" DestinationFiles="$(ProjectDir)Web.config" OverwriteReadOnlyFiles="true" SkipUnchangedFiles="false" Condition="$(BuildingInsideVisualStudio) == true" />
  </Target>
  <Target Name="BelleBuild">
    <Exec WorkingDirectory="$(ProjectDir)\..\..\" Command="powershell -ExecutionPolicy RemoteSigned -Command &quot;&amp;{ $ubuild = &amp;&quot;$pwd\build\build.ps1&quot; -get ; $ubuild.CompileBelle() }&quot;" />
  </Target>
  <Target Name="ResetConfigFiles" Condition="'$(WebProjectOutputDir)' != ''" BeforeTargets="Build;Rebuild" Inputs="@(ConfigFiles)" Outputs="%(Identity).Dummy">
    <ItemGroup>
      <!-- every *.config (recursive) files xcept web[.*].config -->
      <!-- beware! includes any rogue git-ignored or temp config file -->
      <ConfigFiles Include="$(ProjectDir)**\*.config" Exclude="$(ProjectDir)web.config;$(ProjectDir)web.*.config" />
      <!-- and the UI file -->
      <ConfigFiles Include="$(ProjectDir)umbraco\config\create\UI.xml" />
    </ItemGroup>
    <PropertyGroup>
      <!-- the original file eg src/.../umbracoSettings.config -->
      <OriginalFileName>@(ConfigFiles)</OriginalFileName>
      <!-- the configuration version of the original file eg src/.../umbracoSettings.Release.config -->
      <ModifiedFileName>$(OriginalFileName.Replace("%(ConfigFiles.Extension)",".$(Configuration)%(ConfigFiles.Extension)"))</ModifiedFileName>
      <!-- the target file eg webapp/.../umbracoSettings.config -->
      <OutputFileName>$(OriginalFileName.Replace("$(ProjectDir)", "$(WebProjectOutputDir)"))</OutputFileName>
    </PropertyGroup>
    <!--
      for each whatever.config file,
      if there is a whatever.(Release|Debug).config file,
      copy it over as whatever.config
    -->
    <Message Text="ConfigFile: $(OriginalFileName) -&gt; $(OutputFileName)" Importance="high" Condition="Exists('$(ModifiedFileName)')" />
    <Copy SourceFiles="$(ModifiedFileName)" DestinationFiles="$(OutputFileName)" OverwriteReadOnlyFiles="true" SkipUnchangedFiles="false" Condition="Exists('$(ModifiedFileName)')" />
  </Target>
</Project><|MERGE_RESOLUTION|>--- conflicted
+++ resolved
@@ -347,15 +347,12 @@
         <WebProjectProperties>
           <UseIIS>False</UseIIS>
           <AutoAssignPort>True</AutoAssignPort>
-<<<<<<< HEAD
           <DevelopmentServerPort>8400</DevelopmentServerPort>
           <DevelopmentServerVPath>/</DevelopmentServerVPath>
           <IISUrl>http://localhost:8400/</IISUrl>
-=======
           <DevelopmentServerPort>8300</DevelopmentServerPort>
           <DevelopmentServerVPath>/</DevelopmentServerVPath>
           <IISUrl>http://localhost:8300/</IISUrl>
->>>>>>> 89e9b14f
           <NTLMAuthentication>False</NTLMAuthentication>
           <UseCustomServer>False</UseCustomServer>
           <CustomServerUrl>
