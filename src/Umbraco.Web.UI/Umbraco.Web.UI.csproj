--- conflicted
+++ resolved
@@ -80,10 +80,7 @@
   </ItemGroup>
   <ItemGroup>
     <Folder Include="App_Data\" />
-<<<<<<< HEAD
     <Folder Include="umbraco" />
-=======
->>>>>>> add44c41
     <Folder Include="Views\MacroPartials\" />
   </ItemGroup>
   <ItemGroup>
@@ -146,10 +143,7 @@
       <DesignTimeSharedInput>True</DesignTimeSharedInput>
       <DependentUpon>Settings.settings</DependentUpon>
     </Compile>
-<<<<<<< HEAD
-=======
     <None Include="Config\splashes\NoNodes.cshtml" />
-    <Content Include="Umbraco\Install\Views\Web.config" />
     <None Include="Config\ClientDependency.Release.config">
       <DependentUpon>ClientDependency.config</DependentUpon>
       <SubType>Designer</SubType>
@@ -181,16 +175,12 @@
       <SubType>Designer</SubType>
     </None>
     <Content Include="Config\logviewer.searches.config.js" />
-    <Content Include="Umbraco\Install\Views\Index.cshtml" />
->>>>>>> add44c41
     <Content Include="Media\Web.config" />
     <Content Include="Properties\Settings.settings">
       <Generator>SettingsSingleFileGenerator</Generator>
       <LastGenOutput>Settings.Designer.cs</LastGenOutput>
     </Content>
     <Content Include="Global.asax" />
-<<<<<<< HEAD
-=======
     <Content Include="Umbraco\Js\UmbracoSpeechBubbleBackEnd.js" />
     <Content Include="Config\ClientDependency.config">
       <SubType>Designer</SubType>
@@ -265,7 +255,6 @@
     </Content>
     <Content Include="Umbraco\Views\Default.cshtml" />
     <Content Include="Umbraco\Views\AuthorizeUpgrade.cshtml" />
->>>>>>> add44c41
     <Content Include="Views\Web.config">
       <SubType>Designer</SubType>
     </Content>
