﻿<?xml version="1.0" encoding="utf-8"?>
<Project ToolsVersion="15.0">
  <Import Project="$(MSBuildExtensionsPath)\$(MSBuildToolsVersion)\Microsoft.Common.props" Condition="Exists('$(MSBuildExtensionsPath)\$(MSBuildToolsVersion)\Microsoft.Common.props')" />
  <PropertyGroup>
    <TargetFrameworkVersion>v4.7.2</TargetFrameworkVersion>
    <EnableDefaultCompileItems>false</EnableDefaultCompileItems>
    <ProjectGuid>{4C4C194C-B5E4-4991-8F87-4373E24CC19F}</ProjectGuid>
    <OutputType>Library</OutputType>
    <AssemblyName>Umbraco.Web.UI</AssemblyName>
    <RootNamespace>Umbraco.Web.UI</RootNamespace>
    <SolutionDir Condition="$(SolutionDir) == '' Or $(SolutionDir) == '*Undefined*'">..\</SolutionDir>
    <ProjectTypeGuids>{349c5851-65df-11da-9384-00065b846f21};{fae04ec0-301f-11d3-bf4b-00c04f79efbc}</ProjectTypeGuids>
    <RunPostBuildEvent>OnBuildSuccess</RunPostBuildEvent>
    <UseIISExpress>true</UseIISExpress>
    <IISExpressSSLPort>44331</IISExpressSSLPort>
    <IISExpressAnonymousAuthentication>enabled</IISExpressAnonymousAuthentication>
    <IISExpressWindowsAuthentication>disabled</IISExpressWindowsAuthentication>
    <IISExpressUseClassicPipelineMode>false</IISExpressUseClassicPipelineMode>
    <UseGlobalApplicationHostFile />
    <NuGetPackageImportStamp>
    </NuGetPackageImportStamp>
    <Use64BitIISExpress />
    <TargetFrameworkProfile />
    <!--
      for some weird reason, and because Web.config is created only during BeforeBuild,
      the web.config configuration file would not be picked, and the build system would
      try to use a traditional app.config, thus missing all the binding redirects.

      this ensures that the build system things that the config file is web.config.

      (see FindAppConfigFile target in detailed build output)
    -->
    <AppConfig>Web.config</AppConfig>
    <AdditionalFileItemNames>$(AdditionalFileItemNames);Content</AdditionalFileItemNames>
  </PropertyGroup>
  <PropertyGroup Condition=" '$(Configuration)|$(Platform)' == 'Debug|AnyCPU' ">
    <DebugSymbols>true</DebugSymbols>
    <DebugType>full</DebugType>
    <Optimize>false</Optimize>
    <OutputPath>bin\</OutputPath>
    <DefineConstants>TRACE;DEBUG</DefineConstants>
    <ErrorReport>prompt</ErrorReport>
    <WarningLevel>4</WarningLevel>
    <Prefer32Bit>false</Prefer32Bit>
    <IntermediateOutputPath>..\bin\Debug\</IntermediateOutputPath>
    <PackageAsSingleFile>true</PackageAsSingleFile>
    <DesktopBuildPackageLocation>..\Package\Umbraco.Web.UI.zip</DesktopBuildPackageLocation>
    <LangVersion>latest</LangVersion>
  </PropertyGroup>
  <PropertyGroup Condition=" '$(Configuration)|$(Platform)' == 'Release|AnyCPU' ">
    <DebugSymbols>true</DebugSymbols>
    <DebugType>pdbonly</DebugType>
    <Optimize>true</Optimize>
    <OutputPath>bin\</OutputPath>
    <DefineConstants>TRACE</DefineConstants>
    <ErrorReport>prompt</ErrorReport>
    <WarningLevel>4</WarningLevel>
    <DocumentationFile>bin\Umbraco.Web.UI.xml</DocumentationFile>
    <Prefer32Bit>false</Prefer32Bit>
    <IntermediateOutputPath>..\bin\Release\</IntermediateOutputPath>
    <LangVersion>latest</LangVersion>
  </PropertyGroup>
  <ItemGroup>
    <Reference Include="Microsoft.CSharp" />
    <Reference Include="System.ComponentModel" />
    <Reference Include="System.Data" />
    <Reference Include="System.Drawing" />
    <Reference Include="System.Drawing.Design" />
    <Reference Include="System.IdentityModel" />
    <Reference Include="System.Runtime.Serialization" />
    <Reference Include="System" />
    <Reference Include="System.ComponentModel.Composition" />
    <Reference Include="System.ComponentModel.DataAnnotations" />
    <Reference Include="System.Web" />
    <Reference Include="System.Web.Abstractions" />
    <Reference Include="System.Web.ApplicationServices" />
    <Reference Include="System.Web.Entity" />
    <Reference Include="System.Web.Extensions" />
    <Reference Include="System.Web.Services" />
    <Reference Include="System.Xml" />
  </ItemGroup>
  <ItemGroup>
    <Folder Include="App_Data\" />
    <Folder Include="App_Plugins\" />
    <Folder Include="Views\MacroPartials\" />
  </ItemGroup>
  <ItemGroup>
    <PackageReference Include="CSharpTest.Net.Collections" Version="14.906.1403.1082" />
    <PackageReference Include="ClientDependency" Version="1.9.9" />
    <PackageReference Include="ClientDependency-Mvc5" Version="1.9.3" />
    <PackageReference Include="Examine" Version="1.0.2" />
    <PackageReference Include="ImageProcessor.Web" Version="4.10.0.100" />
    <PackageReference Include="ImageProcessor.Web.Config" Version="2.5.0.100" />
    <PackageReference Include="Microsoft.AspNet.Identity.Owin" Version="2.2.2" />
    <PackageReference Include="Microsoft.AspNet.Mvc" Version="5.2.7" />
    <PackageReference Include="Microsoft.AspNet.WebApi" Version="5.2.7" />
    <PackageReference Include="Microsoft.CodeAnalysis.CSharp" Version="2.10.0" />
    <PackageReference Include="Microsoft.CodeDom.Providers.DotNetCompilerPlatform" Version="2.0.1" />
    <PackageReference Include="Microsoft.Owin.Host.SystemWeb" Version="4.0.1" />
    <PackageReference Include="Microsoft.Owin.Security.Cookies" Version="4.0.1" />
    <PackageReference Include="Microsoft.Owin.Security.OAuth" Version="4.0.1" />
    <PackageReference Include="Microsoft.SourceLink.GitHub">
      <Version>1.0.0-beta2-19324-01</Version>
      <IncludeAssets>runtime; build; native; contentfiles; analyzers; buildtransitive</IncludeAssets>
      <PrivateAssets>all</PrivateAssets>
    </PackageReference>
    <PackageReference Include="MiniProfiler" Version="4.0.138" />
    <PackageReference Include="Newtonsoft.Json" Version="12.0.1" />
    <PackageReference Include="SecurityCodeScan">
      <Version>3.3.0</Version>
      <IncludeAssets>runtime; build; native; contentfiles; analyzers</IncludeAssets>
      <PrivateAssets>all</PrivateAssets>
    </PackageReference>
    <PackageReference Include="Umbraco.SqlServerCE" Version="4.0.0.1" />
  </ItemGroup>
  <ItemGroup>
    <ProjectReference Include="..\Umbraco.Core\Umbraco.Core.csproj">
      <Project>{31785bc3-256c-4613-b2f5-a1b0bdded8c1}</Project>
      <Name>Umbraco.Core</Name>
    </ProjectReference>
    <ProjectReference Include="..\Umbraco.Examine\Umbraco.Examine.csproj">
      <Name>Umbraco.Examine</Name>
      <Project>{07FBC26B-2927-4A22-8D96-D644C667FECC}</Project>
    </ProjectReference>
    <ProjectReference Include="..\Umbraco.ModelsBuilder.Embedded\Umbraco.ModelsBuilder.Embedded.csproj">
      <Project>{52ac0ba8-a60e-4e36-897b-e8b97a54ed1c}</Project>
      <Name>Umbraco.ModelsBuilder.Embedded</Name>
    </ProjectReference>
    <ProjectReference Include="..\Umbraco.Web\Umbraco.Web.csproj">
      <Project>{651e1350-91b6-44b7-bd60-7207006d7003}</Project>
      <Name>Umbraco.Web</Name>
    </ProjectReference>
  </ItemGroup>
  <ItemGroup>
    <Compile Include="..\SolutionInfo.cs">
      <Link>Properties\SolutionInfo.cs</Link>
    </Compile>
    <Compile Include="Config\splashes\NoNodes.aspx.cs">
      <DependentUpon>noNodes.aspx</DependentUpon>
      <SubType>ASPXCodeBehind</SubType>
    </Compile>
    <Compile Include="Config\splashes\NoNodes.aspx.designer.cs">
      <DependentUpon>noNodes.aspx</DependentUpon>
    </Compile>
    <Compile Include="Properties\AssemblyInfo.cs" />
    <Compile Include="Properties\Settings.Designer.cs">
      <AutoGen>True</AutoGen>
      <DesignTimeSharedInput>True</DesignTimeSharedInput>
      <DependentUpon>Settings.settings</DependentUpon>
    </Compile>
    <Content Include="Config\grid.editors.config.js" />
    <Content Include="Config\Lang\cs-CZ.user.xml" />
    <Content Include="Config\Lang\da-DK.user.xml" />
    <Content Include="Config\Lang\de-DE.user.xml" />
    <Content Include="Config\Lang\en-GB.user.xml" />
    <Content Include="Config\Lang\en-US.user.xml" />
    <Content Include="Config\Lang\es-ES.user.xml" />
    <Content Include="Config\Lang\fr-FR.user.xml" />
    <Content Include="Config\Lang\he-IL.user.xml" />
    <Content Include="Config\Lang\it-IT.user.xml" />
    <Content Include="Config\Lang\ja-JP.user.xml" />
    <Content Include="Config\Lang\ko-KR.user.xml" />
    <Content Include="Config\Lang\nl-NL.user.xml" />
    <Content Include="Config\Lang\nb-NO.user.xml" />
    <Content Include="Config\Lang\pl-PL.user.xml" />
    <Content Include="Config\Lang\pt-BR.user.xml" />
    <Content Include="Config\Lang\ru-RU.user.xml" />
    <Content Include="Config\Lang\sv-SE.user.xml" />
    <Content Include="Config\Lang\zh-CN.user.xml" />
    <Content Include="Config\splashes\noNodes.aspx" />
    <Content Include="Umbraco\Config\Lang\cs.xml" />
    <Content Include="Umbraco\Config\Lang\tr.xml" />
    <Content Include="Umbraco\Config\Lang\zh_tw.xml" />
    <Content Include="Config\Splashes\noNodes.aspx" />
    <Content Include="Umbraco\Install\Views\Web.config" />
    <None Include="Config\ClientDependency.Release.config">
      <DependentUpon>ClientDependency.config</DependentUpon>
      <SubType>Designer</SubType>
    </None>
    <Content Include="Config\imageprocessor\security.config" />
    <Content Include="Config\imageprocessor\processing.config" />
    <Content Include="Config\imageprocessor\cache.config">
      <SubType>Designer</SubType>
    </Content>
    <Content Include="Config\HealthChecks.config">
      <SubType>Designer</SubType>
    </Content>
    <None Include="Config\HealthChecks.Release.config">
      <DependentUpon>HealthChecks.config</DependentUpon>
      <SubType>Designer</SubType>
    </None>
    <Content Include="Config\serilog.user.config">
      <SubType>Designer</SubType>
    </Content>
    <None Include="Config\serilog.user.Release.config">
      <DependentUpon>serilog.user.config</DependentUpon>
      <SubType>Designer</SubType>
    </None>
    <Content Include="Config\serilog.config">
      <SubType>Designer</SubType>
    </Content>
    <None Include="Config\serilog.Release.config">
      <DependentUpon>serilog.config</DependentUpon>
      <SubType>Designer</SubType>
    </None>
    <Content Include="Config\logviewer.searches.config.js" />
    <None Include="Config\umbracoSettings.Release.config">
      <DependentUpon>umbracoSettings.config</DependentUpon>
      <SubType>Designer</SubType>
    </None>
    <None Include="Config\tinyMceConfig.Release.config">
      <DependentUpon>tinyMceConfig.config</DependentUpon>
      <SubType>Designer</SubType>
    </None>
    <Content Include="Umbraco\Install\Views\Index.cshtml" />
    <Content Include="Media\Web.config" />
    <Content Include="Properties\Settings.settings">
      <Generator>SettingsSingleFileGenerator</Generator>
      <LastGenOutput>Settings.Designer.cs</LastGenOutput>
    </Content>
    <Content Include="Global.asax" />
    <Content Include="Umbraco\Config\Lang\en_us.xml">
      <SubType>Designer</SubType>
    </Content>
    <Content Include="Umbraco\Config\Lang\he.xml" />
    <Content Include="Umbraco\Config\Lang\ja.xml" />
    <Content Include="Umbraco\Config\Lang\pl.xml" />
    <Content Include="Umbraco\Config\Lang\pt.xml" />
    <Content Include="Umbraco\Config\Lang\ru.xml" />
    <Content Include="Umbraco\Config\Lang\zh.xml" />
    <Content Include="Umbraco\Config\Lang\ko.xml" />
    <Content Include="Umbraco\Config\Lang\da.xml">
      <SubType>Designer</SubType>
    </Content>
    <Content Include="Umbraco\Config\Lang\de.xml" />
    <Content Include="Umbraco\Config\Lang\es.xml" />
    <Content Include="Umbraco\Config\Lang\fr.xml" />
    <Content Include="Umbraco\Config\Lang\it.xml" />
    <Content Include="Umbraco\Config\Lang\nl.xml" />
    <Content Include="Umbraco\Config\Lang\nb.xml" />
    <Content Include="Umbraco\Config\Lang\sv.xml" />
    <Content Include="Umbraco\Config\Lang\en.xml">
      <SubType>Designer</SubType>
    </Content>
    <Content Include="Umbraco\Js\UmbracoSpeechBubbleBackEnd.js" />
    <Content Include="Config\ClientDependency.config">
      <SubType>Designer</SubType>
    </Content>
    <Content Include="Umbraco\Views\Default.cshtml" />
    <Content Include="Umbraco\PartialViewMacros\Templates\EditProfile.cshtml" />
    <Content Include="Umbraco\PartialViewMacros\Templates\Empty.cshtml" />
    <Content Include="Umbraco\PartialViewMacros\Templates\Login.cshtml" />
    <Content Include="Umbraco\PartialViewMacros\Templates\LoginStatus.cshtml" />
    <Content Include="Umbraco\PartialViewMacros\Templates\RegisterMember.cshtml" />
    <Content Include="Umbraco\PartialViewMacros\Templates\ListAncestorsFromCurrentPage.cshtml" />
    <Content Include="Umbraco\PartialViewMacros\Templates\Breadcrumb.cshtml" />
    <Content Include="Umbraco\PartialViewMacros\Templates\Gallery.cshtml" />
    <Content Include="Umbraco\PartialViewMacros\Templates\ListChildPagesFromChangeableSource.cshtml" />
    <Content Include="Umbraco\PartialViewMacros\Templates\ListChildPagesFromCurrentPage.cshtml">
      <SubType>Code</SubType>
    </Content>
    <Content Include="Umbraco\PartialViewMacros\Templates\ListChildPagesOrderedByDate.cshtml" />
    <Content Include="Umbraco\PartialViewMacros\Templates\ListChildPagesOrderedByName.cshtml" />
    <Content Include="Umbraco\PartialViewMacros\Templates\ListChildPagesOrderedByProperty.cshtml" />
    <Content Include="Umbraco\PartialViewMacros\Templates\ListChildPagesWithDoctype.cshtml" />
    <Content Include="Umbraco\PartialViewMacros\Templates\ListDescendantsFromCurrentPage.cshtml" />
    <Content Include="Umbraco\PartialViewMacros\Templates\ListImagesFromMediaFolder.cshtml" />
    <Content Include="Umbraco\PartialViewMacros\Templates\MultinodeTree-picker.cshtml" />
    <Content Include="Umbraco\PartialViewMacros\Templates\Navigation.cshtml" />
    <Content Include="Umbraco\PartialViewMacros\Templates\SiteMap.cshtml" />
    <Content Include="Umbraco\Views\AuthorizeUpgrade.cshtml" />
    <Content Include="Views\Web.config">
      <SubType>Designer</SubType>
    </Content>
    <Content Include="Web.config">
      <SubType>Designer</SubType>
    </Content>
    <Content Include="Views\Partials\Grid\Bootstrap3.cshtml" />
    <Content Include="Views\Partials\Grid\Editors\Embed.cshtml" />
    <Content Include="Views\Partials\Grid\Editors\Macro.cshtml" />
    <Content Include="Views\Partials\Grid\Editors\Media.cshtml" />
    <Content Include="Views\Partials\Grid\Editors\Rte.cshtml" />
    <Content Include="Views\Partials\Grid\Editors\Textstring.cshtml" />
    <Content Include="Views\Partials\Grid\Editors\Base.cshtml" />
    <Content Include="Views\Partials\Grid\Bootstrap3-Fluid.cshtml" />
    <Content Include="Umbraco\Views\Preview\Index.cshtml" />
    <Content Include="Umbraco\Views\web.config" />
    <None Include="Web.Debug.config.transformed" />
    <None Include="web.Template.Debug.config">
      <DependentUpon>Web.Template.config</DependentUpon>
      <SubType>Designer</SubType>
    </None>
    <None Include="web.Template.Release.config">
      <DependentUpon>Web.Template.config</DependentUpon>
      <SubType>Designer</SubType>
    </None>
    <Content Include="Umbraco\Js\dualSelectBox.js" />
    <Content Include="Umbraco\Js\guiFunctions.js" />
    <Content Include="Umbraco\Js\umbracoCheckKeys.js" />
    <!--<Content Include="Umbraco\users\PermissionEditor.aspx" />-->
    <None Include="web.Template.config">
      <SubType>Designer</SubType>
    </None>
    <Content Include="Config\tinyMceConfig.config">
      <SubType>Designer</SubType>
    </Content>
    <Content Include="Config\umbracoSettings.config">
      <SubType>Designer</SubType>
    </Content>
    <Content Include="Config\BackOfficeTours\getting-started.json" />
  </ItemGroup>
  <!-- determine VSToolsPath -->
  <PropertyGroup>
    <VisualStudioVersion Condition="'$(VisualStudioVersion)' == ''">11.0</VisualStudioVersion>
    <VSToolsPath Condition="exists('$(MSBuildExtensionsPath32)\Microsoft\VisualStudio\v11.0\WebApplications\Microsoft.WebApplication.targets')">$(MSBuildExtensionsPath32)\Microsoft\VisualStudio\v11.0</VSToolsPath>
    <VSToolsPath Condition="exists('$(MSBuildExtensionsPath32)\Microsoft\VisualStudio\v12.0\WebApplications\Microsoft.WebApplication.targets')">$(MSBuildExtensionsPath32)\Microsoft\VisualStudio\v12.0</VSToolsPath>
    <VSToolsPath Condition="exists('$(MSBuildExtensionsPath32)\Microsoft\VisualStudio\v14.0\WebApplications\Microsoft.WebApplication.targets')">$(MSBuildExtensionsPath32)\Microsoft\VisualStudio\v14.0</VSToolsPath>
    <VSToolsPath Condition="exists('$(MSBuildExtensionsPath32)\Microsoft\VisualStudio\v15.0\WebApplications\Microsoft.WebApplication.targets')">$(MSBuildExtensionsPath32)\Microsoft\VisualStudio\v15.0</VSToolsPath>
    <VSToolsPath Condition="exists('$(MSBuildExtensionsPath32)\Microsoft\VisualStudio\v16.0\WebApplications\Microsoft.WebApplication.targets')">$(MSBuildExtensionsPath32)\Microsoft\VisualStudio\v16.0</VSToolsPath>
  </PropertyGroup>
  <!-- determine WebPublishingTasks -->
  <PropertyGroup>
    <WebPublishingTasks Condition="exists('$(MSBuildExtensionsPath)\Microsoft\VisualStudio\v10.0\Web\Microsoft.Web.Publishing.Tasks.dll')">$(MSBuildExtensionsPath)\Microsoft\VisualStudio\v10.0\Web\Microsoft.Web.Publishing.Tasks.dll</WebPublishingTasks>
    <WebPublishingTasks Condition="exists('$(MSBuildExtensionsPath)\Microsoft\VisualStudio\v11.0\Web\Microsoft.Web.Publishing.Tasks.dll')">$(MSBuildExtensionsPath)\Microsoft\VisualStudio\v11.0\Web\Microsoft.Web.Publishing.Tasks.dll</WebPublishingTasks>
    <WebPublishingTasks Condition="exists('$(MSBuildExtensionsPath)\Microsoft\VisualStudio\v12.0\Web\Microsoft.Web.Publishing.Tasks.dll')">$(MSBuildExtensionsPath)\Microsoft\VisualStudio\v12.0\Web\Microsoft.Web.Publishing.Tasks.dll</WebPublishingTasks>
    <WebPublishingTasks Condition="exists('$(MSBuildExtensionsPath)\Microsoft\VisualStudio\v14.0\Web\Microsoft.Web.Publishing.Tasks.dll')">$(MSBuildExtensionsPath)\Microsoft\VisualStudio\v14.0\Web\Microsoft.Web.Publishing.Tasks.dll</WebPublishingTasks>
    <WebPublishingTasks Condition="exists('$(MSBuildExtensionsPath)\Microsoft\VisualStudio\v15.0\Web\Microsoft.Web.Publishing.Tasks.dll')">$(MSBuildExtensionsPath)\Microsoft\VisualStudio\v15.0\Web\Microsoft.Web.Publishing.Tasks.dll</WebPublishingTasks>
    <WebPublishingTasks Condition="exists('$(MSBuildExtensionsPath)\Microsoft\VisualStudio\v16.0\Web\Microsoft.Web.Publishing.Tasks.dll')">$(MSBuildExtensionsPath)\Microsoft\VisualStudio\v16.0\Web\Microsoft.Web.Publishing.Tasks.dll</WebPublishingTasks>
    <!-- Temporary addition for the VS2019 preview - can be removed when VS2019 final is released, then v16 above will be used -->
    <WebPublishingTasks Condition="exists('$(ProgramFiles32)\Microsoft Visual Studio\2019\Preview\MSBuild\Microsoft\VisualStudio\v16.0\Web\Microsoft.Web.Publishing.Tasks.dll')">$(ProgramFiles32)\Microsoft Visual Studio\2019\Preview\MSBuild\Microsoft\VisualStudio\v16.0\Web\Microsoft.Web.Publishing.Tasks.dll</WebPublishingTasks>
  </PropertyGroup>
  <!-- get TransformXml task from WebPublishingtasks -->
  <UsingTask TaskName="TransformXml" AssemblyFile="$(WebPublishingTasks)" Condition="'$(WebPublishingTasks)' != ''" />
  <!-- get NuGet packages directory -->
  <PropertyGroup>
    <NuGetPackages>$(NuGetPackageFolders.Split(';')[0])</NuGetPackages>
  </PropertyGroup>
  <!-- import targets -->
  <Import Project="$(MSBuildBinPath)\Microsoft.CSharp.targets" />
  <Import Project="$(VSToolsPath)\WebApplications\Microsoft.WebApplication.targets" Condition="'$(VSToolsPath)' != ''" />
  <!-- web project -->
  <ProjectExtensions>
    <VisualStudio>
      <FlavorProperties GUID="{349c5851-65df-11da-9384-00065b846f21}">
        <WebProjectProperties>
          <UseIIS>False</UseIIS>
          <AutoAssignPort>True</AutoAssignPort>
<<<<<<< HEAD
          <DevelopmentServerPort>8700</DevelopmentServerPort>
          <DevelopmentServerVPath>/</DevelopmentServerVPath>
          <IISUrl>http://localhost:8700</IISUrl>
=======
          <DevelopmentServerPort>8610</DevelopmentServerPort>
          <DevelopmentServerVPath>/</DevelopmentServerVPath>
          <IISUrl>http://localhost:8610</IISUrl>
>>>>>>> ee6d3e04
          <NTLMAuthentication>False</NTLMAuthentication>
          <UseCustomServer>False</UseCustomServer>
          <CustomServerUrl>
          </CustomServerUrl>
          <SaveServerSettingsInUserFile>False</SaveServerSettingsInUserFile>
        </WebProjectProperties>
      </FlavorProperties>
    </VisualStudio>
  </ProjectExtensions>
  <Target Name="BeforeBuild">
    <Message Text="-BeforeBuild-" Importance="high" />
    <Message Text="MSBuildExtensionsPath: $(MSBuildExtensionsPath)" Importance="high" />
    <Message Text="WebPublishingTasks:    $(WebPublishingTasks)" Importance="high" />
    <Message Text="NuGetPackageFolders:   $(NuGetPackageFolders)" Importance="high" />
    <Message Text="NuGetPackages:         $(NuGetPackages)" Importance="high" />
    <!-- Create web.config file from Template if it doesn't exist -->
    <Message Text="Copy Web.Template.config to Web.config" Importance="high" Condition="!Exists('$(ProjectDir)Web.config')" />
    <Copy SourceFiles="$(ProjectDir)web.Template.config" DestinationFiles="$(ProjectDir)Web.config" OverwriteReadOnlyFiles="true" SkipUnchangedFiles="false" Condition="!Exists('$(ProjectDir)Web.config')" />
    <!-- Transform the local Web.config file in Visual Studio -->
    <Message Text="Transform Web.config with web.Template.$(Configuration).config into Web.$(Configuration).config.transformed (this is Visual Studio)" Importance="high" Condition="$(BuildingInsideVisualStudio) == true" />
    <TransformXml Source="$(ProjectDir)Web.config" Transform="$(ProjectDir)web.Template.$(Configuration).config" Destination="$(ProjectDir)Web.$(Configuration).config.transformed" Condition="$(BuildingInsideVisualStudio) == true" />
    <!-- Always transform the Template file when not in VS (ie: build.bat) -->
    <Message Text="Transform Web.Template.config with web.Template.$(Configuration).config into Web.$(Configuration).config.transformed (this is not Visual Studio)" Importance="high" Condition="$(BuildingInsideVisualStudio) != true" />
    <TransformXml Source="$(ProjectDir)Web.Template.config" Transform="$(ProjectDir)web.Template.$(Configuration).config" Destination="Web.$(Configuration).config.transformed" Condition="$(BuildingInsideVisualStudio) != true" />
    <!-- Create ClientDependency.config file from Template if it doesn't exist -->
    <Message Text="Copy ClientDependency.$(Configuration).config to ClientDependency.config" Importance="high" Condition="!Exists('$(ProjectDir)Config\ClientDependency.config')" />
    <Copy SourceFiles="$(ProjectDir)Config\ClientDependency.Release.config" DestinationFiles="$(ProjectDir)Config\ClientDependency.config" OverwriteReadOnlyFiles="true" SkipUnchangedFiles="false" Condition="!Exists('$(ProjectDir)Config\ClientDependency.config')" />
    <!-- Create Serilog.config & serilog.user.config file from Templates if it doesn't exist -->
    <Message Text="Copy serilog.$(Configuration).config to serilog.config" Importance="high" Condition="!Exists('$(ProjectDir)Config\serilog.config')" />
    <Copy SourceFiles="$(ProjectDir)Config\serilog.Release.config" DestinationFiles="$(ProjectDir)Config\serilog.config" OverwriteReadOnlyFiles="true" SkipUnchangedFiles="false" Condition="!Exists('$(ProjectDir)Config\serilog.config')" />
    <Message Text="Copy serilog.user.$(Configuration).config to serilog.user.config" Importance="high" Condition="!Exists('$(ProjectDir)Config\serilog.user.config')" />
    <Copy SourceFiles="$(ProjectDir)Config\serilog.user.Release.config" DestinationFiles="$(ProjectDir)Config\serilog.user.config" OverwriteReadOnlyFiles="true" SkipUnchangedFiles="false" Condition="!Exists('$(ProjectDir)Config\serilog.user.config')" />
    <!-- Build Belle, if building is Visual Studio and the build folder does not exist yet -->
    <Message Text="Skip Belle because UmbracoBuild is '$(UmbracoBuild)' (this is not Visual Studio)." Importance="High" Condition="'$(UmbracoBuild)' != ''" />
    <Message Text="Skip Belle because $(ProjectDir)Umbraco\lib exists." Importance="High" Condition="Exists('$(ProjectDir)Umbraco\lib')" />
    <Message Text="Build Belle because UmbracoBuild is empty (this is Visual Studio), and $(ProjectDir)Umbraco\lib does not exist." Importance="High" Condition="!Exists('$(ProjectDir)Umbraco\lib') and '$(UmbracoBuild)' == ''" />
    <CallTarget Targets="BelleBuild" Condition="!Exists('$(ProjectDir)Umbraco\lib') and '$(UmbracoBuild)' == ''" />
  </Target>
  <!-- clean Belle when cleaning and rebuilding, but only in Visual Studio -->
  <Target Name="CleanBelle" AfterTargets="Clean" Condition="'$(UmbracoBuild)' == ''">
    <Message Text="-CleanBelle-" Importance="high" />
    <Message Text="Nothing to clean, as $(ProjectDir)Umbraco\lib does not exist." Importance="High" Condition="!Exists('$(ProjectDir)Umbraco\lib')" />
    <Message Text="Not cleaning (found src/preserve.belle)." Importance="High" Condition="Exists('$(ProjectDir)Umbraco\lib') and Exists('$(SolutionDir)preserve.belle')" />
    <Message Text="Remove $(ProjectDir)Umbraco\lib." Importance="High" Condition="Exists('$(ProjectDir)Umbraco\lib') and !Exists('$(SolutionDir)preserve.belle')" />
    <ItemGroup>
      <BelleLib Include="$(ProjectDir)Umbraco\lib" />
    </ItemGroup>
    <RemoveDir Directories="@(BelleLib)" Condition="Exists('$(ProjectDir)Umbraco\lib') and !Exists('$(SolutionDir)preserve.belle')" />
  </Target>
  <Target Name="AfterBuild">
    <Message Text="-AfterBuild-" Importance="high" />
    <Message Text="Copy Web.$(Configuration).config.transformed over to Web.config (this is Visual Studio)" Importance="high" Condition="$(BuildingInsideVisualStudio) == true" />
    <Copy SourceFiles="$(ProjectDir)Web.$(Configuration).config.transformed" DestinationFiles="$(ProjectDir)Web.config" OverwriteReadOnlyFiles="true" SkipUnchangedFiles="false" Condition="$(BuildingInsideVisualStudio) == true" />
  </Target>
  <Target Name="BelleBuild">
    <Exec WorkingDirectory="$(ProjectDir)\..\..\" Command="powershell -ExecutionPolicy RemoteSigned -Command &quot;&amp;{ $ubuild = &amp;&quot;$pwd\build\build.ps1&quot; -get ; $ubuild.CompileBelle() }&quot;" />
  </Target>
  <Target Name="ResetConfigFiles" Condition="'$(WebProjectOutputDir)' != ''" BeforeTargets="Build;Rebuild" Inputs="@(ConfigFiles)" Outputs="%(Identity).Dummy">
    <ItemGroup>
      <!-- every *.config (recursive) files xcept web[.*].config -->
      <!-- beware! includes any rogue git-ignored or temp config file -->
      <ConfigFiles Include="$(ProjectDir)**\*.config" Exclude="$(ProjectDir)web.config;$(ProjectDir)web.*.config" />
      <!-- and the UI file -->
      <ConfigFiles Include="$(ProjectDir)umbraco\config\create\UI.xml" />
    </ItemGroup>
    <PropertyGroup>
      <!-- the original file eg src/.../umbracoSettings.config -->
      <OriginalFileName>@(ConfigFiles)</OriginalFileName>
      <!-- the configuration version of the original file eg src/.../umbracoSettings.Release.config -->
      <ModifiedFileName>$(OriginalFileName.Replace("%(ConfigFiles.Extension)",".$(Configuration)%(ConfigFiles.Extension)"))</ModifiedFileName>
      <!-- the target file eg webapp/.../umbracoSettings.config -->
      <OutputFileName>$(OriginalFileName.Replace("$(ProjectDir)", "$(WebProjectOutputDir)"))</OutputFileName>
    </PropertyGroup>
    <!--
      for each whatever.config file,
      if there is a whatever.(Release|Debug).config file,
      copy it over as whatever.config
    -->
    <Message Text="ConfigFile: $(OriginalFileName) -&gt; $(OutputFileName)" Importance="high" Condition="Exists('$(ModifiedFileName)')" />
    <Copy SourceFiles="$(ModifiedFileName)" DestinationFiles="$(OutputFileName)" OverwriteReadOnlyFiles="true" SkipUnchangedFiles="false" Condition="Exists('$(ModifiedFileName)')" />
  </Target>
</Project><|MERGE_RESOLUTION|>--- conflicted
+++ resolved
@@ -345,15 +345,12 @@
         <WebProjectProperties>
           <UseIIS>False</UseIIS>
           <AutoAssignPort>True</AutoAssignPort>
-<<<<<<< HEAD
           <DevelopmentServerPort>8700</DevelopmentServerPort>
           <DevelopmentServerVPath>/</DevelopmentServerVPath>
           <IISUrl>http://localhost:8700</IISUrl>
-=======
           <DevelopmentServerPort>8610</DevelopmentServerPort>
           <DevelopmentServerVPath>/</DevelopmentServerVPath>
           <IISUrl>http://localhost:8610</IISUrl>
->>>>>>> ee6d3e04
           <NTLMAuthentication>False</NTLMAuthentication>
           <UseCustomServer>False</UseCustomServer>
           <CustomServerUrl>
