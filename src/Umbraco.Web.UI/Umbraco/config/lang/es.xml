<?xml version="1.0" encoding="utf-8" standalone="yes"?>
<language alias="es" intName="Spanish" localName="español" lcid="10" culture="es-ES">
  <creator>
    <name>The Umbraco community</name>
    <link>https://our.umbraco.com/documentation/Extending-Umbraco/Language-Files</link>
  </creator>
  <area alias="actions">
    <key alias="assignDomain">Administrar hostnames</key>
    <key alias="auditTrail">Auditoría</key>
    <key alias="browse">Nodo de Exploración</key>
    <key alias="changeDocType">Cambiar tipo de documento</key>
    <key alias="copy">Copiar</key>
    <key alias="create">Crear</key>
    <key alias="createPackage">Crear Paquete</key>
    <key alias="createGroup">Crear grupo</key>
    <key alias="delete">Borrar</key>
    <key alias="disable">Deshabilitar</key>
    <key alias="emptyTrashcan">Vaciar Papelera</key>
    <key alias="enable">Activar</key>
    <key alias="exportDocumentType">Exportar Documento (tipo)</key>
    <key alias="importDocumentType">Importar Documento (tipo)</key>
    <key alias="importPackage">Importar Paquete</key>
    <key alias="liveEdit">Editar en lienzo</key>
    <key alias="logout">Salir</key>
    <key alias="move">Mover</key>
    <key alias="notify">Notificaciones</key>
    <key alias="protect">Acceso Público</key>
    <key alias="publish">Publicar</key>
    <key alias="unpublish">Unpublish</key>
    <key alias="refreshNode">Recargar Nodos</key>
    <key alias="republish">Republicar sitio completo</key>
    <key alias="rename" version="7.3.0">Renombrar</key>
    <key alias="restore" version="7.3.0">Restaurar</key>
    <key alias="SetPermissionsForThePage">Establecer permisos para la página %0%</key>
    <key alias="chooseWhereToMove">Elije dónde mover</key>
    <key alias="toInTheTreeStructureBelow">En el árbol de contenido</key>
    <key alias="rights">Permisos</key>
    <key alias="rollback">Deshacer</key>
    <key alias="sendtopublish">Enviar a Publicar</key>
    <key alias="sendToTranslate">Enviar a Traducir</key>
    <key alias="setGroup">Establecer grupo</key>
    <key alias="sort">Ordernar</key>
    <key alias="translate">Traducir</key>
    <key alias="update">Actualizar</key>
    <key alias="setPermissions">Establecer permisos</key>
    <key alias="unlock">Desbloquear</key>
    <key alias="createblueprint">Crear Plantilla de Contenido</key>
  </area>
  <area alias="actionCategories">
    <key alias="content">Contenido</key>
    <key alias="administration">Administración</key>
    <key alias="structure">Estructura</key>
    <key alias="other">Otro</key>
  </area>
  <area alias="actionDescriptions">
    <key alias="assignDomain">Permitir acceso para asignar cultura y dominios</key>
    <key alias="auditTrail">Permitir acceso para ver informes de nodos</key>
    <key alias="browse">Permitir acceso para ver un nodo</key>
    <key alias="changeDocType">Permitir acceso para cambiar el tipo de documento de un nodo</key>
    <key alias="copy">Permitir acceso para copiar un nodo</key>
    <key alias="create">Permitir acceso para crear nodos</key>
    <key alias="delete">Permitir acceso para borrar nodos</key>
    <key alias="move">Permitir acceso para mover un nodo</key>
    <key alias="protect">Permitir acceso para establecer y cambiar el acceso público a un nodo</key>
    <key alias="publish">Permitir acceso para publicar un nodo</key>
    <key alias="rights">Permitir acceso para cambiar los permisos para un nodo</key>
    <key alias="rollback">Permitir acceso para revertir cambios a un nodo a un estado anterior</key>
    <key alias="sendtopublish">Permitir acceso para enviar un nodo a revisión antes de publicarlo</key>
    <key alias="sendToTranslate">Permitir acceso para enviar un nodo a traducir</key>
    <key alias="sort">Permitir acceso a ordenar nodos</key>
    <key alias="translate">Permitir acceso para traducir un nodo</key>
    <key alias="update">Permitir acceso para guardar un nodo</key>
    <key alias="createblueprint">Permitir acceso para crear una Plantilla de Contenido</key>
  </area>
  <area alias="assignDomain">
    <key alias="permissionDenied">Permiso denegado.</key>
    <key alias="addNew">Añadir nuevo dominio</key>
    <key alias="remove">quitar</key>
    <key alias="invalidNode">Nodo no válido.</key>
    <key alias="invalidDomain">Formato de dominio no válido.</key>
    <key alias="duplicateDomain">Este dominio ya ha sido asignado.</key>
    <key alias="language">Language</key>
    <key alias="domain">Dominio</key>
    <key alias="domainCreated">El nuevo dominio %0% ha sido creado</key>
    <key alias="domainDeleted">El dominio %0% ha sido borrado</key>
    <key alias="domainExists">El dominio'%0%' ya ha sido asignado</key>
    <key alias="domainUpdated">El dominio %0% ha sido actualizado</key>
    <key alias="orEdit">Editar dominios actuales</key>
    <key alias="domainHelp"><![CDATA[p.ej.: "tudominio.com", "www.tudominio.com", "tudominio.com:8080" o
        "https://www.tudominio.com/".<br /><br />Los dominios de un nivel están soportados, por ej. "example.com/en". De todas formas deberían de evitarse. Mejor usar la configuración cultural especificada arriba.]]></key>
    <key alias="inherit">Heredar</key>
    <key alias="setLanguage">Cultura</key>
    <key alias="setLanguageHelp"><![CDATA[Configura la cultura para los nodos por debajo del nodo actual,<br /> o hereda la cultura de los nodos padres. También se aplicará<br />
      para el nodo actual, a menos que un dominio por debajo lo aplique también.]]></key>
    <key alias="setDomains">Dominios</key>
  </area>
  <area alias="auditTrails">
    <key alias="atViewingFor">Visualización de</key>
  </area>
  <area alias="buttons">
    <key alias="clearSelection">Deshacer selección</key>
    <key alias="select">Seleccionar</key>
    <key alias="somethingElse">Hacer otra cosa</key>
    <key alias="bold">Negrita</key>
    <key alias="deindent">Cancelar Sangría del Párrafo </key>
    <key alias="formFieldInsert">Insertar campo de formulario</key>
    <key alias="graphicHeadline">Insertar gráfico de titular</key>
    <key alias="htmlEdit">Editar Html</key>
    <key alias="indent">Sangría</key>
    <key alias="italic">Cursiva</key>
    <key alias="justifyCenter">Centrar</key>
    <key alias="justifyLeft">Alinear a la Izquierda</key>
    <key alias="justifyRight">Alinear a la Derecha</key>
    <key alias="linkInsert">Insertar Link</key>
    <key alias="linkLocal">Insertar link local (anchor)</key>
    <key alias="listBullet">Lista en Viñetas</key>
    <key alias="listNumeric">Lista Numérica</key>
    <key alias="macroInsert">Insertar macro</key>
    <key alias="pictureInsert">Insertar imagen</key>
    <key alias="relations">Editar relaciones</key>
    <key alias="returnToList">Volver al listado</key>
    <key alias="save">Guardar</key>
    <key alias="saveAndPublish">Guardar y publicar</key>
    <key alias="saveToPublish">Guardar y enviar para aprobación</key>
    <key alias="saveListView">Guardar vista de lista</key>
    <key alias="showPage">Previsualizar</key>
    <key alias="showPageDisabled">La previsualización está deshabilitada porque no hay ninguna plantilla asignada</key>
    <key alias="styleChoose">Elegir estilo</key>
    <key alias="styleShow">Mostrar estilos</key>
    <key alias="tableInsert">Insertar tabla</key>
    <key alias="saveAndGenerateModels">Guardar y generar modelos</key>
    <key alias="undo">Deshacer</key>
    <key alias="redo">Rehacer</key>
  </area>
  <area alias="changeDocType">
    <key alias="changeDocTypeInstruction">Para cambiar el tipo de documento al contenido seleccionado, primero selecciona uno de la lista de tipos válidos.</key>
    <key alias="changeDocTypeInstruction2">Entonces confirma el mapeo de propiedades del tipo actual al nuevo y haz click en Guardar.</key>
    <key alias="contentRepublished">El contenido se ha vuelto a publicar.</key>
    <key alias="currentProperty">Propiedad actual</key>
    <key alias="currentType">Tipo actual</key>
    <key alias="docTypeCannotBeChanged">El tipo de contenido no se puede cambiar, porque no hay alternativas válidas para este contenido.</key>
    <key alias="docTypeChanged">Tipo de documento cambiado</key>
    <key alias="mapProperties">Mapeo de propiedades</key>
    <key alias="mapToProperty">Mapea a la propiedad</key>
    <key alias="newTemplate">Nueva plantilla</key>
    <key alias="newType">Nuevo tipo</key>
    <key alias="none">ninguno</key>
    <key alias="selectedContent">Contenido</key>
    <key alias="selectNewDocType">Selecciona un nuevo Tipo de Documento</key>
    <key alias="successMessage">El tipo de documento del contenido seleccionado ha sido cambiado correctamente a [new type] y las siguientes propiedades mapeadas:</key>
    <key alias="to">a</key>
    <key alias="validationErrorPropertyWithMoreThanOneMapping">No se ha podido completar el mapeo de propiedades porque uno o más propiedades tienen más de un mapeo definido.</key>
    <key alias="validDocTypesNote">Solo se muestran otros tipos válidos para el contenido actual.</key>
  </area>
  <area alias="content">
    <key alias="isPublished" version="7.2">Está publicado</key>
    <key alias="about">Acerca de</key>
    <key alias="alias">Link alternativo</key>
    <key alias="alternativeTextHelp">(como describe la imagen sobre el teléfono)</key>
    <key alias="alternativeUrls">Vinculos Alternativos</key>
    <key alias="clickToEdit">Click para editar esta entrada</key>
    <key alias="createBy">Creado por</key>
    <key alias="createByDesc" version="7.0">Autor original</key>
    <key alias="updatedBy" version="7.0">Actualizado por</key>
    <key alias="createDate">Creado</key>
    <key alias="createDateDesc" version="7.0">Fecha/hora de creación del documento</key>
    <key alias="documentType">Tipo de Documento</key>
    <key alias="editing">Editando</key>
    <key alias="expireDate">Remover el</key>
    <key alias="itemChanged">Esta entrada ha sido modificada después de haber sido publicada</key>
    <key alias="itemNotPublished">Esta entrada no esta publicada</key>
    <key alias="lastPublished">Último publicado</key>
    <key alias="noItemsToShow">No hay elementos para mostrar</key>
    <key alias="listViewNoItems" version="7.1.5">No hay elementos para mostrar en la lista.</key>
    <key alias="listViewNoContent">No se ha añadido contenido</key>
    <key alias="listViewNoMembers">No se ha añadido ningún miembro</key>
    <key alias="mediatype">Tipo de Medio</key>
    <key alias="mediaLinks">Enlazar a medio</key>
    <key alias="membergroup">Miembro de Grupo</key>
    <key alias="memberrole">Rol</key>
    <key alias="membertype">Tipo de miembro</key>
    <key alias="noDate">Sin fecha</key>
    <key alias="nodeName">Título de la página</key>
    <key alias="otherElements">Propiedades</key>
    <key alias="parentNotPublished">Este documento ha sido publicado pero no es visible porque el padre '%0%' no esta publicado</key>
    <key alias="parentNotPublishedAnomaly">Upss: este documento está publicado pero no está en la caché (error interno)</key>
    <key alias="getUrlException">No se pudo obtener la url</key>
    <key alias="routeError">Este documento está publicado pero su url colisionará con contenido %0%</key>
    <key alias="publish">Publicar</key>
    <key alias="publishStatus">Estado de la Publicación</key>
    <key alias="releaseDate">Publicar el</key>
    <key alias="unpublishDate">Despublicar el</key>
    <key alias="removeDate">Fecha de Eliminación</key>
    <key alias="sortDone">El Orden esta actualizado</key>
    <key alias="sortHelp">Para organizar los nodos, simplemente arrastre los nodos o realice un clic en uno de los encabezados de columna. Puede seleccionar multiple nodos manteniendo presionados "Shift" o "Control" mientras selecciona</key>
    <key alias="statistics">Estadísticas</key>
    <key alias="titleOptional">Título (opcional)</key>
    <key alias="altTextOptional">Texto alternativo (opcional)</key>
    <key alias="type">Tipo</key>
    <key alias="unpublish">Ocultar</key>
    <key alias="updateDate">Última actualización</key>
    <key alias="updateDateDesc" version="7.0">Fecha/hora este documento fue modificado</key>
    <key alias="uploadClear">Eliminar archivo</key>
    <key alias="urls">Vínculo al documento</key>
    <key alias="memberof">Miembro de grupo(s)</key>
    <key alias="notmemberof">No es miembreo de grupo(s)</key>
    <key alias="childItems" version="7.0">Nodos hijo</key>
    <key alias="target" version="7.0">Target</key>
    <key alias="scheduledPublishServerTime">Esto se traduce en la siguiente hora en el servidor:</key>
    <key alias="scheduledPublishDocumentation"><![CDATA[<a href="https://our.umbraco.com/documentation/Getting-Started/Data/Scheduled-Publishing/#timezones" target="_blank">¿Esto qué significa?</a>]]></key>
    <key alias="nestedContentDeleteItem">¿Estás seguro que quieres eliminar este elemento?</key>
    <key alias="nestedContentEditorNotSupported">Propiedad %0% utiliza editor %1% que no está soportado por Nested Content.</key>
    <key alias="addTextBox">Añadir otra caja de texto</key>
    <key alias="removeTextBox">Eliminar caja de texto</key>
    <key alias="contentRoot">Raiz de contenido</key>
  </area>
  <area alias="blueprints">
    <key alias="createBlueprintFrom">Crear nueva Plantilla de Contenido desde '%0%'</key>
    <key alias="blankBlueprint">Vacía</key>
    <key alias="selectBlueprint">Seleccionar Plantilla de Contenido</key>
    <key alias="createdBlueprintHeading">Plantilla de Contenido creada</key>
    <key alias="createdBlueprintMessage">Plantilla de Contenido creada desde '%0%'</key>
    <key alias="duplicateBlueprintMessage">Otra Plantilla de Contenido con este nombre ya existe</key>
    <key alias="blueprintDescription">Una Plantilla de Contenido es contenido predefinido que un editor puede usar como base para crear nuevo contenido</key>
  </area>
  <area alias="media">
    <key alias="clickToUpload">Haz click para subir archivos</key>
  </area>
  <area alias="member">
    <key alias="createNewMember">Crear nuevo miembro</key>
    <key alias="allMembers">Todos los miembros</key>
  </area>
  <area alias="create">
    <key alias="chooseNode">¿Dónde quieres crear el nuevo %0%</key>
    <key alias="createUnder">Crear debajo de</key>
    <key alias="createContentBlueprint">Selecciona el Tipo de Documento para el que quieres crear una plantilla de contenido</key>
    <key alias="updateData">Elije un tipo y un título</key>
    <key alias="noDocumentTypes" version="7.0"><![CDATA[No hay disponibles tipos de documentos permitidos. Debes habilitarlos en la sección "Ajustes" en <strong>"Tipos de documentos"</strong>.]]></key>
    <key alias="noMediaTypes" version="7.0"><![CDATA[No hay disponibles tipos de medios permitidos. Debes habilitarlos en la sección "Ajustes" en <strong>"Tipos de medios"</strong>.]]></key>
    <key alias="documentTypeWithoutTemplate">Tipo de Documento sin plantilla</key>
    <key alias="newFolder">Nueva carpeta</key>
    <key alias="newDataType">Nuevo tipo de dato</key>
    <key alias="newJavascriptFile">Nuevo archivo javascript</key>
    <key alias="newEmptyPartialView">Nueva plantilla parcial vacía</key>
    <key alias="newPartialViewMacro">Nueva vista parcial de macro</key>
    <key alias="newPartialViewFromSnippet">Nueva vista parcial desde snippet</key>
    <key alias="newPartialViewMacroFromSnippet">Nueva vista parcial de macro desde snippet</key>
    <key alias="newPartialViewMacroNoMacro">Nueva vista parcial de macro (sin macro)</key>
  </area>
  <area alias="dashboard">
    <key alias="browser">Navega en tu sitio Web</key>
    <key alias="dontShowAgain">No volver a mostrar</key>
    <key alias="nothinghappens">Si Umbraco no se ha abierto tendrás que permitir ventanas emergentes para este sitio Web</key>
    <key alias="openinnew">se ha abierto en una nueva ventana</key>
    <key alias="restart">Reinicio</key>
    <key alias="visit">Visita</key>
    <key alias="welcome">Bienvenido</key>
  </area>
  <area alias="prompt">
    <key alias="stay">Permanecer</key>
    <key alias="discardChanges">Descartar cambios</key>
    <key alias="unsavedChanges">Tienes cambios no guardados</key>
    <key alias="unsavedChangesWarning">¿Estás seguro que quieres abandonar la página? Tienes cambios no guardados</key>
  </area>
  <area alias="bulk">
    <key alias="done">Hecho</key>
    <key alias="deletedItem">Borrado %0% elemento</key>
    <key alias="deletedItems">Borrados %0% elementos</key>
    <key alias="deletedItemOfItem">Borrado %0% de %1% elemento</key>
    <key alias="deletedItemOfItems">Borrados %0% de %1% elementos</key>
    <key alias="publishedItem">Publicado %0% elemento</key>
    <key alias="publishedItems">Publicados %0% elementos</key>
    <key alias="publishedItemOfItem">Publicado %0% de %1% elemento</key>
    <key alias="publishedItemOfItems">Publicados %0% de %1% elementos</key>
    <key alias="unpublishedItem">Ocultar %0% elemento</key>
    <key alias="unpublishedItems">Ocultar %0% elementos</key>
    <key alias="unpublishedItemOfItem">Ocultado %0% de %1% elemento</key>
    <key alias="unpublishedItemOfItems">Ocultados %0% de %1% elementos</key>
    <key alias="movedItem">Mover %0% elemento</key>
    <key alias="movedItems">Mover %0% elementos</key>
    <key alias="movedItemOfItem">Movido %0% de %1% elemento</key>
    <key alias="movedItemOfItems">Movidos %0% de %1% elementos</key>
    <key alias="copiedItem">Copiar %0% elemento</key>
    <key alias="copiedItems">Copiar %0% elementos</key>
    <key alias="copiedItemOfItem">Copiado %0% de %1% elemento</key>
    <key alias="copiedItemOfItems">Copiado %0% de %1% elementos</key>
  </area>
  <area alias="defaultdialogs">
    <key alias="nodeNameLinkPicker">Título del vínculo</key>
    <key alias="urlLinkPicker">Vínculo</key>
    <key alias="anchorInsert">Nombre</key>
    <key alias="assignDomain">Administrar dominios</key>
    <key alias="closeThisWindow">Cerrar esta ventana</key>
    <key alias="confirmdelete">Esta usted seguro que desea borrar</key>
    <key alias="confirmdisable">Esta usted seguro que desea deshabilitar</key>
    <key alias="confirmEmptyTrashcan">Por favor seleccione esta casilla para confirmar la eliminación de %0% entrada(s)</key>
    <key alias="confirmlogout">Esta usted seguro?</key>
    <key alias="confirmSure">Esta usted Seguro?</key>
    <key alias="cut">Cortar</key>
    <key alias="editdictionary">Editar entrada del Diccionario</key>
    <key alias="editlanguage">Editar idioma</key>
    <key alias="insertAnchor">Agregar enlace interno</key>
    <key alias="insertCharacter">Insertar caracter</key>
    <key alias="insertgraphicheadline">Insertar titular gráfico</key>
    <key alias="insertimage">Insertar imagen</key>
    <key alias="insertlink">Insertar enlace</key>
    <key alias="insertMacro">Insertar macro</key>
    <key alias="inserttable">Insertar tabla</key>
    <key alias="lastEdited">Última edición</key>
    <key alias="link">Enlace</key>
    <key alias="linkinternal">Enlace interno</key>
    <key alias="linklocaltip">Al usar enlaces locales, insertar "#" delante del enlace</key>
    <key alias="linknewwindow">¿Abrir en nueva ventana?</key>
    <key alias="macroContainerSettings">Ajustes para la Macro</key>
    <key alias="macroDoesNotHaveProperties">Esta macro no contiene ninguna propiedad que pueda editar</key>
    <key alias="paste">Pegar</key>
    <key alias="permissionsEdit">Editar permisos para</key>
    <key alias="permissionsSet">Establecer permisos para</key>
    <key alias="permissionsSetForGroup">Establecer permisos para %0% para grupo %1%</key>
    <key alias="permissionsHelp">Selecciona el grupo de usuarios para el cual quieres establecer permisos</key>
    <key alias="recycleBinDeleting">Se está vaciando la papelera. No cierre esta ventana mientras se ejecuta este proceso</key>
    <key alias="recycleBinIsEmpty">La papelera está vacía</key>
    <key alias="recycleBinWarning">No podrá recuperar los items una vez sean borrados de la papelera</key>
    <key alias="regexSearchError"><![CDATA[El servicio web <a target='_blank' href='http://regexlib.com'>regexlib.com</a> está experimentando algunos problemas en estos momentos, de los cuales no somos responsables. Pedimos disculpas por las molestias.]]></key>
    <key alias="regexSearchHelp">Buscar una expresión regular para agregar validación a un campo de formulario. Ejemplo: 'correo electrónico', código postal "," url "</key>
    <key alias="removeMacro">Eliminar macro</key>
    <key alias="requiredField">Campo obligatorio</key>
    <key alias="sitereindexed">El sitio ha sido reindexado</key>
    <key alias="siterepublished">Se ha actualizado la caché y se ha publicado el contenido del sitio web.</key>
    <key alias="siterepublishHelp">La caché del sitio web será actualizada. Todos los contenidos publicados serán actualizados, mientras el contenido no publicado permanecerá no publicado.</key>
    <key alias="tableColumns">Número de columnas</key>
    <key alias="tableRows">Número de filas</key>
    <key alias="templateContentAreaHelp"><![CDATA[<strong>Coloca un 'placeholder' id</strong> al colocar un ID  en tu 'placeholder' puedes insertar contenido en esta plantilla desde una plantilla hija, referenciando este ID usando un elemento<code>&lt;asp:content /&gt;</code>.]]></key>
    <key alias="templateContentPlaceHolderHelp">Seleccione una tecla de la lista abajo indicada. Sólo puede elegir a partir de la ID de la plantilla actual del dominio.</key>
    <key alias="thumbnailimageclickfororiginal">Haga clic sobre la imagen para verla a tamaño completo.</key>
    <key alias="treepicker">Seleccionar item</key>
    <key alias="viewCacheItem">Ver item en la caché</key>
    <key alias="relateToOriginalLabel">Relacionar con original</key>
    <key alias="includeDescendants">Incluir descendientes</key>
    <key alias="theFriendliestCommunity">La amigable comunidad</key>
    <key alias="linkToPage">Enlazar a página</key>
    <key alias="openInNewWindow">Abre el documento enlazado en una nueva ventana o Opens the linked document in a new window o pestaña</key>
    <key alias="linkToMedia">Enlazar a medio</key>
    <key alias="selectContentStartNode">Selecciona nodo de inicio de contenido</key>
    <key alias="selectMedia">Selecciona medio</key>
    <key alias="selectIcon">Selecciona icono</key>
    <key alias="selectItem">Selecciona elemento</key>
    <key alias="selectLink">Selecciona enlace</key>
    <key alias="selectMacro">Selecciona macro</key>
    <key alias="selectContent">Selecciona contenido</key>
    <key alias="selectMediaStartNode">Selecciona nodo de inicio de medios</key>
    <key alias="selectMember">Selecciona miembro</key>
    <key alias="selectMemberGroup">Selecciona grupo de miembros</key>
    <key alias="selectNode">Selecciona nodo</key>
    <key alias="selectSections">Selecciona secciones</key>
    <key alias="selectUsers">Selecciona usuarios</key>
    <key alias="noIconsFound">No se encontraron iconos</key>
    <key alias="noMacroParams">No hay parametros para esta macro</key>
    <key alias="noMacros">No hay maros disponibles para insertar</key>
    <key alias="externalLoginProviders">Proveedores de login externo</key>
    <key alias="exceptionDetail">Detalles de la Excepción</key>
    <key alias="stacktrace">Stacktrace</key>
    <key alias="innerException">Excepción interna</key>
    <key alias="linkYour">Enlaza tu</key>
    <key alias="unLinkYour">Desenlaza tu</key>
    <key alias="account">Cuenta</key>
    <key alias="selectEditor">Selecciona editor</key>
    <key alias="selectSnippet">Selecciona snippet</key>
  </area>
  <area alias="dictionaryItem">
    <key alias="description">Editar las diferentes versiones lingüísticas para la entrada en el diccionario '% 0%' debajo añadir otros idiomas en el menu de 'idiomas' en el menú de la izquierda</key>
    <key alias="displayName"><![CDATA[nombre de la cultura
]]></key>
    <key alias="changeKeyError"><![CDATA[
      La clave '%0%' ya existe.
   ]]></key>
  </area>
  <area alias="placeholders">
    <key alias="username">Escribe tu nombre de usuario</key>
    <key alias="password">Escribe tu contraseña</key>
    <key alias="confirmPassword">Confirma tu contraseña</key>
    <key alias="nameentity">Nombre del %0%...</key>
    <key alias="entername">Escribe un nombre...</key>
    <key alias="enteremail">Introduce tu email...</key>
    <key alias="enterusername">Introduce tu nombre de usuario...</key>
    <key alias="label">Etiqueta...</key>
    <key alias="enterDescription">Introduce una descripción...</key>
    <key alias="search">Escribe tu búsqueda...</key>
    <key alias="filter">Escribe para filtrar resultados...</key>
    <key alias="enterTags">Teclea para crear etiquetas (pulsa enter después de cada etiqueta)...</key>
    <key alias="email">Introduce tu email....</key>
    <key alias="enterMessage">Introduce un mensaje...</key>
    <key alias="usernameHint">Tu nombre de usuario normalmente es tu e-mail</key>
  </area>
  <area alias="editcontenttype">
    <key alias="allowedchildnodetypes">Tipos de nodos hijos permitidos</key>
    <key alias="create">Crear</key>
    <key alias="deletetab">Borrar pestaña</key>
    <key alias="description">Descripción</key>
    <key alias="newtab">Nueva pestaña</key>
    <key alias="tab">Pestaña</key>
    <key alias="thumbnail">Miniatura</key>
    <key alias="createListView" version="7.2">Crear un tipo de listado personalizado</key>
    <key alias="removeListView" version="7.2">Quitar el tipo de listado personalizado</key>
  </area>
  <area alias="renamecontainer">
    <key alias="renamed">Renombrado</key>
    <key alias="enterNewFolderName">Introduce un nuevo nombre para la carpeta aqui</key>
    <key alias="folderWasRenamed">%0% fue renombrada a %1%</key>
  </area>
  <area alias="editdatatype">
    <key alias="addPrevalue">añadir prevalor</key>
    <key alias="dataBaseDatatype"><![CDATA[Base de datos 
]]></key>
    <key alias="guid">Tipo de datos GUID</key>
    <key alias="renderControl">Tipo de datos GUIDprestar control</key>
    <key alias="rteButtons">Botones</key>
    <key alias="rteEnableAdvancedSettings">Habilitar la configuración avanzada para</key>
    <key alias="rteEnableContextMenu">Habilitar menú contextual</key>
    <key alias="rteMaximumDefaultImgSize">Por defecto, el tamaño máximo de imágenes insertado</key>
    <key alias="rteRelatedStylesheets"><![CDATA[Relacionados con el estilo de las páginas
]]></key>
    <key alias="rteShowLabel">Mostrar etiqueta</key>
    <key alias="rteWidthAndHeight"><![CDATA[anchura y altura    
]]></key>
    <key alias="allPropTypes">Todos los tipos y datos de propiedad</key>
    <key alias="willBeDeleted">usar este tipo de datos lo borrará permanentemente, por favor confirma que quieres borrarlos también</key>
    <key alias="yesDelete">Sí, borrar</key>
    <key alias="andAllRelated">y Todos los tipos y datos de propiedad usando este tipo de datos</key>
    <key alias="selectFolder">Selecciona carpeta para mover</key>
    <key alias="inTheTree">a la estructura de contenido</key>
    <key alias="wasMoved">se movió debajo</key>
  </area>
  <area alias="errorHandling">
    <key alias="errorButDataWasSaved">Se ha guardado la información pero debes solucionar los siguientes errores para poder publicar:</key>
    <key alias="errorChangingProviderPassword">La composición actual del proveedor no es compatible con el cambio de la contraseña (Habilitar la contraseña de recuperación es necesaria para que sea cierta)</key>
    <key alias="errorExistsWithoutTab">%0% ya existe</key>
    <key alias="errorHeader">Se han encontrado los siguientes errores:</key>
    <key alias="errorHeaderWithoutTab">Se han encontrado los siguientes errores:</key>
    <key alias="errorInPasswordFormat">La clave debe tener como mínimo %0% caracteres y %1% caracter(es) no alfanuméricos</key>
    <key alias="errorIntegerWithoutTab">%0% debe ser un número entero</key>
    <key alias="errorMandatory">Debe llenar los campos del %0% al %1%</key>
    <key alias="errorMandatoryWithoutTab">Debe llenar el campo %0%</key>
    <key alias="errorRegExp">Debe poner el formato correcto del %0% al %1% </key>
    <key alias="errorRegExpWithoutTab">Debe poner un formato correcto en %0%</key>
  </area>
  <area alias="errors">
    <key alias="receivedErrorFromServer">Se recibió un error desde el servidor</key>
    <key alias="dissallowedMediaType">El tipo de archivo especificado ha sido deshabilitado por el administrador</key>
    <key alias="codemirroriewarning">NOTA: Aunque CodeMirror esté activado en los ajustes de configuracion, no se muestra en Internet Explorer debido a que no es lo suficientemente estable.'</key>
    <key alias="contentTypeAliasAndNameNotNull">Debe llenar el alias y el nombre en el propertytype</key>
    <key alias="filePermissionsError">Hay un problema de lectura y escritura al acceder a un archivo o carpeta</key>
    <key alias="macroErrorLoadingPartialView">Error cargando Vista Parcial (archivo: %0%)</key>
    <key alias="macroErrorLoadingUsercontrol">Error cargando userControl '%0%'</key>
    <key alias="missingTitle"><![CDATA[Por favor, introduzca un título
]]></key>
    <key alias="missingType">Por favor, elija un tipo </key>
    <key alias="pictureResizeBiggerThanOrg">Usted está a punto de hacer la foto más grande que el tamaño original. ¿Está seguro de que desea continuar?</key>
    <key alias="startNodeDoesNotExists"><![CDATA[Startnode suprimido, por favor, póngase en contacto con su administrador
]]></key>
    <key alias="stylesMustMarkBeforeSelect">Por favor, marque el contenido antes de cambiar de estilo</key>
    <key alias="stylesNoStylesOnPage">No active estilos disponibles</key>
    <key alias="tableColMergeLeft"><![CDATA[Por favor, coloque el cursor a la izquierda de las dos celdas que quiere combinar
]]></key>
    <key alias="tableSplitNotSplittable"><![CDATA[No se puede dividir una celda que no ha sido combinada.
]]></key>
  </area>
  <area alias="general">
    <key alias="about">Acerca de</key>
    <key alias="action">Acción</key>
    <key alias="actions">Acciones</key>
    <key alias="add">Añadir</key>
    <key alias="alias">Alias</key>
    <key alias="areyousure">¿Está seguro?</key>
    <key alias="border">Borde</key>
    <key alias="by">o</key>
    <key alias="cancel">Cancelar</key>
    <key alias="cellMargin">Margen de la celda</key>
    <key alias="choose">Elegir</key>
    <key alias="close">Cerrar</key>
    <key alias="closewindow">Cerrar ventana</key>
    <key alias="comment">Comentario</key>
    <key alias="confirm">Confirmar</key>
    <key alias="constrainProportions">Mantener proporciones</key>
    <key alias="continue">Continuar</key>
    <key alias="copy">Copiar</key>
    <key alias="create">Crear</key>
    <key alias="database">Base de datos</key>
    <key alias="date">Fecha</key>
    <key alias="default">Por defecto</key>
    <key alias="delete">Borrar</key>
    <key alias="deleted">Borrado</key>
    <key alias="deleting">Borrando...</key>
    <key alias="design">Diseño</key>
    <key alias="dictionary">Dictionario</key>
    <key alias="dimensions">Dimensiones</key>
    <key alias="down">Abajo</key>
    <key alias="download">Descargar</key>
    <key alias="edit">Editar</key>
    <key alias="edited">Editado</key>
    <key alias="elements">Elementos</key>
    <key alias="email">Mail</key>
    <key alias="error">Error</key>
    <key alias="findDocument">Buscar</key>
    <key alias="first">Primero</key>
    <key alias="groups">Grupos</key>
    <key alias="height">Altura</key>
    <key alias="help">Ayuda</key>
    <key alias="hide">Ocultar</key>
    <key alias="icon">Icono</key>
    <key alias="import">Importar</key>
    <key alias="innerMargin">Margen interno</key>
    <key alias="insert">Insertar</key>
    <key alias="install">Instalar</key>
    <key alias="invalid">Invalido</key>
    <key alias="justify">Justificar</key>
    <key alias="label">Etiqueta</key>
    <key alias="language">Idioma</key>
    <key alias="last">Ultimo</key>
    <key alias="layout">Diseño</key>
    <key alias="loading">Cargando</key>
    <key alias="locked">Bloqueado</key>
    <key alias="login">Iniciar sesión</key>
    <key alias="logoff">Cerrar sesión</key>
    <key alias="logout">Cerrar sesión</key>
    <key alias="macro">Macro</key>
    <key alias="mandatory">Obligatorio</key>
    <key alias="message">Mensaje</key>
    <key alias="move">Mover</key>
    <key alias="name">Nombre</key>
    <key alias="new">New</key>
    <key alias="next">Próximo</key>
    <key alias="no">No</key>
    <key alias="of">de</key>
    <key alias="off">Desactivado</key>
    <key alias="ok">OK</key>
    <key alias="open">Abrir</key>
    <key alias="on">Activado</key>
    <key alias="or">o</key>
    <key alias="orderBy">Ordenar por</key>
    <key alias="password">Contraseña</key>
    <key alias="path">Ruta</key>
    <key alias="placeHolderID">ID de marcador de posición</key>
    <key alias="pleasewait">Un momento por favor...</key>
    <key alias="previous">Anterior</key>
    <key alias="properties">Propiedades</key>
    <key alias="reciept">Mail para recibir los datos del formulario</key>
    <key alias="recycleBin">Papelera</key>
    <key alias="recycleBinEmpty">Tu papelera está vacía</key>
    <key alias="remaining">Restantes</key>
    <key alias="remove">Eliminar</key>
    <key alias="rename">Renombrar</key>
    <key alias="renew">Renovar</key>
    <key alias="required" version="7.0">Requerido</key>
    <key alias="retrieve">Recuperar</key>
    <key alias="retry">Reintentar</key>
    <key alias="rights">Permisos</key>
    <key alias="search">Buscar</key>
    <key alias="searchNoResult">Perdona, pero no podemos encontrar lo que buscas</key>
    <key alias="noItemsInList">No se han añadido elementos</key>
    <key alias="server">Servidor</key>
    <key alias="show">Mostrar</key>
    <key alias="showPageOnSend">Mostrar página al enviar</key>
    <key alias="size">Tamaño</key>
    <key alias="sort">Ordenar</key>
    <key alias="status">Estado</key>
    <key alias="submit">Aceptar</key>
    <key alias="type">Tipo</key>
    <key alias="typeToSearch">Tipo que buscar...</key>
    <key alias="up">Arriba</key>
    <key alias="update">Actualizar</key>
    <key alias="upgrade">Actualizar</key>
    <key alias="upload">Subir</key>
    <key alias="url">Url</key>
    <key alias="user">Usuario</key>
    <key alias="username">Nombre de usuario</key>
    <key alias="value">Valor</key>
    <key alias="view">Ver</key>
    <key alias="welcome">Bienvenido...</key>
    <key alias="width">Ancho</key>
    <key alias="yes">Si</key>
    <key alias="folder">Carpeta</key>
    <key alias="searchResults">Resultados de búsqueda</key>
    <key alias="reorder">Reordenar</key>
    <key alias="reorderDone">He terminado de ordenar</key>
    <key alias="preview">Prever</key>
    <key alias="changePassword">Cambiar contraseña</key>
    <key alias="to">a</key>
    <key alias="listView">Vista de lista</key>
    <key alias="saving">Guardando...</key>
    <key alias="current">actual</key>
    <key alias="embed">Insertar</key>
    <key alias="selected">selecionado</key>
  </area>
  <area alias="colors">
    <key alias="blue">Azul</key>
  </area>
  <area alias="shortcuts">
    <key alias="addTab">Añadir pestaña</key>
    <key alias="addProperty">Añadir propiedad</key>
    <key alias="addEditor">Añadir editor</key>
    <key alias="addTemplate">Añadir platilla</key>
    <key alias="addChildNode">Añadir nodo hijo</key>
    <key alias="addChild">Añadir hijo</key>
    <key alias="editDataType">Editar tipo de dato</key>
    <key alias="navigateSections">Navegar secciones</key>
    <key alias="shortcut">Atajos</key>
    <key alias="showShortcuts">mostrar atajos</key>
    <key alias="toggleListView">Activar/Desactivar vista de lista</key>
    <key alias="toggleAllowAsRoot">Activar/Desactivar permitir como raiz</key>
    <key alias="commentLine">Act/Desact Comentar líneas</key>
    <key alias="removeLine">Elimiar línea</key>
    <key alias="copyLineUp">Copiar líneas arriba</key>
    <key alias="copyLineDown">Copiar líneas abajo</key>
    <key alias="moveLineUp">Mover líneas arriba</key>
    <key alias="moveLineDown">Mover líneas abajo</key>
    <key alias="generalHeader">General</key>
    <key alias="editorHeader">Editor</key>
  </area>
  <area alias="graphicheadline">
    <key alias="backgroundcolor">Color de fondo</key>
    <key alias="bold">Negritas</key>
    <key alias="color">Color del texto</key>
    <key alias="font">Fuente</key>
    <key alias="text">Texto</key>
  </area>
  <area alias="headers">
    <key alias="page">Página</key>
  </area>
  <area alias="installer">
    <key alias="databaseErrorCannotConnect">El instalador no puede conectar con la base de datos.</key>
    <key alias="databaseErrorWebConfig">No se ha podido guardar el archivo Web.config. Por favor, modifique la cadena de conexión manualmente.</key>
    <key alias="databaseFound">Su base de datos ha sido encontrada y ha sido identificada como</key>
    <key alias="databaseHeader">Configuración de la base de datos</key>
    <key alias="databaseInstall"><![CDATA[Pulse el botón <strong> instalar </ strong> para instalar %0% la base de datos de Umbraco]]></key>
    <key alias="databaseInstallDone"><![CDATA[Se ha copiado Umbraco %0% a la base de datos. Pulse <strong>Próximo</strong> para continuar]]></key>
    <key alias="databaseNotFound"><![CDATA[<p>¡No se ha encontrado ninguna base de datos! Mira si la información en la "connection string" del “web.config” es correcta.</p> <p>Para continuar, edite el "web.config" (bien sea usando Visual Studio o su editor de texto preferido), vaya al final del archivo y añada la cadena de conexión para la base de datos con el nombre (key) "umbracoDbDSN" y guarde el archivo. </p> <p>Pinche en <strong>reintentar</strong> cuando haya terminado.<br /><a href="https://our.umbraco.com/documentation/Using-Umbraco/Config-files/webconfig7" target="_blank">Pinche aquí para mayor información de como editar el web.config (en inglés)</a></p>]]></key>
    <key alias="databaseText"><![CDATA[Para completar este paso, debes conocer la información correspondiente a tu servidor de base de datos ("cadena de conexión").<br /> Por favor, contacta con tu ISP si es necesario. Si estás realizando la instalación en una máquina o servidor local, quizás necesites información de tu administrador de sistemas.]]></key>
    <key alias="databaseUpgrade"><![CDATA[<p> Pinche en <strong>actualizar</strong> para actualizar la base de datos a Umbraco %0%</p> <p> Ningún contenido será borrado de la base de datos y seguirá funcionando después de la actualización </p> ]]></key>
    <key alias="databaseUpgradeDone"><![CDATA[La base de datos ha sido actualizada a la versión 0%.<br />Pinche en <strong>Próximo</strong> para continuar. ]]></key>
    <key alias="databaseUpToDate"><![CDATA[La base de datos está actualizada. Pinche en <strong>próximo</strong> para continuar con el asistente de configuración]]></key>
    <key alias="defaultUserChangePass"><![CDATA[<strong>La contraseña del usuario por defecto debe ser cambiada</strong>]]></key>
    <key alias="defaultUserDisabled"><![CDATA[<strong>El usuario por defecto ha sido desabilitado o ha perdido el acceso a Umbraco!</strong></p><p>Pinche en <b>Próximo</b> para continuar.]]></key>
    <key alias="defaultUserPassChanged"><![CDATA[<strong>¡La contraseña del usuario por defecto ha sido cambiada desde que se instaló!</strong></p><p>No hay que realizar ninguna tarea más. Pulsa <strong>Siguiente</strong> para proseguir.]]></key>
    <key alias="defaultUserPasswordChanged">¡La contraseña se ha cambiado!</key>
    <key alias="greatStart">Ten un buen comienzo, visita nuestros videos de introducción</key>
    <key alias="licenseText">Pulsando el botón de Siguiente (o modificando el UmbracoConfigurationStatus en el web.config), aceptar la licencia de este software tal y como se especifica en el cuadro de debajo. Ten en cuenta que esta distribución de Umbraco consta de dos licencias diferentes, la licencia open source MIT para el framework y la licencia Umbraco freeware que cubre la IU.</key>
    <key alias="None">No ha sido instalado.</key>
    <key alias="permissionsAffectedFolders">Archivos y directorios afectados</key>
    <key alias="permissionsAffectedFoldersMoreInfo">Mas información en configurar los permisos para Umbraco aquí</key>
    <key alias="permissionsAffectedFoldersText">Necesitas dar permisos de modificación a ASP.NET para los siguientes archivos/directorios</key>
    <key alias="permissionsAlmostPerfect"><![CDATA[<strong>¡Tu configuración de permisos es casi perfecta!</strong><br /><br /> Puedes ejecutar Umbraco sin problemas, pero no podrás instalar paquetes que es algo recomendable para explotar el potencial de Umbraco.]]></key>
    <key alias="permissionsHowtoResolve">Como Resolver</key>
    <key alias="permissionsHowtoResolveLink">Pulsa aquí para leer la versión de texto</key>
    <key alias="permissionsHowtoResolveText"><![CDATA[Mira nuestros <strong>video tutoriales</strong> acerca de cómo configurar los permisos de los directorios para Umbraco o lee la versión de texto.]]></key>
    <key alias="permissionsMaybeAnIssue"><![CDATA[<strong>¡La configuración de tus permisos podría ser un problema!</strong> <br/><br /> Puedes ejecutar Umbraco sin problemas, pero no serás capaz de crear directorios o instalar paquetes que es algo recomendable para explotar el potencial de Umbraco.]]></key>
    <key alias="permissionsNotReady"><![CDATA[<strong>¡Tu configuración de permisos no está lista para Umbraco!</strong> <br /><br /> Para ejecutar Umbraco, necesitarás actualizar tu configuración de permisos.]]></key>
    <key alias="permissionsPerfect"><![CDATA[<strong>¡Tu configuración de permisos es perfecta!</strong><br /><br /> ¡Estás listo para ejecutar Umbraco e instalar paquetes!]]></key>
    <key alias="permissionsResolveFolderIssues">Resolviendo problemas con directorios</key>
    <key alias="permissionsResolveFolderIssuesLink">Sigue este enlace para más información sobre problemas con ASP.NET y creación de directorios</key>
    <key alias="permissionsSettingUpPermissions">Configurando los permisos de directorios</key>
    <key alias="permissionsText">Umbraco necesita permisos de lectura/escritura en algunos directorios para poder almacenar archivos tales como imagenes y PDFs. También almacena datos en la caché para mejorar el rendimiento de su sitio web</key>
    <key alias="runwayFromScratch">Quiero empezar de cero</key>
    <key alias="runwayFromScratchText"><![CDATA[Tu sitio web está completamente vacío en estos momentos, lo cual es perfecto si quieres empezar de cero y crear tus propios tipos de documentos y plantillas (<a href="http://Umbraco.tv/documentation/videos/for-site-builders/foundation/document-types">learn how</a>). Todavía podrás elegir instalar Runway más adelante. Por favor ve a la sección del Desarrollador y elije Paquetes.]]></key>
    <key alias="runwayHeader">Acabas de configurar una nueva plataforma Umbraco. ¿Qué deseas hacer ahora?</key>
    <key alias="runwayInstalled">Se ha instalado Runway</key>
    <key alias="runwayInstalledText"><![CDATA[Tienes puestos los cimientos. Selecciona los módulos que desees instalar sobre ellos.<br /> Esta es nuestra lista de módulos recomendados, selecciona los que desees instalar, o mira la <a href="#" onclick="toggleModules(); return false;" id="toggleModuleList">lista completa de módulos</a> ]]></key>
    <key alias="runwayOnlyProUsers">Sólo recomendado para usuarios expertos</key>
    <key alias="runwaySimpleSite">Quiero empezar con un sitio web sencillo</key>
    <key alias="runwaySimpleSiteText"><![CDATA[<p> "Runway" es un sitio web sencillo que contiene unos tipos de documentos y plantillas básicos. El instalador puede configurar Runway por ti de forma automática, pero fácilmente puedes editarlo, extenderlo o eliminarlo. No es necesario y puedes usar Umbrao perfectamente sin él. Sin embargo, Runway ofrece unos cimientos sencillos basados en buenas prácticas para iniciarte más rápido que nunca. Si eliges instalar Runway, puedes seleccionar bloques de construcción básicos llamados Módulos de Runway de forma opcional para realzar tus páginas de Runway. </> <small> <em>Incluido con Runway:</em> Página de inicio, página de Cómo empezar, página de Instalación de módulos.<br /> <em>Módulos opcionales:</em> Navegación superior, Mapa del sitio, Contacto, Galería. </small> ]]></key>
    <key alias="runwayWhatIsRunway">¿Qué es Runway?</key>
    <key alias="step1">Paso 1 de 5. Aceptar los términos de la licencia</key>
    <key alias="step2">Paso 2 de 5. Configuración de la base de datos</key>
    <key alias="step3">Paso 3 de 5. Autorizar / validar permiso en los archivos</key>
    <key alias="step4">Paso 4 de 5. Configurar seguridad en Umbraco</key>
    <key alias="step5">Paso 5 de 5. Umbraco está listo para ser usado</key>
    <key alias="thankYou">Gracias por elegir Umbraco</key>
    <key alias="theEndBrowseSite"><![CDATA[<h3>Navega a tu nuevo sitio</h3> Has instalado Runway, por qué no ves el aspecto de tu nuevo sitio web.]]></key>
    <key alias="theEndFurtherHelp"><![CDATA[<h3>Más ayuda e información</h3> Consigue ayuda de nuestra premiada comunidad, navega por la documentación o mira algunos videos gratuitos de cómo crear un sitio sencillo, cómo utilizar los paquetes y una guía rápida de la terminología de Umbraco]]></key>
    <key alias="theEndHeader">Umbraco %0% ha sido instalado y está listo para ser usado</key>
    <key alias="theEndInstallFailed"><![CDATA[Para completar la instalación, necesitaras editar de forma manual el <strong>archivo /web.config</strong> y actualizar la clave del AppSetting <strong>UmbracoConfigurationStatus</strong> del final al valor <strong>'%0%'</strong>.]]></key>
    <key alias="theEndInstallSuccess"><![CDATA[Puedes <strong>empezar inmediatamente</strong> pulsando el botón "Lanzar Umbraco" de debajo. <br />Si eres <strong>nuevo con Umbraco</strong>, puedes encontrar cantidad de recursos en nuestras páginas de cómo empezar.]]></key>
    <key alias="theEndOpenUmbraco"><![CDATA[<h3>Lanzar Umbraco</h3> Para administrar tu sitio web, simplemente abre el back office de Umbraco y empieza a añadir contenido, a actualizar plantillas y hojas de estilo o a añadir nueva funcionalidad]]></key>
    <key alias="Unavailable">No se ha podido establecer la conexión con la base de datos</key>
    <key alias="Version3">Umbraco versión 3</key>
    <key alias="Version4">Umbraco versión 4</key>
    <key alias="watch">Mirar</key>
    <key alias="welcomeIntro"><![CDATA[El asistente de configuración le guiará en los pasos para instalar <strong>Umbraco %0%</strong> o actualizar la versión 3.0 a <strong>Umbraco %0%</strong>. <br /><br />  Pinche en <strong>"próximo"</strong> para empezar con el asistente de configuración.]]></key>
  </area>
  <area alias="language">
    <key alias="cultureCode">Código de cultura</key>
    <key alias="displayName">Nombre de cultura</key>
  </area>
  <area alias="lockout">
    <key alias="lockoutWillOccur">No ha habido ninguna actividad y su sessión se cerrará en </key>
    <key alias="renewSession">Renovar su sesión para guardar sus cambios</key>
  </area>
  <area alias="login">
    <key alias="greeting1">Feliz lunes</key>
    <key alias="greeting2">Tremendo martes</key>
    <key alias="greeting3">Maravilloso miércoles</key>
    <key alias="greeting4">Fantástico jueves</key>
    <key alias="greeting5">¡Ya es viernes!</key>
    <key alias="greeting6">Resplandeciente sábado</key>
    <key alias="instruction">Iniciar sesión</key>
    <key alias="timeout">La sesión ha caducado</key>
    <key alias="bottomText"><![CDATA[<p style="text-align:right;">&copy; 2001 - %0% <br /><a href="http://umbraco.com" style="text-decoration: none" target="_blank">umbraco.com</a></p> ]]></key>
    <key alias="forgottenPassword">¿Olvidaste tu contraseña?</key>
    <key alias="forgottenPasswordInstruction">Enviaremos un email a la dirección especificada con un enlace para restaurar tu contraseña</key>
    <key alias="requestPasswordResetConfirmation">Un email con instrucciones para restaurar tu contraseña será enviado a la dirección especificada si esta está registrada.</key>
    <key alias="returnToLogin">Volver a formularion de acceso</key>
    <key alias="setPasswordInstruction">Por favor, introduce una nueva contraseña</key>
    <key alias="setPasswordConfirmation">Tu contraseña has sido actualizada</key>
    <key alias="resetCodeExpired">El enlace pulsado es inválido o ha caducado</key>
    <key alias="resetPasswordEmailCopySubject">Umbraco: Restaurar contraseña</key>
    <key alias="resetPasswordEmailCopyFormat"><![CDATA[
        <html> 
			<head> 
				<meta name='viewport' content='width=device-width'> 
				<meta http-equiv='Content-Type' content='text/html; charset=UTF-8'> 
			</head> 
			<body class='' style='font-family: sans-serif; -webkit-font-smoothing: antialiased; font-size: 14px; color: #392F54; line-height: 22px; -ms-text-size-adjust: 100%; -webkit-text-size-adjust: 100%; background: #1d1333; margin: 0; padding: 0;' bgcolor='#1d1333'> 
				<style type='text/css'> @media only screen and (max-width: 620px) {table[class=body] h1 {font-size: 28px !important; margin-bottom: 10px !important; } table[class=body] .wrapper {padding: 32px !important; } table[class=body] .article {padding: 32px !important; } table[class=body] .content {padding: 24px !important; } table[class=body] .container {padding: 0 !important; width: 100% !important; } table[class=body] .main {border-left-width: 0 !important; border-radius: 0 !important; border-right-width: 0 !important; } table[class=body] .btn table {width: 100% !important; } table[class=body] .btn a {width: 100% !important; } table[class=body] .img-responsive {height: auto !important; max-width: 100% !important; width: auto !important; } } .btn-primary table td:hover {background-color: #34495e !important; } .btn-primary a:hover {background-color: #34495e !important; border-color: #34495e !important; } .btn  a:visited {color:#FFFFFF;} </style> 
				<table border="0" cellpadding="0" cellspacing="0" class="body" style="border-collapse: separate; mso-table-lspace: 0pt; mso-table-rspace: 0pt; width: 100%; background: #1d1333;" bgcolor="#1d1333">
					<tr> 
						<td style="font-family: sans-serif; font-size: 14px; vertical-align: top; padding: 24px;" valign="top"> 
							<table style="border-collapse: separate; mso-table-lspace: 0pt; mso-table-rspace: 0pt; width: 100%;">
								<tr> 
									<td background="https://umbraco.com/umbraco/assets/img/application/logo.png" bgcolor="#1d1333" width="28" height="28" valign="top" style="font-family: sans-serif; font-size: 14px; vertical-align: top;"> 
										<!--[if gte mso 9]> <v:rect xmlns:v="urn:schemas-microsoft-com:vml" fill="true" stroke="false" style="width:30px;height:30px;"> <v:fill type="tile" src="https://umbraco.com/umbraco/assets/img/application/logo.png" color="#1d1333" /> <v:textbox inset="0,0,0,0"> <![endif]--> 
										<div> </div> 
										<!--[if gte mso 9]> </v:textbox> </v:rect> <![endif]--> 
									</td> 
									<td style="font-family: sans-serif; font-size: 14px; vertical-align: top;" valign="top"></td> 
								</tr>
							</table> 
						</td> 
					</tr>
				</table> 
				<table border='0' cellpadding='0' cellspacing='0' class='body' style='border-collapse: separate; mso-table-lspace: 0pt; mso-table-rspace: 0pt; width: 100%; background: #1d1333;' bgcolor='#1d1333'>
					<tr> 
						<td style='font-family: sans-serif; font-size: 14px; vertical-align: top;' valign='top'> </td> 
						<td class='container' style='font-family: sans-serif; font-size: 14px; vertical-align: top; display: block; max-width: 560px; width: 560px; margin: 0 auto; padding: 10px;' valign='top'> 
							<div class='content' style='box-sizing: border-box; display: block; max-width: 560px; margin: 0 auto; padding: 10px;'>
								<br>
								<table class='main' style='border-collapse: separate; mso-table-lspace: 0pt; mso-table-rspace: 0pt; width: 100%; border-radius: 3px; background: #FFFFFF;' bgcolor='#FFFFFF'>
									<tr> 
										<td class='wrapper' style='font-family: sans-serif; font-size: 14px; vertical-align: top; box-sizing: border-box; padding: 50px;' valign='top'> 
											<table border='0' cellpadding='0' cellspacing='0' style='border-collapse: separate; mso-table-lspace: 0pt; mso-table-rspace: 0pt; width: 100%;'>
												<tr> 
													<td style='line-height: 24px; font-family: sans-serif; font-size: 14px; vertical-align: top;' valign='top'>     
														<h1 style='color: #392F54; font-family: sans-serif; font-weight: bold; line-height: 1.4; font-size: 24px; text-align: left; text-transform: capitalize; margin: 0 0 30px;' align='left'>
															Restauración de contraseña requerida
														</h1>
														<p style='color: #392F54; font-family: sans-serif; font-size: 14px; font-weight: normal; margin: 0 0 15px;'>
														  Tu nombre de usuario para acceder al área de administración es: <strong>%0%</strong>
														</p>
														<p style='color: #392F54; font-family: sans-serif; font-size: 14px; font-weight: normal; margin: 0 0 15px;'>
															<table border='0' cellpadding='0' cellspacing='0' style='border-collapse: separate; mso-table-lspace: 0pt; mso-table-rspace: 0pt; width: auto;'>
																<tbody>
																	<tr> 
																		<td style='font-family: sans-serif; font-size: 14px; vertical-align: top; border-radius: 5px; text-align: center; background: #35C786;' align='center' bgcolor='#35C786' valign='top'> 
																			<a href='%1%' target='_blank' style='color: #FFFFFF; text-decoration: none; -ms-word-break: break-all; word-break: break-all; border-radius: 5px; box-sizing: border-box; cursor: pointer; display: inline-block; font-size: 14px; font-weight: bold; text-transform: capitalize; background: #35C786; margin: 0; padding: 12px 30px; border: 1px solid #35c786;'>
																				Pulsa este enlace para restaurar tu contraseña
																			</a> 
																		</td> 
																	</tr>
																</tbody>
															</table>
														</p>
														<p style='max-width: 400px; display: block; color: #392F54; font-family: sans-serif; font-size: 14px; line-height: 20px; font-weight: normal; margin: 15px 0;'>Si no puedes pulsar en el enlace, copia y pega esta dirección URL en tu navegador:</p>
															<table border='0' cellpadding='0' cellspacing='0'>
																<tr>
																	<td style='-ms-word-break: break-all; word-break: break-all; font-family: sans-serif; font-size: 11px; line-height:14px;'>
																		<font style="-ms-word-break: break-all; word-break: break-all; font-size: 11px; line-height:14px;">
																			<a style='-ms-word-break: break-all; word-break: break-all; color: #392F54; text-decoration: underline; font-size: 11px; line-height:15px;' href='%1%'>%1%</a>
																		</font>
																	</td> 
																</tr>
															</table>
														</p>
													</td> 
												</tr>
											</table> 
										</td> 
									</tr>
								</table> 
								<br><br><br> 
							</div> 
						</td> 
						<td style='font-family: sans-serif; font-size: 14px; vertical-align: top;' valign='top'> </td> 
					</tr>
				</table> 
			</body>
		</html>
	]]></key>
  </area>
  <area alias="main">
    <key alias="dashboard">Panel de Administración</key>
    <key alias="sections">Secciones</key>
    <key alias="tree">Contenido</key>
  </area>
  <area alias="moveOrCopy">
    <key alias="choose">Elija una página arriba...</key>
    <key alias="copyDone">%0% ha sido copiado al %1%</key>
    <key alias="copyTo">Seleccione donde el documento %0% debe ser copiado abajo</key>
    <key alias="moveDone">%0% ha sido movido a %1%</key>
    <key alias="moveTo">Seleccione debajo donde mover el documento %0%</key>
    <key alias="nodeSelected">ha sido seleccionado como raíz de su nuevo contenido, haga click sobre 'ok' debajo.</key>
    <key alias="noNodeSelected">No ha seleccionado ningún nodo. Seleccione un nodo en la lista mostrada arriba antes the pinchar en 'continuar' (continue)</key>
    <key alias="notAllowedByContentType">No se puede colgar el nodo actual bajo el nodo elegido debido a su tipo</key>
    <key alias="notAllowedByPath">El nodo actual no puede moverse a ninguna de sus subpáginas</key>
    <key alias="notAllowedAtRoot">El nodo actual no puede existir en la raiz</key>
    <key alias="notValid">Acción no permitida. No tiene permisos suficientes para uno o más subnodos.'</key>
    <key alias="relateToOriginal">Relacionar elemento copiado al original</key>
  </area>
  <area alias="notifications">
    <key alias="editNotifications">Edite su notificación para %0%</key>
    <key alias="mailBody">Hola %0% Esto es un e-mail automático para informarle que la tarea '%1%' ha sido realizada sobre la página '%2%' por el usuario '%3%' Vaya a http://%4%/#/content/content/edit/%5% para editarla. ¡Espero que tenga un buen día! Saludos del robot de Umbraco</key>
    <key alias="mailBodyHtml"><![CDATA[<p>Hola %0%</p> <p>Esto es un e-mail generado automáticamente para informarle que la tarea <strong>'%1%'</strong> ha sido realizada sobre la página <a href="http://%4%/#/content/content/edit/%5%"><strong>'%2%'</strong></a> por el usuario <strong>'%3%'</strong> </p> <div style="margin: 8px 0; padding: 8px; display: block;"> <br /> <a style="color: white; font-weight: bold; background-color: #5372c3; text-decoration : none; margin-right: 20px; border: 8px solid #5372c3; width: 150px;" href="http://%4%/#/content/content/edit/%5%">&nbsp;&nbsp;&nbsp;&nbsp;&nbsp;EDIT&nbsp;&nbsp;&nbsp;&nbsp;&nbsp;</a> &nbsp; <br /> </div> <p> <h3>Resumen de actualización:</h3> <table style="width: 100%;"> %6% </table> </p> <div style="margin: 8px 0; padding: 8px; display: block;"> <br /> <a style="color: white; font-weight: bold; background-color: #66cc66; text-decoration : none; margin-right: 20px; border: 8px solid #66cc66; width: 150px;" href="http://%4%/actions/publish.aspx?id=%5%">&nbsp;&nbsp;PUBLISH&nbsp;&nbsp;</a> &nbsp; <a style="color: white; font-weight: bold; background-color: #5372c3; text-decoration : none; margin-right: 20px; border: 8px solid #5372c3; width: 150px;" href="http://%4%/#/content/content/edit/%5%">&nbsp;&nbsp;&nbsp;&nbsp;&nbsp;EDIT&nbsp;&nbsp;&nbsp;&nbsp;&nbsp;</a> &nbsp; <a style="color: white; font-weight: bold; background-color: #ca4a4a; text-decoration : none; margin-right: 20px; border: 8px solid #ca4a4a; width: 150px;" href="http://%4%/actions/delete.aspx?id=%5%">&nbsp;&nbsp;&nbsp;&nbsp;DELETE&nbsp;&nbsp;&nbsp;&nbsp;</a> <br /> </div> <p>¡Espero que tenga un buen día!<br /><br /> Saludos del robot Umbraco. </p>]]></key>
    <key alias="mailSubject">[%0%] Notificación acerca de %1% realizado en %2%</key>
    <key alias="notifications">Notificaciones</key>
  </area>
  <area alias="packager">
    <key alias="chooseLocalPackageText"><![CDATA[Elige un paquete de tu máquina, seleccionando el botón Examinar<br />y localizando el paquete. Los paquetes de Umbraco normalmente tienen la extensión ".umb" o ".zip".]]></key>
    <key alias="dropHere">Suelte para subir archivo</key>
    <key alias="orClickHereToUpload">o pulse aquí para elegir paquete</key>
    <key alias="uploadPackage">Subir paquete</key>
    <key alias="localPackageDescription">Instala un paquete local seleccionándolo desde tu ordenador. Sólo instala paquetes de fuentes que conoces y en las que confías</key>
    <key alias="uploadAnother">Subir otro paquete</key>
    <key alias="cancelAndUploadAnother">Cancelar y subir otro paquete</key>
    <key alias="packageLicense">Licencia</key>
    <key alias="accept">Aceptop</key>
    <key alias="termsOfUse">términos de uso</key>
    <key alias="packageInstall">Instalar paquete</key>
    <key alias="installFinish">Terminar</key>
    <key alias="installedPackages">Paquetes instalados</key>
    <key alias="noPackages">No tienes instalado ningún paquete</key>
    <key alias="noPackagesDescription"><![CDATA[No tienes instalado ningún paquete. Puedes instalar un paquete local seleccionándolo desde tu ordenador o navegar por los paquetes disponibles usando el icono <strong>'Paquetes'</strong> en la zona superior derecha de tu pantalla]]></key>
    <key alias="packageSearch">Buscar paquetes</key>
    <key alias="packageSearchResults">Resultados para</key>
    <key alias="packageNoResults">No pudimos encontrar nada para</key>
    <key alias="packageNoResultsDescription">Por favor, prueba buscando por otro paquete o navega por las categorías</key>
    <key alias="packagesPopular">Popular</key>
    <key alias="packagesNew">Novedades</key>
    <key alias="packageHas">tiene</key>
    <key alias="packageKarmaPoints">puntos de karma</key>
    <key alias="packageInfo">Información</key>
    <key alias="packageOwner">Propetarioa</key>
    <key alias="packageContrib">Contribuidores</key>
    <key alias="packageCreated">Creado</key>
    <key alias="packageCurrentVersion">Versión actual</key>
    <key alias="packageNetVersion">Versión .NET</key>
    <key alias="packageDownloads">Descargas</key>
    <key alias="packageLikes">Gustas</key>
    <key alias="packageCompatibility">Compatibilidad</key>
    <key alias="packageCompatibilityDescription">Este paquete es compatible con las siguientes versiones de Umbraco, declaradas según miembros de la comunidad. No se puede garantizar compatibilidad completa para versiones declaradas debajo del 100%</key>
    <key alias="packageExternalSources">Fuentes externas</key>
    <key alias="packageAuthor">Autor</key>
    <key alias="packageDemonstration"><![CDATA[Demostración
]]></key>
    <key alias="packageDocumentation">Documentación</key>
    <key alias="packageMetaData">Meta datos del paquete</key>
    <key alias="packageName">Nombre del paquete</key>
    <key alias="packageNoItemsHeader">El paquete no contiene ningún elemento</key>
    <key alias="packageNoItemsText"><![CDATA[Este archivo de paquete no contiene ningún elemento para desinstalar.<br /><br />Puedes eliminarlo del sistema de forma segura seleccionando la opción "desinstalar paquete" de abajo.]]></key>
    <key alias="packageNoUpgrades">No hay actualizaciones disponibles</key>
    <key alias="packageOptions">Opciones del paquete</key>
    <key alias="packageReadme">Leeme del paquete</key>
    <key alias="packageRepository">Repositorio de paquetes</key>
    <key alias="packageUninstallConfirm">Confirma la desinstalación</key>
    <key alias="packageUninstalledHeader">El paquete ha sido desinstalado</key>
    <key alias="packageUninstalledText">El paquete se ha desinstalado correctamente</key>
    <key alias="packageUninstallHeader">Desinstalar paquete</key>
    <key alias="packageUninstallText"><![CDATA[Debajo puedes deseleccionar elementos que no desees eliminar en este momento. Cuando elijas "confirmar la desinstalación" todos los elementos marcados serán eliminados.<br /> <span style="color: Red; font-weight: bold;">Nota:</span> cualquier documento, archivo etc dependiente de los elementos eliminados, dejará de funcionar, y puede conllevar inestabilidad en el sistema, por lo que lleva cuidado al desinstalar elementos. En caso de duda, contacta con el autor del paquete.]]></key>
    <key alias="packageUpgradeDownload">Descargar actualización del repositorio</key>
    <key alias="packageUpgradeHeader">Actualizar paquete</key>
    <key alias="packageUpgradeInstructions">Instrucciones de actualización</key>
    <key alias="packageUpgradeText">Hay una actualización disponible para este paquete. Puedes descargarla directamente del repositorio de paquetes de Umbraco.</key>
    <key alias="packageVersion">Versión del paquete</key>
    <key alias="viewPackageWebsite">Ver página web del paquete</key>
    <key alias="packageAlreadyInstalled">Paquete ya instalado</key>
    <key alias="targetVersionMismatch">Este paquete no se puede instalar, requiere un versión mínima de Umbraco de </key>
    <key alias="installStateUninstalling">Desinstalando...</key>
    <key alias="installStateDownloading">Descargando...</key>
    <key alias="installStateImporting">Importando...</key>
    <key alias="installStateInstalling">Instalando...</key>
    <key alias="installStateRestarting">Reiniciando, por favor espera...</key>
    <key alias="installStateComplete">Todo hecho, tu navegador se actualizará, por favor espera...</key>
    <key alias="installStateCompleted">Por favor pulsa 'Terminar' para completar la instalación y actualizar la página.</key>
    <key alias="installStateUploading">Subiendo paquete...</key>
  </area>
  <area alias="paste">
    <key alias="doNothing">Pegar con formato completo (No recomendado)</key>
    <key alias="errorMessage">El texto que estás intentando pegar contiene caractéres o formato especial. El problema puede ser debido al copiar texto desde Microsoft Word. Umbraco puede eliminar estos caractéres o formato especial automáticamente, de esa manera el contenido será más adecuado para la web.</key>
    <key alias="removeAll">Pegar como texto sin formato</key>
    <key alias="removeSpecialFormattering">Pegar, pero quitando el formato (Recomendado)</key>
  </area>
  <area alias="publicAccess">
    <key alias="paAdvanced">Proteccion basada en roles</key>
    <key alias="paAdvancedHelp"><![CDATA[Si desea controlar el acceso a la página usando autenticación basada en roles,<br /> usando los grupos de miembros de Umbraco.]]></key>
    <key alias="paAdvancedNoGroups">Necesita crear un grupo de miembros antes de poder usar autenticación basada en roles</key>
    <key alias="paErrorPage">Página de error</key>
    <key alias="paErrorPageHelp">Usada cuando alguien hace login, pero no tiene acceso</key>
    <key alias="paHowWould">Elija cómo restringir el acceso a esta página</key>
    <key alias="paIsProtected">%0% está protegido</key>
    <key alias="paIsRemoved">Protección borrada de %0%</key>
    <key alias="paLoginPage">Página de login</key>
    <key alias="paLoginPageHelp">Elija la página que contenga el formulario de login</key>
    <key alias="paRemoveProtection">Borrar protección</key>
    <key alias="paSelectPages">Elija las páginas que contendrán el formulario de login y mensajes de error</key>
    <key alias="paSelectRoles">Elija los roles que tendrán acceso a esta página</key>
    <key alias="paSetLogin">Elija el login y password para esta página</key>
    <key alias="paSimple">Protección de usuario único</key>
    <key alias="paSimpleHelp">Si sólo necesita configurar una protección simple usando un único login y password</key>
  </area>
  <area alias="publish">
    <key alias="contentPublishedFailedAwaitingRelease"><![CDATA[
          
      %0% no se puede publicar porque este elemento está programado para publicarse.
    ]]></key>
    <key alias="contentPublishedFailedExpired"><![CDATA[
      %0% no se pudo publicar porque el elemento ha caducado.
    ]]></key>
    <key alias="contentPublishedFailedInvalid"><![CDATA[
      %0% no se pudo publicar porque estas propiedades:  %1%  no pasaron las reglas de validación.
    ]]></key>
    <key alias="contentPublishedFailedByEvent">%0% no se pudo publicar debido a que una extensión de otro proveedor ha cancelado la acción.</key>
    <key alias="contentPublishedFailedByParent"><![CDATA[
      %0% no se pudo publicar porque una página padre no está publicada.
    ]]></key>
    <key alias="includeUnpublished">Incluir las páginas hija sin publicar</key>
    <key alias="inProgress">Publicación en progreso - por favor, espera...</key>
    <key alias="inProgressCounter">Se han publicado %0% de %1% páginas...</key>
    <key alias="nodePublish">%0% se ha publicado</key>
    <key alias="nodePublishAll">%0% y sus subpáginas se han publicado</key>
    <key alias="publishAll">Publicar %0% y todas sus subpáginas</key>
    <key alias="publishHelp"><![CDATA[Pulsa en <em>aceptar</em> para publicar <strong>%0%</strong> y por lo tanto, hacer que su contenido esté disponible al público.<br/><br /> Puedes publicar esta página y todas sus subpáginas marcando <em>publicar todos los hijos</em> debajo. ]]></key>
  </area>
  <area alias="colorpicker">
    <key alias="noColors">No has configurado ningún color</key>
  </area>
  <area alias="contentPicker">
    <key alias="pickedTrashedItem">Has seleccionado un elemento borrado o en la papelera de reciclaje</key>
    <key alias="pickedTrashedItems">Has seleccionado unos elementos borrados o en la papelera de reciclaje</key>
  </area>
  <area alias="mediaPicker">
    <key alias="pickedTrashedItem">Has seleccionado un elemento borrado o en la papelera de reciclaje</key>
    <key alias="pickedTrashedItems">Has seleccionado unos elementos borrados o en la papelera de reciclaje</key>
  </area>
  <area alias="relatedlinks">
    <key alias="enterExternal">añadir un enlace externo</key>
    <key alias="chooseInternal">elegir un enlace interno</key>
    <key alias="caption">Título</key>
    <key alias="link">Enlace</key>
    <key alias="newWindow">Abrir en una nueva ventana</key>
    <key alias="captionPlaceholder">Introduce texto</key>
    <key alias="externalLinkPlaceholder">Introduzce el enlace</key>
  </area>
  <area alias="imagecropper">
    <key alias="reset">Reiniciar</key>
    <key alias="defineCrop">Definir corte</key>
    <key alias="defineCropDescription">Da al corte un alias y su anchura y altura por defecto</key>
    <key alias="saveCrop">Guardar corte</key>
    <key alias="addCrop">Añadir nuevo corte</key>
  </area>
  <area alias="rollback">
    <key alias="currentVersion">Versión actual</key>
    <key alias="diffHelp"><![CDATA[Esto muestra las diferencias entre la versión actual y la versión seleccionada<br /><del>Red</del> el texto de la versión seleccionada no se mostrará. , <ins>green means added</ins>]]></key>
    <key alias="documentRolledBack">Se ha recuperado la última versión del documento.</key>
    <key alias="htmlHelp">Esto muestra la versión seleccionada como html, si desea ver la diferencia entre 2 versiones al mismo tiempo, por favor use la vista diff</key>
    <key alias="rollbackTo">Volver a</key>
    <key alias="selectVersion">Elija versión</key>
    <key alias="view">Ver</key>
  </area>
  <area alias="scripts">
    <key alias="editscript">Editar fichero de script</key>
  </area>
  <area alias="sections">
    <key alias="concierge">Conserje</key>
    <key alias="content">Contenido</key>
    <key alias="courier">Mensajero</key>
    <key alias="developer">Desarrollador</key>
    <key alias="installer">Asistente de configuración de Umbraco</key>
    <key alias="media">Media</key>
    <key alias="member">Miembros</key>
    <key alias="newsletters">Boletín informativo</key>
    <key alias="settings">Ajustes</key>
    <key alias="statistics">Estadísticas</key>
    <key alias="translation">Traducción</key>
    <key alias="users">Usuarios</key>
    <key alias="help" version="7.0">Ayuda</key>
  </area>
  <area alias="help">
    <key alias="theBestUmbracoVideoTutorials">Los mejores tutoriales en video para Umbraco</key>
  </area>
  <area alias="settings">
    <key alias="defaulttemplate">Plantilla por defecto</key>
    <key alias="dictionary editor egenskab">Clave de diccionario</key>
    <key alias="importDocumentTypeHelp">Para importar un tipo de documento encuentre el fichero ".udt" en su ordenador haciendo click sobre el botón "Navegar" y pulsando "Importar" (se le solicitará confirmación en la siguiente pantalla)</key>
    <key alias="newtabname">Nuevo nombre de la pestaña</key>
    <key alias="nodetype">Tipo de nodo</key>
    <key alias="objecttype">Tipo</key>
    <key alias="stylesheet">Hoja de estilos</key>
    <key alias="script">Script</key>
    <key alias="stylesheet editor egenskab">Propiedades de la hoja de estilos</key>
    <key alias="tab">Pestaña</key>
    <key alias="tabname">Nombre de la pestaña</key>
    <key alias="tabs">Pestañas</key>
    <key alias="contentTypeEnabled">Tipo de Contenido Maestro activado</key>
    <key alias="contentTypeUses">Este Tipo de Contenido usa</key>
    <key alias="asAContentMasterType">como Tipo de Contenido Maestro. Las pestañas para los Tipos de Contenido Maestros no se muestran y solo se pueden modificar desde el Tipo de Contenido Maestro</key>
    <key alias="noPropertiesDefinedOnTab">No existen propiedades para esta pestaña. Haga clic en el enlace "añadir nueva propiedad" para crear una nueva propiedad.</key>
    <key alias="addIcon">Añadir icono</key>
  </area>
  <area alias="sort">
    <key alias="sortOrder">Ordenar</key>
    <key alias="sortCreationDate">Fecha Creado</key>
    <key alias="sortDone">Ordenación completa</key>
    <key alias="sortHelp">Arrastra las diferentes páginas debajo para colocarlas como deberían estar. O haz click en las cabeceras de las columnas para ordenar todas las páginas</key>
    <key alias="sortPleaseWait"><![CDATA[Espere por favor, las páginas están siendo ordenadas. El proceso puede durar un poco.]]></key>
  </area>
  <area alias="speechBubbles">
    <key alias="validationFailedHeader">Validación</key>
    <key alias="validationFailedMessage">Los errors de validación deben ser arreglados antes de que el elemento pueda ser guardado</key>
    <key alias="operationFailedHeader">Fallo</key>
    <key alias="operationSavedHeader">Guardado</key>
    <key alias="invalidUserPermissionsText">Insuficientes permisos de usuario, no se pudo completar la operación</key>
    <key alias="operationCancelledHeader">Cancelado</key>
    <key alias="operationCancelledText">La operación fue cancelada fue cancelada por un complemento de terceros</key>
    <key alias="contentPublishedFailedByEvent">La publicación fue cancelada por un complemento de terceros</key>
    <key alias="contentTypeDublicatePropertyType">El tipo de propiedad ya existe</key>
    <key alias="contentTypePropertyTypeCreated">Tipo de propiedad creado</key>
    <key alias="contentTypePropertyTypeCreatedText"><![CDATA[Nombre: %0% <br /> Tipo de Dato: %1%]]></key>
    <key alias="contentTypePropertyTypeDeleted">Tipo de propiedad eliminado</key>
    <key alias="contentTypeSavedHeader">Tipo de contenido guardado</key>
    <key alias="contentTypeTabCreated">Pestaña creada</key>
    <key alias="contentTypeTabDeleted">Pestaña eliminada</key>
    <key alias="contentTypeTabDeletedText">Pestaña con id: %0% eliminada</key>
    <key alias="cssErrorHeader">La hoja de estilos no se ha guardado</key>
    <key alias="cssSavedHeader">Hoja de estilos guardada</key>
    <key alias="cssSavedText">La hoja de estilos se ha guardado sin errores</key>
    <key alias="dataTypeSaved">Tipo de dato guardado</key>
    <key alias="dictionaryItemSaved">Elemento del diccionario guardado</key>
    <key alias="editContentPublishedFailedByParent">La publicación ha fallado porque la página padre no está publicada</key>
    <key alias="editContentPublishedHeader">Contenido publicado</key>
    <key alias="editContentPublishedText">y visible en el sitio web</key>
    <key alias="editContentSavedHeader">Contenido guardado</key>
    <key alias="editContentSavedText">Recuerda publicar para hacer los cambios visibles</key>
    <key alias="editContentSendToPublish">Mandado para ser aprobado</key>
    <key alias="editContentSendToPublishText">Los cambios se han mandado para ser aprobados</key>
    <key alias="editMediaSaved">Medio guardado</key>
    <key alias="editMediaSavedText">Medio guardado sin errores</key>
    <key alias="editMemberSaved">Miembro guardado</key>
    <key alias="editStylesheetPropertySaved">Propiedad de la hoja de estilos guardada</key>
    <key alias="editStylesheetSaved">Hoja de estilos guardada</key>
    <key alias="editTemplateSaved">Plantilla guardada</key>
    <key alias="editUserError">Error grabando usuario (comprueba el log)</key>
    <key alias="editUserSaved">Usuario grabado</key>
    <key alias="editUserTypeSaved">Tipo de usuario guardado</key>
    <key alias="editUserGroupSaved">Grupo de usuario guardado</key>
    <key alias="fileErrorHeader">El archivo no se ha guardado</key>
    <key alias="fileErrorText">El archivo no se ha grabado. Por favor, comprueba los permisos de los ficheros</key>
    <key alias="fileSavedHeader">Archivo guardado</key>
    <key alias="fileSavedText">Archivo grabado sin errores</key>
    <key alias="languageSaved">Lenguaje guardado</key>
    <key alias="mediaTypeSavedHeader">Tipo de medio guardado</key>
    <key alias="memberTypeSavedHeader">Tipo de miembro guardado</key>
    <key alias="templateErrorHeader">La plantilla no se ha guardado</key>
    <key alias="templateErrorText">Por favor, asegúrate de que no hay 2 plantillas con el mismo alias</key>
    <key alias="templateSavedHeader">Plantilla guardada</key>
    <key alias="templateSavedText">Plantilla guardada sin errores</key>
    <key alias="contentUnpublished">Contenido oculto</key>
    <key alias="partialViewSavedHeader">Vista parcial guardada</key>
    <key alias="partialViewSavedText">Vista parcial guardada sin errores</key>
    <key alias="partialViewErrorHeader">ista parcial no guardada</key>
    <key alias="partialViewErrorText">Error guardando el archivo.</key>
    <key alias="permissionsSavedFor">Permisos guardados para</key>
    <key alias="deleteUserGroupsSuccess">Borrados %0% grupos de usuario</key>
    <key alias="deleteUserGroupSuccess">%0% fue borrado</key>
    <key alias="enableUsersSuccess">%0% usuarios activados</key>
    <key alias="disableUsersSuccess">%0% usuarios desactivados</key>
    <key alias="enableUserSuccess">%0% usuario activado</key>
    <key alias="disableUserSuccess">%0% desactivado</key>
    <key alias="setUserGroupOnUsersSuccess">Grupos de usuario establecidos</key>
    <key alias="unlockUsersSuccess">%0% usuarios desbloquedaos</key>
    <key alias="unlockUserSuccess">%0% está desbloqueado</key>
  </area>
  <area alias="stylesheet">
    <key alias="aliasHelp">Usa sintaxis CSS, p.ej.: h1, .redHeader, .blueTex</key>
    <key alias="editstylesheet">Editar hoja de estilos</key>
    <key alias="editstylesheetproperty">Editar propiedades de la hoja de estilos</key>
    <key alias="nameHelp">Nombre para identificar la propiedad del estilo en el editor de texto rico</key>
    <key alias="preview">Previsualizar</key>
    <key alias="styles">Estilos</key>
  </area>
  <area alias="template">
    <key alias="edittemplate">Editar plantilla</key>
    <key alias="insertSections">Secciones</key>
    <key alias="insertContentArea">Insertar área de contenido</key>
    <key alias="insertContentAreaPlaceHolder">Insertar marcador de posición de área de contenido</key>
    <key alias="insert">Insertar</key>
    <key alias="insertDesc">Elije que insertar en tu plantilla</key>
    <key alias="insertDictionaryItem">Insertar objeto del diccionario</key>
    <key alias="insertDictionaryItemDesc">A dictionary item is a placeholder for a translatable piece of text, which makes it easy to create designs for multilingual websites.</key>
    <key alias="insertMacro">Insertar macro</key>
    <key alias="insertMacroDesc">
            Una Macor es un componente configurable que es genial como partes reutilizables de tu diseño,
            donde necesites una forma de proporcionar parámetros,
            como galerías, formularios y listas.
        </key>
    <key alias="insertPageField">Insertar campo de página de Umbraco</key>
    <key alias="insertPageFieldDesc">Muestra el valor de una propiedad de la página actual, con opciones para modificar el valor or usar valores alternativos.</key>
    <key alias="insertPartialView">Vista parcial</key>
    <key alias="insertPartialViewDesc">
            Una vista parcial es una platilla separada que puede ser mostrada dentro de otra plantilla.
            Es útil para reutilizar código or para distribuir plantillas complejas en archivos separados.
        </key>
    <key alias="mastertemplate">Plantilla principal</key>
    <key alias="noMaster">Sin principal</key>
    <key alias="renderBody">Mostrar plantilla hija</key>
    <key alias="renderBodyDesc"><![CDATA[
          Muestra el contenido de una plantilla hija, insertando <code>@RenderBody()</code> como sustituto.
      ]]></key>
    <key alias="defineSection">Define una sección nombrada</key>
    <key alias="defineSectionDesc"><![CDATA[
          Define una parte de tu plantilla como sección nombrada rodeándola en         
          <code>@section { ... }</code>. Esto se puede mostrar en un área específica de la plantilla madre usando <code>@RenderSection</code>.
      ]]></key>
    <key alias="renderSection">Muestra una sección nombrada</key>
    <key alias="renderSectionDesc"><![CDATA[
          Muestra un area nombrada de una plantilla hija insertando <code>@RenderSection(name)</code> placeholder.
          Esto muestra un area de una plantilla hija rodeada de la corresponsiente definición <code>@section [name]{ ... }</code>.
      ]]></key>
    <key alias="sectionName">Nombre de sección</key>
    <key alias="sectionMandatory">Sección es obligatoria</key>
    <key alias="sectionMandatoryDesc">
            Si obligatoria, la plantilla hija debe contener una definición de <code>@section</code> o se mostrará un error.
        </key>
    <key alias="queryBuilder">Constructor de consultas</key>
    <key alias="itemsReturned">elementos devueltos, en</key>
    <key alias="iWant">Quiero</key>
    <key alias="allContent">todo contenido</key>
    <key alias="contentOfType">contenido de tipo "%0%"</key>
    <key alias="from">desde</key>
    <key alias="websiteRoot">mi sitio web</key>
    <key alias="where">donde</key>
    <key alias="and">y</key>
    <key alias="is">es</key>
    <key alias="isNot">no es</key>
    <key alias="before">antes</key>
    <key alias="beforeIncDate">antes (incluyendo fecha seleccionada)</key>
    <key alias="after">después</key>
    <key alias="afterIncDate">después (incluyendo fecha seleccionada)</key>
    <key alias="equals">igual a</key>
    <key alias="doesNotEqual">no igual a</key>
    <key alias="contains">contiene</key>
    <key alias="doesNotContain">no contiene</key>
    <key alias="greaterThan">mayor que</key>
    <key alias="greaterThanEqual">mayor o igual </key>
    <key alias="lessThan">menor que</key>
    <key alias="lessThanEqual">menor o igual a</key>
    <key alias="id">Id</key>
    <key alias="name">Nombre</key>
    <key alias="createdDate">Creado en</key>
    <key alias="lastUpdatedDate">Última actualización</key>
    <key alias="orderBy">ordenar por</key>
    <key alias="ascending">ascendente</key>
    <key alias="descending">descendente</key>
    <key alias="quickGuide">Guía rápida sobre las etiquetas de plantilla de Umbraco</key>
    <key alias="template">Plantilla</key>
  </area>
  <area alias="grid">
    <key alias="media">Image</key>
    <key alias="macro">Macro</key>
    <key alias="insertControl">Insertar control</key>
    <key alias="chooseLayout">Elije configuración</key>
    <key alias="addRows">Añade más filas</key>
    <key alias="addElement">Añadir contenido</key>
    <key alias="dropElement">Soltar contenido</key>
    <key alias="settingsApplied">Settings applied</key>
    <key alias="contentNotAllowed">Contenido no permitido aquí</key>
    <key alias="contentAllowed">Contenido permitido aquí</key>
    <key alias="clickToEmbed">Pulse para insertar</key>
    <key alias="clickToInsertImage">Pulse para insertar imagen</key>
    <key alias="placeholderImageCaption">Leyenda de imagen...</key>
    <key alias="placeholderWriteHere">Escribe aqui...</key>
    <key alias="gridLayouts">Plantillas de Grid</key>
    <key alias="gridLayoutsDetail">Las plantillas son el área de trabajo para el editor de grids, normalmente sólo necesitas una o dos plantillas diferentes</key>
    <key alias="addGridLayout">Añadir plantilla de grid</key>
    <key alias="addGridLayoutDetail">Ajusta la plantilla configurando la anchura de las columnas y añadiendo más secciones</key>
    <key alias="rowConfigurations">Configuraciones de filas</key>
    <key alias="rowConfigurationsDetail">Las filas son celdas predefinidas que se disponen horizontalmente</key>
    <key alias="addRowConfiguration">Añade una configuración de fila</key>
    <key alias="addRowConfigurationDetail">Ajusta la fila configurando los anchos de cada celda y añadiendo más celdas</key>
    <key alias="columns">Columnas</key>
    <key alias="columnsDetails">Número total de columnas en la plantilla del grid</key>
    <key alias="settings">Configuración</key>
    <key alias="settingsDetails">Configura qué ajustes pueden cambiar los editores</key>
    <key alias="styles">Estilos</key>
    <key alias="stylesDetails">Configura qué estilos pueden cambiar los editores</key>
    <key alias="allowAllEditors">Permitir todos los controles de edición</key>
    <key alias="allowAllRowConfigurations">Permitir todas las configuraciones de fila</key>
    <key alias="maxItemsDescription">Dejar en blanco o establece en 0 para ilimitada</key>
    <key alias="maxItems">Artículos máximos</key>
    <key alias="setAsDefault">Establecer por defecto</key>
    <key alias="chooseExtra">Elegir extra</key>
    <key alias="chooseDefault">Elegir por defecto</key>
    <key alias="areAdded">son añadidos</key>
  </area>
  <area alias="contentTypeEditor">
    <key alias="compositions">Composiciones</key>
    <key alias="noTabs">No has añadido nunguna pestaña</key>
    <key alias="inheritedFrom">Heredado de</key>
    <key alias="addProperty">Añadir propiedad</key>
    <key alias="requiredLabel">Etiqueta requerida</key>
    <key alias="enableListViewHeading">Activar vista de lista</key>
    <key alias="enableListViewDescription">Configura la página para mostrar una lista de sus hijas que puedes ordenar y buscar, los hijas no se mostrarán en el árbol de contenido</key>
    <key alias="allowedTemplatesHeading">Platillas permitidas</key>
    <key alias="allowedTemplatesDescription">Elije que plantillas se permite a los editores utilizar en contenido de este tipo</key>
    <key alias="allowAsRootHeading">Permitir como raiz</key>
    <key alias="allowAsRootDescription">Permite a los editores crear contenido de este tipo en la raiz del árbol de contenido</key>
    <key alias="childNodesHeading">Tipos de nodos hijos permitidos</key>
    <key alias="childNodesDescription">Permite contenido de los tipos permitidos ser creados debajo de este tipo de contenido </key>
    <key alias="chooseChildNode">Elegir nodo hijo</key>
    <key alias="compositionsDescription">Heredar pestañas y propiedades de un tipo de documento existente. Nuevas pestañas serán añadidas al tipo de documento actual o mezcladas si una pestaña con nombre idéntico ya existe.</key>
    <key alias="compositionInUse">Este tipo de contenido es usado en una composición, y por tanto no puede no puede ser compuesto.</key>
    <key alias="noAvailableCompositions">No hay tipos de contenido disponibles para usar como composición.</key>
    <key alias="availableEditors">Editores disponibles</key>
    <key alias="reuse">Reusar</key>
    <key alias="editorSettings">Configuración de editor</key>
    <key alias="configuration">Configuración</key>
    <key alias="yesDelete">Si, borrar</key>
    <key alias="movedUnderneath">se movió debajo</key>
    <key alias="copiedUnderneath">se copió debajo</key>
    <key alias="folderToMove">Selecciona la carpeta a mover</key>
    <key alias="folderToCopy">Selecciona la carpeta a copiar</key>
    <key alias="structureBelow">en la estructura de árbol debajo</key>
    <key alias="allDocumentTypes">Todos tipos de documentos</key>
    <key alias="allDocuments">Todos los documentos</key>
    <key alias="allMediaItems">Todos los tipos de medio</key>
    <key alias="usingThisDocument">usar este tipo de documento lo borrará permanentemente, por favor confirma que quieres borrarlos también.</key>
    <key alias="usingThisMedia">usar este tipo de media lo borrará permanentemente, por favor confirma que quieres borrarlos también.</key>
    <key alias="usingThisMember">usar este tipo de miembro lo borrará permanentemente, por favor confirma que quieres borrarlos también.</key>
    <key alias="andAllDocuments">y todos los documentos usando este tipo</key>
    <key alias="andAllMediaItems">y todos los medios usando este tipo</key>
    <key alias="andAllMembers">y todos los miembros usando este tipo</key>
    <key alias="memberCanEdit">Miembro puede editar</key>
    <key alias="showOnMemberProfile">Mostrar en perfil de miembro</key>
    <key alias="tabHasNoSortOrder">pestaña no tiene orden</key>
  </area>
  <area alias="modelsBuilder">
    <key alias="buildingModels">Construyendo modelos</key>
    <key alias="waitingMessage">esto puede llevar un rato, no te preocupes</key>
    <key alias="modelsGenerated">Modelos generados</key>
    <key alias="modelsGeneratedError">Los modelos no se pudieron generar</key>
    <key alias="modelsExceptionInUlog">La generación de los modelos has fallado, ve la excepción en U log</key>
  </area>
  <area alias="templateEditor">
    <key alias="addFallbackField">Añadir campo de respaldo</key>
    <key alias="fallbackField">Campo de respaldo</key>
    <key alias="addDefaultValue">Añadir valor por defecto</key>
    <key alias="defaultValue">Valor por defecto</key>
    <key alias="alternativeField">Campo opcional</key>
    <key alias="alternativeText">Texto opcional</key>
    <key alias="casing">MAYÚSCULA/minúscula</key>
    <key alias="chooseField">Elegir campo</key>
    <key alias="convertLineBreaks">Convertir a salto de línea</key>
    <key alias="convertLineBreaksDescription">Sí, convertir salto de linea</key>
    <key alias="convertLineBreaksHelp">Reemplaza los saltos de línea con la etiqueta HTML &amp;lt;br&amp;gt;</key>
    <key alias="customFields">Campos personalizados</key>
    <key alias="dateOnly">Si, solamente la fecha</key>
    <key alias="formatAndEncoding">Formato y codificación</key>
    <key alias="formatAsDate">Cambiar formato a fecha</key>
    <key alias="formatAsDateDescr">Formatear el valor como una fecha o una fecha con hora , de acuerdo con la cultura activa</key>
    <key alias="htmlEncode">Codificar HTML</key>
    <key alias="htmlEncodeHelp">Se reemplazarán los caracteres especiales por su código HTML equivalente.</key>
    <key alias="insertedAfter">Será insertado después del valor del campo</key>
    <key alias="insertedBefore">Será insertado antes del valor del campo</key>
    <key alias="lowercase">Minúscula</key>
    <key alias="modifyOutput">Modificar salida</key>
    <key alias="none">Ninguno/ninguna</key>
    <key alias="outputSample">Ejemplo de salida</key>
    <key alias="postContent">Insertar después del campo</key>
    <key alias="preContent">Insertar antes del campo</key>
    <key alias="recursive">Recursivo</key>
    <key alias="recursiveDescr">Sí, hacerlo recursivo</key>
    <key alias="separator">Separador</key>
    <key alias="standardFields">Campos estándar</key>
    <key alias="uppercase">Mayúscula</key>
    <key alias="urlEncode">Codificar URL</key>
    <key alias="urlEncodeHelp">Formateará los caracteres especiales de las URLs</key>
    <key alias="usedIfAllEmpty">Sólo será usado cuando el campo superior esté vacio</key>
    <key alias="usedIfEmpty">Este campo será usado unicamente si el campo primario está vacío</key>
    <key alias="withTime">Si, con el tiempo. Separador:</key>
  </area>
  <area alias="translation">
    <key alias="details">Detalles de traducción</key>
    <key alias="DownloadXmlDTD">Descargar xml DTD</key>
    <key alias="fields">Campos</key>
    <key alias="includeSubpages">Incluir subpáginas</key>
    <key alias="mailBody"><![CDATA[
        Hola %0%. 

        Este mail se ha generado automáticamente para informale que %2% ha solicitado que el documento '%1%' sea traducido en '%5%'. 

        Para editarlo, vaya a la dirección http://%3%/translation/details.aspx?id=%4% o inicie la sesión en umbraco y vaya a http://%3% para ver las tareas pendientes de traducir. 

        Espero que tenga un buen dia. 

        Saludos de parte de el robot de Umbraco
<<<<<<< HEAD
    ]]>
        </key>
        <key alias="mailSubject">Tarea para tradudir [%0%] por %1%</key>
        <key alias="noTranslators">No se encontraron usuarios traductores. Por favor, crea un usuario traductor antes de empezar a mandar contenido para su traducción</key>
        <key alias="ownedTasks">Tareas creadas por ti</key>
        <key alias="ownedTasksHelp"><![CDATA[La lista de debajo muestra las páginas <strong>creadas por tí</strong>. Para ver una vista detallada incluyendo los comentarios, pulsa en "Detalles" o tan solo en el nombre de la página. También puedes descargar la página como XML directamente pulsando en el enlace "Descargar Xml". Para cerrar una tarea de traducción, por favor ve a la vista de Detalles y pulsa el botón de "Cerrar".]]></key>
        <key alias="pageHasBeenSendToTranslation">La página '%0%' se ha mandado a traducción</key>
        <key alias="noLanguageSelected">Por favor, selecciona el idioma al que el contenido debería ser traducido</key>
        <key alias="sendToTranslate">Manda la página '%0%' a traducción</key>
        <key alias="taskAssignedBy">Asignada por</key>
        <key alias="taskOpened">Tarea abierta</key>
        <key alias="totalWords">Total de palabras</key>
        <key alias="translateTo">Traducir a</key>
        <key alias="translationDone">Traducción hecha.</key>
        <key alias="translationDoneHelp">Puedes previsualizar las páginas que acabas de traducir, pulsando debajo. Si la página original existe, se mostrará una comparación de las 2 páginas.</key>
        <key alias="translationFailed">La traducción ha fallado. El archivo xml es inválido </key>
        <key alias="translationOptions">Opciones para traducir</key>
        <key alias="translator">Traductor</key>
        <key alias="uploadTranslationXml">Subir traducción xml</key>
    </area>
    <area alias="treeHeaders">
        <key alias="content">Contenido</key>
        <key alias="contentBlueprints">Plantillas de Contenido</key>
        <key alias="media">Media</key>
        <key alias="cacheBrowser">Caché del navegador</key>
        <key alias="contentRecycleBin">Papelera de reciclaje</key>
        <key alias="createdPackages">Paquetes creados</key>
        <key alias="dataTypes">Tipos de datos</key>
        <key alias="dictionary">Diccionario</key>
        <key alias="installedPackages">Paquetes instalados</key>
        <key alias="installSkin">Instalar skin</key>
        <key alias="installStarterKit">Instalar starter kit</key>
        <key alias="languages">Idiomas</key>
        <key alias="localPackage">Instalar paquete local</key>
        <key alias="macros">Macros</key>
        <key alias="mediaTypes">Tipos de medios</key>
        <key alias="member">Miembros</key>
        <key alias="memberGroups">Grupos de miembros</key>
        <key alias="memberRoles">Roles</key>
        <key alias="memberTypes">Tipos de miembros</key>
        <key alias="documentTypes">Tipos de documento</key>
        <key alias="packager">Paquetes</key>
        <key alias="packages">Paquetes</key>
        <key alias="partialViews">Vistas Parciales</key>
        <key alias="partialViewMacros">Vistas Parciales para Macros</key>
        <key alias="python">Ficheros Python</key>
        <key alias="repositories">Instalar desde repositorio</key>
        <key alias="runway">Instalar pasarela</key>
        <key alias="runwayModules">Módulos pasarela</key>
        <key alias="scripting">Ficheros de script</key>
        <key alias="scripts">Scripts</key>
        <key alias="stylesheets">Hojas de estilo</key>
        <key alias="templates">Plantillas</key>
        <key alias="analytics">Analíticas</key>
        <key alias="users">Usuarios</key>
        <key alias="settingsGroup"></key>
        <key alias="templatingGroup"></key>
        <key alias="thirdPartyGroup"></key>
    </area>
    <area alias="update">
        <key alias="updateAvailable">Existe una nueva actualización</key>
        <key alias="updateDownloadText">%0% esta listo, pulsa aquí para descargar</key>
        <key alias="updateNoServer">No hay conexión al servidor</key>
        <key alias="updateNoServerError">Error al comprobar la actualización. Por favor revisa "trace-stack" para conseguir más información.</key>
    </area>
    <area alias="user">
        <key alias="access">Acceso</key>
        <key alias="accessHelp">Basado en los grupos asignados y los nodos iniciales, el usuario tiene acceso a los siguientes nodos.</key>
        <key alias="assignAccess">Asignar acceso</key>
        <key alias="administrators">Administrador</key>
        <key alias="categoryField">Campo de categoria</key>
        <key alias="changePassword">Cambiar contraseña</key>
        <key alias="changePhoto">Cambiar foto</key>
        <key alias="newPassword">Nueva contraseña</key>
        <key alias="noLockouts">no ha sido bloqueado</key>
        <key alias="noPasswordChange">La contraseña no se ha cambiado</key>
        <key alias="confirmNewPassword">Confirma nueva contraseña</key>
        <key alias="changePasswordDescription">Puede cambiar su contraseña para acceder al 'back office' de Umbraco rellenando el siguiente formulario y haciendo clic en el botón 'Cambiar contraseña'</key>
        <key alias="contentChannel">Canal de contenido</key>
        <key alias="createAnotherUser">Crear otro usuario</key>
        <key alias="createUserHelp">Crear nuevos usuarios para darles acceso a Umbraco. Cuando un nuevo usuario es creado, una nueva contrasela será generada y la podrás compartir con el usuario.</key>
        <key alias="descriptionField">Campo descriptivo</key>
        <key alias="disabled">Deshabilitar usuario</key>
        <key alias="documentType">Tipo de documento</key>
        <key alias="editors">Editor</key>
        <key alias="excerptField">Campo de citas</key>
        <key alias="failedPasswordAttempts">Intentos de acceso fallidos</key>
        <key alias="goToProfile">Ir a perfil de usuario</key>
        <key alias="groupsHelp">Añadir grupos para asignar acceso y permisos</key>
        <key alias="inviteAnotherUser">Invitar otro usuario</key>
        <key alias="inviteUserHelp">Invita nuevos usuarios para darles acceso a Umbraco. Un email de invitación será enviado al usuario con información sobre cómo acceder a Umbraco.</key>
        <key alias="language">Idioma</key>
        <key alias="languageHelp">Establecer el idioma que verás en menús y dialogos</key>
        <key alias="lastLockoutDate">Última fecha bloqueado</key>
        <key alias="lastLogin">Último acceso</key>
        <key alias="lastPasswordChangeDate">Última contraseña cambiada</key>
        <key alias="loginname">Acceso</key>
        <key alias="mediastartnode">Nodo de comienzo en la libreria de medios</key>
        <key alias="mediastartnodehelp">Limitar la librería de medios al siguiente nodo de inicio</key>
        <key alias="mediastartnodes">Nodos de inicio para Medios</key>
        <key alias="mediastartnodeshelp">Limitar la librería de medios a los siguientes nodos de inicio</key>
        <key alias="modules">Secciones</key>
        <key alias="noConsole">Deshabilitar acceso a Umbraco</key>
        <key alias="noLogin">no se ha conectado aún</key>
        <key alias="oldPassword">Contraseña antigüa</key>
        <key alias="password">Contraseña</key>
        <key alias="resetPassword">Reiniciar contraseña</key>
        <key alias="passwordChanged">Su contraseña ha sido cambiada</key>
        <key alias="passwordConfirm">Por favor confirme su nueva contraseña</key>
        <key alias="passwordEnterNew">Introduzca su nueva contraseña</key>
        <key alias="passwordIsBlank">La nueva contraseña no puede estar vacía</key>
        <key alias="passwordCurrent">Contraseña actual</key>
        <key alias="passwordInvalid">Contraseña actual inválida</key>
        <key alias="passwordIsDifferent">La nueva contraseña no coincide con la contraseña de confirmación. Por favor, vuela a intentarlo!'</key>
        <key alias="passwordMismatch">La contraseña de confirmación no coincide con la nueva contraseña!'</key>
        <key alias="permissionReplaceChildren">Reemplazar los permisos de los nodos hijo</key>
        <key alias="permissionSelectedPages">Estas modificando los permisos para las páginas:</key>
        <key alias="permissionSelectPages">Selecciona las páginas para modificar sus permisos</key>
        <key alias="removePhoto">Eliminar photo</key>
        <key alias="permissionsDefault">Permisos por defecto</key>
        <key alias="permissionsGranular">Permisos granulares</key>
        <key alias="permissionsGranularHelp">Establecer permisos para nodos especificos</key>
        <key alias="profile">Perfil</key>
        <key alias="searchAllChildren">Buscar en todos los hijos</key>
        <key alias="sectionsHelp">Añadir secciones para dar aceso a usuarios</key>
        <key alias="selectUserGroups">Seleccionar grupos de usuarios</key>
        <key alias="noStartNode">Nodo de inicio no seleccionado</key>
        <key alias="noStartNodes">Nodos de inicio no seleccionado</key>
        <key alias="stateActive">Activo</key>
        <key alias="stateAll">Todos</key>
        <key alias="stateDisabled">Desactivado</key>
        <key alias="stateLockedOut">Bloqueado</key>
        <key alias="stateInvited">Invitado</key>
        <key alias="startnode">Nodo de comienzo en contenido</key>
        <key alias="startnodehelp">Limitar el árbol de contenido a un nodo de inicio específico</key>
        <key alias="startnodes">Nodos de inicio de contenido</key>
        <key alias="startnodeshelp">Limitar el árbol de contenido a unos nodos de inicio específicos</key>
        <key alias="sortNameAscending">Nombre (A-Z)</key>
        <key alias="sortNameDescending">Nombre (Z-A)</key>
        <key alias="sortCreateDateDescending">Más nuevo</key>
        <key alias="sortCreateDateAscending">Más antigüo</key>
        <key alias="sortLastLoginDateDescending">Último accesso</key>
        <key alias="updateDate">Última actualización en usuario</key>
        <key alias="userCreated">ha sido creado</key>
        <key alias="userCreatedSuccessHelp">Se ha creado el nuevo usuario con éxito. Para acceder a Umbraco usa la contraseña siguiente.</key>
        <key alias="userManagement">Administración de usuario</key>
        <key alias="username">Nombre de usuario</key>
        <key alias="userPermissions">Permisos de usuarios</key>
        <key alias="userGroupPermissions">Permisos de group de usuario</key>
        <key alias="usergroup">Grupo de usuario</key>
        <key alias="userGroups">Grupos ds usuario</key>
        <key alias="userInvited">ha sido invitado</key>
        <key alias="userInvitedSuccessHelp">Se ha enviado una invitación al nuevo usuario con detalles sobre cómo acceder a Umbraco.</key>
        <key alias="userinviteWelcomeMessage">¡Hola y bienvenido a Umbraco!. En un minuto todo estará listo para empezar, sólo necesitamos que configures tu contraseña y una imagen para tu avatar.</key>
        <key alias="userinviteAvatarMessage">Sube una foto para que otros usuarios te reconozcan más fácilmente.</key>
        <key alias="writer">Redactor</key>
        <key alias="translator">Traductor</key>
        <key alias="change">Cambiar</key>
        <key alias="yourProfile" version="7.0">Tu perfil</key>
        <key alias="yourHistory" version="7.0">Tu historial reciente</key>
        <key alias="sessionExpires" version="7.0">La sesión caduca en</key>
        <key alias="inviteUser">Invitar usuario</key>
        <key alias="createUser">Crear usuario</key>
        <key alias="sendInvite">Enviar invitatión</key>
        <key alias="backToUsers">Volver a usuarios</key>
        <key alias="inviteEmailCopySubject">Umbraco: Invitación</key>
        <key alias="inviteEmailCopyFormat">
            <![CDATA[
=======
    ]]></key>
    <key alias="noTranslators">No se encontraron usuarios traductores. Por favor, crea un usuario traductor antes de empezar a mandar contenido para su traducción</key>
    <key alias="pageHasBeenSendToTranslation">La página '%0%' se ha mandado a traducción</key>
    <key alias="sendToTranslate">Manda la página '%0%' a traducción</key>
    <key alias="totalWords">Total de palabras</key>
    <key alias="translateTo">Traducir a</key>
    <key alias="translationDone">Traducción hecha.</key>
    <key alias="translationDoneHelp">Puedes previsualizar las páginas que acabas de traducir, pulsando debajo. Si la página original existe, se mostrará una comparación de las 2 páginas.</key>
    <key alias="translationFailed">La traducción ha fallado. El archivo xml es inválido </key>
    <key alias="translationOptions">Opciones para traducir</key>
    <key alias="translator">Traductor</key>
    <key alias="uploadTranslationXml">Subir traducción xml</key>
  </area>
  <area alias="treeHeaders">
    <key alias="content">Contenido</key>
    <key alias="contentBlueprints">Plantillas de Contenido</key>
    <key alias="media">Media</key>
    <key alias="cacheBrowser">Caché del navegador</key>
    <key alias="contentRecycleBin">Papelera de reciclaje</key>
    <key alias="createdPackages">Paquetes creados</key>
    <key alias="dataTypes">Tipos de datos</key>
    <key alias="dictionary">Diccionario</key>
    <key alias="installedPackages">Paquetes instalados</key>
    <key alias="installSkin">Instalar skin</key>
    <key alias="installStarterKit">Instalar starter kit</key>
    <key alias="languages">Idiomas</key>
    <key alias="localPackage">Instalar paquete local</key>
    <key alias="macros">Macros</key>
    <key alias="mediaTypes">Tipos de medios</key>
    <key alias="member">Miembros</key>
    <key alias="memberGroups">Grupos de miembros</key>
    <key alias="memberRoles">Roles</key>
    <key alias="memberTypes">Tipos de miembros</key>
    <key alias="documentTypes">Tipos de documento</key>
    <key alias="packager">Paquetes</key>
    <key alias="packages">Paquetes</key>
    <key alias="partialViews">Vistas Parciales</key>
    <key alias="partialViewMacros">Vistas Parciales para Macros</key>
    <key alias="repositories">Instalar desde repositorio</key>
    <key alias="runway">Instalar pasarela</key>
    <key alias="runwayModules">Módulos pasarela</key>
    <key alias="scripting">Ficheros de script</key>
    <key alias="scripts">Scripts</key>
    <key alias="stylesheets">Hojas de estilo</key>
    <key alias="templates">Plantillas</key>
    <key alias="users">Usuarios</key>
  </area>
  <area alias="update">
    <key alias="updateAvailable">Existe una nueva actualización</key>
    <key alias="updateDownloadText">%0% esta listo, pulsa aquí para descargar</key>
    <key alias="updateNoServer">No hay conexión al servidor</key>
    <key alias="updateNoServerError">Error al comprobar la actualización. Por favor revisa "trace-stack" para conseguir más información.</key>
  </area>
  <area alias="user">
    <key alias="access">Acceso</key>
    <key alias="accessHelp">Basado en los grupos asignados y los nodos iniciales, el usuario tiene acceso a los siguientes nodos.</key>
    <key alias="assignAccess">Asignar acceso</key>
    <key alias="administrators">Administrador</key>
    <key alias="categoryField">Campo de categoria</key>
    <key alias="changePassword">Cambiar contraseña</key>
    <key alias="changePhoto">Cambiar foto</key>
    <key alias="newPassword">Nueva contraseña</key>
    <key alias="noLockouts">no ha sido bloqueado</key>
    <key alias="noPasswordChange">La contraseña no se ha cambiado</key>
    <key alias="confirmNewPassword">Confirma nueva contraseña</key>
    <key alias="changePasswordDescription">Puede cambiar su contraseña para acceder al 'back office' de Umbraco rellenando el siguiente formulario y haciendo clic en el botón 'Cambiar contraseña'</key>
    <key alias="contentChannel">Canal de contenido</key>
    <key alias="createAnotherUser">Crear otro usuario</key>
    <key alias="createUserHelp">Crear nuevos usuarios para darles acceso a Umbraco. Cuando un nuevo usuario es creado, una nueva contrasela será generada y la podrás compartir con el usuario.</key>
    <key alias="descriptionField">Campo descriptivo</key>
    <key alias="disabled">Deshabilitar usuario</key>
    <key alias="documentType">Tipo de documento</key>
    <key alias="editors">Editor</key>
    <key alias="excerptField">Campo de citas</key>
    <key alias="failedPasswordAttempts">Intentos de acceso fallidos</key>
    <key alias="goToProfile">Ir a perfil de usuario</key>
    <key alias="groupsHelp">Añadir grupos para asignar acceso y permisos</key>
    <key alias="inviteAnotherUser">Invitar otro usuario</key>
    <key alias="inviteUserHelp">Invita nuevos usuarios para darles acceso a Umbraco. Un email de invitación será enviado al usuario con información sobre cómo acceder a Umbraco.</key>
    <key alias="language">Idioma</key>
    <key alias="languageHelp">Establecer el idioma que verás en menús y dialogos</key>
    <key alias="lastLockoutDate">Última fecha bloqueado</key>
    <key alias="lastLogin">Último acceso</key>
    <key alias="lastPasswordChangeDate">Última contraseña cambiada</key>
    <key alias="loginname">Acceso</key>
    <key alias="mediastartnode">Nodo de comienzo en la libreria de medios</key>
    <key alias="mediastartnodehelp">Limitar la librería de medios al siguiente nodo de inicio</key>
    <key alias="mediastartnodes">Nodos de inicio para Medios</key>
    <key alias="mediastartnodeshelp">Limitar la librería de medios a los siguientes nodos de inicio</key>
    <key alias="modules">Secciones</key>
    <key alias="noConsole">Deshabilitar acceso a Umbraco</key>
    <key alias="noLogin">no se ha conectado aún</key>
    <key alias="oldPassword">Contraseña antigüa</key>
    <key alias="password">Contraseña</key>
    <key alias="resetPassword">Reiniciar contraseña</key>
    <key alias="passwordChanged">Su contraseña ha sido cambiada</key>
    <key alias="passwordConfirm">Por favor confirme su nueva contraseña</key>
    <key alias="passwordEnterNew">Introduzca su nueva contraseña</key>
    <key alias="passwordIsBlank">La nueva contraseña no puede estar vacía</key>
    <key alias="passwordCurrent">Contraseña actual</key>
    <key alias="passwordInvalid">Contraseña actual inválida</key>
    <key alias="passwordIsDifferent">La nueva contraseña no coincide con la contraseña de confirmación. Por favor, vuela a intentarlo!'</key>
    <key alias="passwordMismatch">La contraseña de confirmación no coincide con la nueva contraseña!'</key>
    <key alias="permissionReplaceChildren">Reemplazar los permisos de los nodos hijo</key>
    <key alias="permissionSelectedPages">Estas modificando los permisos para las páginas:</key>
    <key alias="permissionSelectPages">Selecciona las páginas para modificar sus permisos</key>
    <key alias="removePhoto">Eliminar photo</key>
    <key alias="permissionsDefault">Permisos por defecto</key>
    <key alias="permissionsGranular">Permisos granulares</key>
    <key alias="permissionsGranularHelp">Establecer permisos para nodos especificos</key>
    <key alias="profile">Perfil</key>
    <key alias="searchAllChildren">Buscar en todos los hijos</key>
    <key alias="sectionsHelp">Añadir secciones para dar aceso a usuarios</key>
    <key alias="selectUserGroups">Seleccionar grupos de usuarios</key>
    <key alias="noStartNode">Nodo de inicio no seleccionado</key>
    <key alias="noStartNodes">Nodos de inicio no seleccionado</key>
    <key alias="startnode">Nodo de comienzo en contenido</key>
    <key alias="startnodehelp">Limitar el árbol de contenido a un nodo de inicio específico</key>
    <key alias="startnodes">Nodos de inicio de contenido</key>
    <key alias="startnodeshelp">Limitar el árbol de contenido a unos nodos de inicio específicos</key>
    <key alias="updateDate">Última actualización en usuario</key>
    <key alias="userCreated">ha sido creado</key>
    <key alias="userCreatedSuccessHelp">Se ha creado el nuevo usuario con éxito. Para acceder a Umbraco usa la contraseña siguiente.</key>
    <key alias="userManagement">Administración de usuario</key>
    <key alias="username">Nombre de usuario</key>
    <key alias="userPermissions">Permisos de usuarios</key>
    <key alias="usergroup">Grupo de usuario</key>
    <key alias="userInvited">ha sido invitado</key>
    <key alias="userInvitedSuccessHelp">Se ha enviado una invitación al nuevo usuario con detalles sobre cómo acceder a Umbraco.</key>
    <key alias="userinviteWelcomeMessage">¡Hola y bienvenido a Umbraco!. En un minuto todo estará listo para empezar, sólo necesitamos que configures tu contraseña y una imagen para tu avatar.</key>
    <key alias="userinviteAvatarMessage">Sube una foto para que otros usuarios te reconozcan más fácilmente.</key>
    <key alias="writer">Redactor</key>
    <key alias="change">Cambiar</key>
    <key alias="yourProfile" version="7.0">Tu perfil</key>
    <key alias="yourHistory" version="7.0">Tu historial reciente</key>
    <key alias="sessionExpires" version="7.0">La sesión caduca en</key>
    <key alias="inviteUser">Invitar usuario</key>
    <key alias="createUser">Crear usuario</key>
    <key alias="sendInvite">Enviar invitatión</key>
    <key alias="backToUsers">Volver a usuarios</key>
    <key alias="inviteEmailCopySubject">Umbraco: Invitación</key>
    <key alias="inviteEmailCopyFormat"><![CDATA[
>>>>>>> e15992a6
        <html> 
			<head> 
				<meta name='viewport' content='width=device-width'> 
				<meta http-equiv='Content-Type' content='text/html; charset=UTF-8'> 
			</head> 
			<body class='' style='font-family: sans-serif; -webkit-font-smoothing: antialiased; font-size: 14px; color: #392F54; line-height: 22px; -ms-text-size-adjust: 100%; -webkit-text-size-adjust: 100%; background: #1d1333; margin: 0; padding: 0;' bgcolor='#1d1333'> 
				<style type='text/css'> @media only screen and (max-width: 620px) {table[class=body] h1 {font-size: 28px !important; margin-bottom: 10px !important; } table[class=body] .wrapper {padding: 32px !important; } table[class=body] .article {padding: 32px !important; } table[class=body] .content {padding: 24px !important; } table[class=body] .container {padding: 0 !important; width: 100% !important; } table[class=body] .main {border-left-width: 0 !important; border-radius: 0 !important; border-right-width: 0 !important; } table[class=body] .btn table {width: 100% !important; } table[class=body] .btn a {width: 100% !important; } table[class=body] .img-responsive {height: auto !important; max-width: 100% !important; width: auto !important; } } .btn-primary table td:hover {background-color: #34495e !important; } .btn-primary a:hover {background-color: #34495e !important; border-color: #34495e !important; } .btn  a:visited {color:#FFFFFF;} </style> 
				<table border="0" cellpadding="0" cellspacing="0" class="body" style="border-collapse: separate; mso-table-lspace: 0pt; mso-table-rspace: 0pt; width: 100%; background: #1d1333;" bgcolor="#1d1333">
					<tr> 
						<td style="font-family: sans-serif; font-size: 14px; vertical-align: top; padding: 24px;" valign="top"> 
							<table style="border-collapse: separate; mso-table-lspace: 0pt; mso-table-rspace: 0pt; width: 100%;">
								<tr> 
									<td background="https://umbraco.com/umbraco/assets/img/application/logo.png" bgcolor="#1d1333" width="28" height="28" valign="top" style="font-family: sans-serif; font-size: 14px; vertical-align: top;"> 
										<!--[if gte mso 9]> <v:rect xmlns:v="urn:schemas-microsoft-com:vml" fill="true" stroke="false" style="width:30px;height:30px;"> <v:fill type="tile" src="https://umbraco.com/umbraco/assets/img/application/logo.png" color="#1d1333" /> <v:textbox inset="0,0,0,0"> <![endif]--> 
										<div> </div> 
										<!--[if gte mso 9]> </v:textbox> </v:rect> <![endif]--> 
									</td> 
									<td style="font-family: sans-serif; font-size: 14px; vertical-align: top;" valign="top"></td> 
								</tr>
							</table> 
						</td> 
					</tr>
				</table> 
				<table border='0' cellpadding='0' cellspacing='0' class='body' style='border-collapse: separate; mso-table-lspace: 0pt; mso-table-rspace: 0pt; width: 100%; background: #1d1333;' bgcolor='#1d1333'>
					<tr> 
						<td style='font-family: sans-serif; font-size: 14px; vertical-align: top;' valign='top'> </td> 
						<td class='container' style='font-family: sans-serif; font-size: 14px; vertical-align: top; display: block; max-width: 560px; width: 560px; margin: 0 auto; padding: 10px;' valign='top'> 
							<div class='content' style='box-sizing: border-box; display: block; max-width: 560px; margin: 0 auto; padding: 10px;'>
								<br>
								<table class='main' style='border-collapse: separate; mso-table-lspace: 0pt; mso-table-rspace: 0pt; width: 100%; border-radius: 3px; background: #FFFFFF;' bgcolor='#FFFFFF'>
									<tr> 
										<td class='wrapper' style='font-family: sans-serif; font-size: 14px; vertical-align: top; box-sizing: border-box; padding: 50px;' valign='top'> 
											<table border='0' cellpadding='0' cellspacing='0' style='border-collapse: separate; mso-table-lspace: 0pt; mso-table-rspace: 0pt; width: 100%;'>
												<tr> 
													<td style='line-height: 24px; font-family: sans-serif; font-size: 14px; vertical-align: top;' valign='top'>     
														<h1 style='color: #392F54; font-family: sans-serif; font-weight: bold; line-height: 1.4; font-size: 24px; text-align: left; text-transform: capitalize; margin: 0 0 30px;' align='left'>
															Hi %0%,
														</h1>
														<p style='color: #392F54; font-family: sans-serif; font-size: 14px; font-weight: normal; margin: 0 0 15px;'>
															Has sido invitado por <a href="mailto:%1%" style="text-decoration: underline; color: #392F54; -ms-word-break: break-all; word-break: break-all;">%1%</a> a Umbraco Administración.
														</p>
														<p style='color: #392F54; font-family: sans-serif; font-size: 14px; font-weight: normal; margin: 0 0 15px;'>
															Mensaje de <a href="mailto:%1%" style="text-decoration: none; color: #392F54; -ms-word-break: break-all; word-break: break-all;">%1%</a>:
															<br/>
															<em>%2%</em>
														</p>
														<table border='0' cellpadding='0' cellspacing='0' class='btn btn-primary' style='border-collapse: separate; mso-table-lspace: 0pt; mso-table-rspace: 0pt; width: 100%; box-sizing: border-box;'>
															<tbody>
																<tr>
																	<td align='left' style='font-family: sans-serif; font-size: 14px; vertical-align: top; padding-bottom: 15px;' valign='top'>
																		<table border='0' cellpadding='0' cellspacing='0' style='border-collapse: separate; mso-table-lspace: 0pt; mso-table-rspace: 0pt; width: auto;'>
																			<tbody>
																				<tr> 
																					<td style='font-family: sans-serif; font-size: 14px; vertical-align: top; border-radius: 5px; text-align: center; background: #35C786;' align='center' bgcolor='#35C786' valign='top'> 
																						<a href='%3%' target='_blank' style='color: #FFFFFF; text-decoration: none; -ms-word-break: break-all; word-break: break-all; border-radius: 5px; box-sizing: border-box; cursor: pointer; display: inline-block; font-size: 14px; font-weight: bold; text-transform: capitalize; background: #35C786; margin: 0; padding: 12px 30px; border: 1px solid #35c786;'>
																							Pulsa este enlace para aceptar la invitación
																						</a> 
																					</td> 
																				</tr>
																			</tbody>
																		</table>
																	</td>
																</tr>
															</tbody>
														</table>
														<p style='max-width: 400px; display: block; color: #392F54; font-family: sans-serif; font-size: 14px; line-height: 20px; font-weight: normal; margin: 15px 0;'>Si no puedes pulsar el enlace, Copia y pega esta URL en tu navegador:</p>
															<table border='0' cellpadding='0' cellspacing='0'>
																<tr>
																	<td style='-ms-word-break: break-all; word-break: break-all; font-family: sans-serif; font-size: 11px; line-height:14px;'>
																		<font style="-ms-word-break: break-all; word-break: break-all; font-size: 11px; line-height:14px;">
																			<a style='-ms-word-break: break-all; word-break: break-all; color: #392F54; text-decoration: underline; font-size: 11px; line-height:15px;' href='%3%'>%3%</a>
																		</font>
																	</td> 
																</tr>
															</table>
														</p>
													</td> 
												</tr>
											</table> 
										</td> 
									</tr>
								</table> 
								<br><br><br> 
							</div> 
						</td> 
						<td style='font-family: sans-serif; font-size: 14px; vertical-align: top;' valign='top'> </td> 
					</tr>
				</table> 
			</body>
    </html>]]></key>
  </area>
  <area alias="validation">
    <key alias="validation">Validación</key>
    <key alias="validateAsEmail">Validar como email</key>
    <key alias="validateAsNumber">Validar como número</key>
    <key alias="validateAsUrl">Validar como Url</key>
    <key alias="enterCustomValidation">...or introduce tu propia validación</key>
    <key alias="fieldIsMandatory">Campo obligatorio</key>
    <key alias="validationRegExp">Introduce una expresión regular</key>
    <key alias="minCount">Necesitas añadir al menos</key>
    <key alias="maxCount">Sólo puedes tener</key>
    <key alias="items">elementos</key>
    <key alias="itemsSelected">elementos seleccionados</key>
    <key alias="invalidDate">Fecha no válida</key>
    <key alias="invalidNumber">No es un número</key>
    <key alias="invalidEmail">Email no válido</key>
  </area>
  <area alias="healthcheck">
    <!-- The following keys get these tokens passed in:
	     0: Current value
		   1: Recommended value
		   2: XPath
		   3: Configuration file path
	  -->
    <key alias="checkSuccessMessage">El valor fue establecido en el valor recomendado: '%0%'.</key>
    <key alias="rectifySuccessMessage">El valor fue establecido a '%1%' para XPath '%2%' en fichero de configuración '%3%'.</key>
    <key alias="checkErrorMessageDifferentExpectedValue">Valor esperado '%1%' para '%2%' en fichero de configuración '%3%', pero se encontró '%0%'.</key>
    <key alias="checkErrorMessageUnexpectedValue">Se encontró un valor inesperado '%0%' para '%2%' en fichero de configuración '%3%'.</key>
    <!-- The following keys get these tokens passed in:
	     0: Current value
		   1: Recommended value
	  -->
    <key alias="customErrorsCheckSuccessMessage">Errores personalizados están establecidos en '%0%'.</key>
    <key alias="customErrorsCheckErrorMessage">Errores personalizados están establecidos en '%0%'. Se recomienda configurar esto en '%1%' antes de publicar el sitio.</key>
    <key alias="customErrorsCheckRectifySuccessMessage">Errores personalizados establecidos con éxito a '%0%'.</key>
    <key alias="macroErrorModeCheckSuccessMessage">MacroErrors establecidos en '%0%'.</key>
    <key alias="macroErrorModeCheckErrorMessage">MacroErrors están establecidos en '%0%' lo que prevendrá que algunas o todas las página de tu sitio no carguen completamente si hay algún error en una macro. Rectifica esto estableciendo un valor de '%1%'.</key>
    <key alias="macroErrorModeCheckRectifySuccessMessage">MacroErrors están establecidos en '%0%'.</key>
    <!-- The following keys get these tokens passed in:
	     0: Current value
		   1: Recommended value
		   2: Server version
	  -->
    <key alias="trySkipIisCustomErrorsCheckSuccessMessage">Intentar saltar Errores Personalizados de IIS está '%0%' y estás usando IIS versión '%1%'.</key>
    <key alias="trySkipIisCustomErrorsCheckErrorMessage">Intentar saltar Errores Personalizados de IIS está '%0%'. Se recomienda configurarlo como '%1%' para tu versión (%2%) de IIS.</key>
    <key alias="trySkipIisCustomErrorsCheckRectifySuccessMessage">Intentar saltar Errores Personalizados de IIS se configuró como con '%0%' éxito.</key>
    <!-- The following keys get predefined tokens passed in that are not all the same, like above -->
    <key alias="configurationServiceFileNotFound">Archivo no existe: '%0%'.</key>
    <key alias="configurationServiceNodeNotFound"><![CDATA[No se puedo encontrar <strong>'%0%'</strong> en archivo de configuración <strong>'%1%'</strong>.]]></key>
    <key alias="configurationServiceError">Hubo un error, revisa los logs para ver el error completo: %0%.</key>
    <key alias="xmlDataIntegrityCheckMembers">Miembros - Total XML: %0%, Total: %1%, Total invalidos: %2%</key>
    <key alias="xmlDataIntegrityCheckMedia">Media - Total XML: %0%, Total: %1%, Total invalidos: %2%</key>
    <key alias="xmlDataIntegrityCheckContent">Contenido - Total XML: %0%, Total publicados: %1%, Total invalidos: %2%</key>
    <key alias="httpsCheckValidCertificate">El certificado de tu sitio es válido.</key>
    <key alias="httpsCheckInvalidCertificate">Error validando certificado: '%0%'</key>
    <key alias="httpsCheckExpiredCertificate">El ceriticado SSL de tu sitio ha caducado.</key>
    <key alias="httpsCheckExpiringCertificate">El ceriticado SSL de tu sitio caducará en %0% días.</key>
    <key alias="healthCheckInvalidUrl">Error pinging la URL %0% - '%1%'</key>
    <key alias="httpsCheckIsCurrentSchemeHttps">Actualmente estás %0% viendo el sitio usando el esquema HTTPS.</key>
    <key alias="httpsCheckConfigurationRectifyNotPossible">El appSetting 'umbracoUseSSL' está configurado como 'false' en tu archivo web.config. Una vez que accedes al sitio usando HTTPS, debería ser configuraio como 'true'.</key>
    <key alias="httpsCheckConfigurationCheckResult">Ele appSetting 'umbracoUseSSL' está configurado como '%0%' en tu archivo your web.config, tus cookies son %1% marcadas como seguras.</key>
    <key alias="httpsCheckEnableHttpsError">No se pudo actualizar 'umbracoUseSSL' en tu archivo web.config. Error: %0%</key>
    <!-- The following keys don't get tokens passed in -->
    <key alias="httpsCheckEnableHttpsButton">Activar HTTPS</key>
    <key alias="httpsCheckEnableHttpsDescription">Configura umbracoSSL como true en los appSettings del archivo web.config.</key>
    <key alias="httpsCheckEnableHttpsSuccess">El appSetting 'umbracoUseSSL' está ahora configurado como 'true' en tu archivo web.config, tus cookies se marcarán como seguras.</key>
    <key alias="rectifyButton">Arreglar</key>
    <key alias="cannotRectifyShouldNotEqual">No se pudo arreglar chequeo con un valor de comparación 'ShouldNotEqual'.</key>
    <key alias="cannotRectifyShouldEqualWithValue">No se pudo arreglar chequeo con un valor de comparación 'ShouldEqual' con el valor introducido.</key>
    <key alias="valueToRectifyNotProvided">Valor para arreglar chequeo no introducido.</key>
    <key alias="compilationDebugCheckSuccessMessage">Modo Debug en compilacion está desactivado.</key>
    <key alias="compilationDebugCheckErrorMessage">Modo Debug en compilacion está activado. Se recomienda desactivarlo antes de publicar el sitio.</key>
    <key alias="compilationDebugCheckRectifySuccessMessage">Modo Debug en compilación se ha desactivado correctamente.</key>
    <key alias="traceModeCheckSuccessMessage">Modo Trace está desactivado.</key>
    <key alias="traceModeCheckErrorMessage">Modo Trace está activado. Se recomienda desactivarlo antes de publicar el sitio.</key>
    <key alias="traceModeCheckRectifySuccessMessage">Modo Trace se ha desactivado correctamente..</key>
    <key alias="folderPermissionsCheckMessage">Todas las carpetas tienen los permisos correspondientes.</key>
    <!-- The following keys get these tokens passed in:
	    0: Comma delimitted list of failed folder paths
  	-->
    <key alias="requiredFolderPermissionFailed"><![CDATA[Las siguientes carpetas se deben configurar con permisos de modificación pero no se pudieron acceder: <strong>%0%</strong>.]]></key>
    <key alias="optionalFolderPermissionFailed"><![CDATA[Las siguientes carpetas se deben configurar con permisos de modificación para ciertas operaciones en Umbraco pero no se pudieron acceder: <strong>%0%</strong>. Opcional.]]></key>
    <key alias="filePermissionsCheckMessage">Todos los archivos tienen los permisos correspondientes.</key>
    <!-- The following keys get these tokens passed in:
	    0: Comma delimitted list of failed folder paths
  	-->
    <key alias="requiredFilePermissionFailed"><![CDATA[Los siguientes archivos se deben configurar con permisos de escritura pero no se pudieron acceder: <strong>%0%</strong>.: <strong>%0%</strong>.]]></key>
    <key alias="optionalFilePermissionFailed"><![CDATA[Los siguientes archivos se deben configurar con permisos de escritura para ciertas operaciones en Umbraco pero no se pudieron acceder: <strong>%0%</strong>. Opcional.]]></key>
    <key alias="clickJackingCheckHeaderFound"><![CDATA[El header or meta-tag <strong>X-Frame-Options</strong> usado para controlar si un sitio puede ser IFRAMEd por otra fue encontrado.]]></key>
    <key alias="clickJackingCheckHeaderNotFound"><![CDATA[El header or meta-tag <strong>X-Frame-Options</strong> usado para controlar si un sitio puede ser IFRAMEd por otra no se ha encontrado.]]></key>
    <key alias="setHeaderInConfig">Establecer Header en Config</key>
    <key alias="clickJackingSetHeaderInConfigDescription">Adds a value to the httpProtocol/customHeaders section of web.config to prevent the site being IFRAMEd by other websites.</key>
    <key alias="clickJackingSetHeaderInConfigSuccess">A setting to create a header preventing IFRAMEing of the site by other websites has been added to your web.config file.</key>
    <key alias="setHeaderInConfigError">Could not update web.config file. Error: %0%</key>
    <!-- The following key get these tokens passed in:
	    0: Comma delimitted list of headers found
  	-->
    <key alias="excessiveHeadersFound"><![CDATA[The following headers revealing information about the website technology were found: <strong>%0%</strong>.]]></key>
    <key alias="excessiveHeadersNotFound">No se ha encontrado ninguna cabecerá que revele información sobre la tecnología del sitio.</key>
    <key alias="smtpMailSettingsNotFound">No se encontró system.net/mailsettings en Web.config.</key>
    <key alias="smtpMailSettingsHostNotConfigured">En la sección system.net/mailsettings section de web.config, el host no está configurado.</key>
    <key alias="smtpMailSettingsConnectionSuccess">Los valores SMTP están configurados correctamente y el servicio opera con normalidad.</key>
    <key alias="smtpMailSettingsConnectionFail">El servidor SMTP configurado con host '%0%' y puerto '%1%' no se pudo alcanzar. Por favor revisa que la configuración en la sección system.net/mailsettings del archivo Web.config es correcta.</key>
    <key alias="notificationEmailsCheckSuccessMessage"><![CDATA[Email de notificación has sido configurado como <strong>%0%</strong>.]]></key>
    <key alias="notificationEmailsCheckErrorMessage"><![CDATA[El email de notificación está todavía configurado en su valor por defecto: <strong>%0%</strong>.]]></key>
    <key alias="scheduledHealthCheckEmailBody"><![CDATA[<html><body><p>Los resultados de los Chequeos de Salud de Umbraco programados para ejecutarse el %0% a las %1% son:</p>%2%</body></html>]]></key>
    <key alias="scheduledHealthCheckEmailSubject">Status de los Chequeos de Salud de Umbraco</key>
  </area>
  <area alias="redirectUrls">
    <key alias="disableUrlTracker">Desactivar URL tracker</key>
    <key alias="enableUrlTracker">Activar URL tracker</key>
    <key alias="originalUrl">URL Original</key>
    <key alias="redirectedTo">Redirigido a To</key>
    <key alias="noRedirects">No se ha creado ninguna redirección</key>
    <key alias="noRedirectsDescription">Cuando una página es renombrada o movida, una redirección a la nueva página es automáticamente creada.</key>
    <key alias="removeButton">Eliminar</key>
    <key alias="confirmRemove">¿Estás seguro que quieres eliminar la redirección de '%0%' a '%1%'?</key>
    <key alias="redirectRemoved">Redirección URL eliminada.</key>
    <key alias="redirectRemoveError">Error removing redirect URL.</key>
    <key alias="confirmDisable">¿Seguro que quieres desactivar URL tracker?</key>
    <key alias="disabledConfirm">URL tracker ha sido desactivado.</key>
    <key alias="disableError">Error desactivando URL tracker, más información se puede encontrar en los logs.</key>
    <key alias="enabledConfirm">URL tracker ha sido activado.</key>
    <key alias="enableError">Error activando URL tracker, más información se puede encontrar en los logs.</key>
  </area>
  <area alias="emptyStates">
    <key alias="emptyDictionaryTree">No hay elementos de Diccionario para elegir</key>
  </area>
  <area alias="textbox">
    <key alias="characters_left">caracteres restantes</key>
  </area>
</language><|MERGE_RESOLUTION|>--- conflicted
+++ resolved
@@ -1309,176 +1309,6 @@
         Espero que tenga un buen dia. 
 
         Saludos de parte de el robot de Umbraco
-<<<<<<< HEAD
-    ]]>
-        </key>
-        <key alias="mailSubject">Tarea para tradudir [%0%] por %1%</key>
-        <key alias="noTranslators">No se encontraron usuarios traductores. Por favor, crea un usuario traductor antes de empezar a mandar contenido para su traducción</key>
-        <key alias="ownedTasks">Tareas creadas por ti</key>
-        <key alias="ownedTasksHelp"><![CDATA[La lista de debajo muestra las páginas <strong>creadas por tí</strong>. Para ver una vista detallada incluyendo los comentarios, pulsa en "Detalles" o tan solo en el nombre de la página. También puedes descargar la página como XML directamente pulsando en el enlace "Descargar Xml". Para cerrar una tarea de traducción, por favor ve a la vista de Detalles y pulsa el botón de "Cerrar".]]></key>
-        <key alias="pageHasBeenSendToTranslation">La página '%0%' se ha mandado a traducción</key>
-        <key alias="noLanguageSelected">Por favor, selecciona el idioma al que el contenido debería ser traducido</key>
-        <key alias="sendToTranslate">Manda la página '%0%' a traducción</key>
-        <key alias="taskAssignedBy">Asignada por</key>
-        <key alias="taskOpened">Tarea abierta</key>
-        <key alias="totalWords">Total de palabras</key>
-        <key alias="translateTo">Traducir a</key>
-        <key alias="translationDone">Traducción hecha.</key>
-        <key alias="translationDoneHelp">Puedes previsualizar las páginas que acabas de traducir, pulsando debajo. Si la página original existe, se mostrará una comparación de las 2 páginas.</key>
-        <key alias="translationFailed">La traducción ha fallado. El archivo xml es inválido </key>
-        <key alias="translationOptions">Opciones para traducir</key>
-        <key alias="translator">Traductor</key>
-        <key alias="uploadTranslationXml">Subir traducción xml</key>
-    </area>
-    <area alias="treeHeaders">
-        <key alias="content">Contenido</key>
-        <key alias="contentBlueprints">Plantillas de Contenido</key>
-        <key alias="media">Media</key>
-        <key alias="cacheBrowser">Caché del navegador</key>
-        <key alias="contentRecycleBin">Papelera de reciclaje</key>
-        <key alias="createdPackages">Paquetes creados</key>
-        <key alias="dataTypes">Tipos de datos</key>
-        <key alias="dictionary">Diccionario</key>
-        <key alias="installedPackages">Paquetes instalados</key>
-        <key alias="installSkin">Instalar skin</key>
-        <key alias="installStarterKit">Instalar starter kit</key>
-        <key alias="languages">Idiomas</key>
-        <key alias="localPackage">Instalar paquete local</key>
-        <key alias="macros">Macros</key>
-        <key alias="mediaTypes">Tipos de medios</key>
-        <key alias="member">Miembros</key>
-        <key alias="memberGroups">Grupos de miembros</key>
-        <key alias="memberRoles">Roles</key>
-        <key alias="memberTypes">Tipos de miembros</key>
-        <key alias="documentTypes">Tipos de documento</key>
-        <key alias="packager">Paquetes</key>
-        <key alias="packages">Paquetes</key>
-        <key alias="partialViews">Vistas Parciales</key>
-        <key alias="partialViewMacros">Vistas Parciales para Macros</key>
-        <key alias="python">Ficheros Python</key>
-        <key alias="repositories">Instalar desde repositorio</key>
-        <key alias="runway">Instalar pasarela</key>
-        <key alias="runwayModules">Módulos pasarela</key>
-        <key alias="scripting">Ficheros de script</key>
-        <key alias="scripts">Scripts</key>
-        <key alias="stylesheets">Hojas de estilo</key>
-        <key alias="templates">Plantillas</key>
-        <key alias="analytics">Analíticas</key>
-        <key alias="users">Usuarios</key>
-        <key alias="settingsGroup"></key>
-        <key alias="templatingGroup"></key>
-        <key alias="thirdPartyGroup"></key>
-    </area>
-    <area alias="update">
-        <key alias="updateAvailable">Existe una nueva actualización</key>
-        <key alias="updateDownloadText">%0% esta listo, pulsa aquí para descargar</key>
-        <key alias="updateNoServer">No hay conexión al servidor</key>
-        <key alias="updateNoServerError">Error al comprobar la actualización. Por favor revisa "trace-stack" para conseguir más información.</key>
-    </area>
-    <area alias="user">
-        <key alias="access">Acceso</key>
-        <key alias="accessHelp">Basado en los grupos asignados y los nodos iniciales, el usuario tiene acceso a los siguientes nodos.</key>
-        <key alias="assignAccess">Asignar acceso</key>
-        <key alias="administrators">Administrador</key>
-        <key alias="categoryField">Campo de categoria</key>
-        <key alias="changePassword">Cambiar contraseña</key>
-        <key alias="changePhoto">Cambiar foto</key>
-        <key alias="newPassword">Nueva contraseña</key>
-        <key alias="noLockouts">no ha sido bloqueado</key>
-        <key alias="noPasswordChange">La contraseña no se ha cambiado</key>
-        <key alias="confirmNewPassword">Confirma nueva contraseña</key>
-        <key alias="changePasswordDescription">Puede cambiar su contraseña para acceder al 'back office' de Umbraco rellenando el siguiente formulario y haciendo clic en el botón 'Cambiar contraseña'</key>
-        <key alias="contentChannel">Canal de contenido</key>
-        <key alias="createAnotherUser">Crear otro usuario</key>
-        <key alias="createUserHelp">Crear nuevos usuarios para darles acceso a Umbraco. Cuando un nuevo usuario es creado, una nueva contrasela será generada y la podrás compartir con el usuario.</key>
-        <key alias="descriptionField">Campo descriptivo</key>
-        <key alias="disabled">Deshabilitar usuario</key>
-        <key alias="documentType">Tipo de documento</key>
-        <key alias="editors">Editor</key>
-        <key alias="excerptField">Campo de citas</key>
-        <key alias="failedPasswordAttempts">Intentos de acceso fallidos</key>
-        <key alias="goToProfile">Ir a perfil de usuario</key>
-        <key alias="groupsHelp">Añadir grupos para asignar acceso y permisos</key>
-        <key alias="inviteAnotherUser">Invitar otro usuario</key>
-        <key alias="inviteUserHelp">Invita nuevos usuarios para darles acceso a Umbraco. Un email de invitación será enviado al usuario con información sobre cómo acceder a Umbraco.</key>
-        <key alias="language">Idioma</key>
-        <key alias="languageHelp">Establecer el idioma que verás en menús y dialogos</key>
-        <key alias="lastLockoutDate">Última fecha bloqueado</key>
-        <key alias="lastLogin">Último acceso</key>
-        <key alias="lastPasswordChangeDate">Última contraseña cambiada</key>
-        <key alias="loginname">Acceso</key>
-        <key alias="mediastartnode">Nodo de comienzo en la libreria de medios</key>
-        <key alias="mediastartnodehelp">Limitar la librería de medios al siguiente nodo de inicio</key>
-        <key alias="mediastartnodes">Nodos de inicio para Medios</key>
-        <key alias="mediastartnodeshelp">Limitar la librería de medios a los siguientes nodos de inicio</key>
-        <key alias="modules">Secciones</key>
-        <key alias="noConsole">Deshabilitar acceso a Umbraco</key>
-        <key alias="noLogin">no se ha conectado aún</key>
-        <key alias="oldPassword">Contraseña antigüa</key>
-        <key alias="password">Contraseña</key>
-        <key alias="resetPassword">Reiniciar contraseña</key>
-        <key alias="passwordChanged">Su contraseña ha sido cambiada</key>
-        <key alias="passwordConfirm">Por favor confirme su nueva contraseña</key>
-        <key alias="passwordEnterNew">Introduzca su nueva contraseña</key>
-        <key alias="passwordIsBlank">La nueva contraseña no puede estar vacía</key>
-        <key alias="passwordCurrent">Contraseña actual</key>
-        <key alias="passwordInvalid">Contraseña actual inválida</key>
-        <key alias="passwordIsDifferent">La nueva contraseña no coincide con la contraseña de confirmación. Por favor, vuela a intentarlo!'</key>
-        <key alias="passwordMismatch">La contraseña de confirmación no coincide con la nueva contraseña!'</key>
-        <key alias="permissionReplaceChildren">Reemplazar los permisos de los nodos hijo</key>
-        <key alias="permissionSelectedPages">Estas modificando los permisos para las páginas:</key>
-        <key alias="permissionSelectPages">Selecciona las páginas para modificar sus permisos</key>
-        <key alias="removePhoto">Eliminar photo</key>
-        <key alias="permissionsDefault">Permisos por defecto</key>
-        <key alias="permissionsGranular">Permisos granulares</key>
-        <key alias="permissionsGranularHelp">Establecer permisos para nodos especificos</key>
-        <key alias="profile">Perfil</key>
-        <key alias="searchAllChildren">Buscar en todos los hijos</key>
-        <key alias="sectionsHelp">Añadir secciones para dar aceso a usuarios</key>
-        <key alias="selectUserGroups">Seleccionar grupos de usuarios</key>
-        <key alias="noStartNode">Nodo de inicio no seleccionado</key>
-        <key alias="noStartNodes">Nodos de inicio no seleccionado</key>
-        <key alias="stateActive">Activo</key>
-        <key alias="stateAll">Todos</key>
-        <key alias="stateDisabled">Desactivado</key>
-        <key alias="stateLockedOut">Bloqueado</key>
-        <key alias="stateInvited">Invitado</key>
-        <key alias="startnode">Nodo de comienzo en contenido</key>
-        <key alias="startnodehelp">Limitar el árbol de contenido a un nodo de inicio específico</key>
-        <key alias="startnodes">Nodos de inicio de contenido</key>
-        <key alias="startnodeshelp">Limitar el árbol de contenido a unos nodos de inicio específicos</key>
-        <key alias="sortNameAscending">Nombre (A-Z)</key>
-        <key alias="sortNameDescending">Nombre (Z-A)</key>
-        <key alias="sortCreateDateDescending">Más nuevo</key>
-        <key alias="sortCreateDateAscending">Más antigüo</key>
-        <key alias="sortLastLoginDateDescending">Último accesso</key>
-        <key alias="updateDate">Última actualización en usuario</key>
-        <key alias="userCreated">ha sido creado</key>
-        <key alias="userCreatedSuccessHelp">Se ha creado el nuevo usuario con éxito. Para acceder a Umbraco usa la contraseña siguiente.</key>
-        <key alias="userManagement">Administración de usuario</key>
-        <key alias="username">Nombre de usuario</key>
-        <key alias="userPermissions">Permisos de usuarios</key>
-        <key alias="userGroupPermissions">Permisos de group de usuario</key>
-        <key alias="usergroup">Grupo de usuario</key>
-        <key alias="userGroups">Grupos ds usuario</key>
-        <key alias="userInvited">ha sido invitado</key>
-        <key alias="userInvitedSuccessHelp">Se ha enviado una invitación al nuevo usuario con detalles sobre cómo acceder a Umbraco.</key>
-        <key alias="userinviteWelcomeMessage">¡Hola y bienvenido a Umbraco!. En un minuto todo estará listo para empezar, sólo necesitamos que configures tu contraseña y una imagen para tu avatar.</key>
-        <key alias="userinviteAvatarMessage">Sube una foto para que otros usuarios te reconozcan más fácilmente.</key>
-        <key alias="writer">Redactor</key>
-        <key alias="translator">Traductor</key>
-        <key alias="change">Cambiar</key>
-        <key alias="yourProfile" version="7.0">Tu perfil</key>
-        <key alias="yourHistory" version="7.0">Tu historial reciente</key>
-        <key alias="sessionExpires" version="7.0">La sesión caduca en</key>
-        <key alias="inviteUser">Invitar usuario</key>
-        <key alias="createUser">Crear usuario</key>
-        <key alias="sendInvite">Enviar invitatión</key>
-        <key alias="backToUsers">Volver a usuarios</key>
-        <key alias="inviteEmailCopySubject">Umbraco: Invitación</key>
-        <key alias="inviteEmailCopyFormat">
-            <![CDATA[
-=======
     ]]></key>
     <key alias="noTranslators">No se encontraron usuarios traductores. Por favor, crea un usuario traductor antes de empezar a mandar contenido para su traducción</key>
     <key alias="pageHasBeenSendToTranslation">La página '%0%' se ha mandado a traducción</key>
@@ -1525,6 +1355,9 @@
     <key alias="stylesheets">Hojas de estilo</key>
     <key alias="templates">Plantillas</key>
     <key alias="users">Usuarios</key>
+        <key alias="settingsGroup"></key>
+        <key alias="templatingGroup"></key>
+        <key alias="thirdPartyGroup"></key>
   </area>
   <area alias="update">
     <key alias="updateAvailable">Existe una nueva actualización</key>
@@ -1621,7 +1454,6 @@
     <key alias="backToUsers">Volver a usuarios</key>
     <key alias="inviteEmailCopySubject">Umbraco: Invitación</key>
     <key alias="inviteEmailCopyFormat"><![CDATA[
->>>>>>> e15992a6
         <html> 
 			<head> 
 				<meta name='viewport' content='width=device-width'> 
