--- conflicted
+++ resolved
@@ -1,45 +1,34 @@
-﻿<%@ Master Language="C#" AutoEventWireup="True" CodeBehind="UmbracoDialog.master.cs" Inherits="Umbraco.Web.UI.Umbraco.Masterpages.UmbracoDialog" %><asp:ContentPlaceHolder ID="DocType" runat="server"><!DOCTYPE html PUBLIC "-//W3C//DTD XHTML 1.0 Transitional//EN" "http://www.w3.org/TR/xhtml1/DTD/xhtml1-transitional.dtd"></asp:ContentPlaceHolder>
-
-<%@ Register TagPrefix="umb" Namespace="ClientDependency.Core.Controls" Assembly="ClientDependency.Core" %>
-<%@ Register TagPrefix="cc1" Namespace="umbraco.uicontrols" Assembly="controls" %>
-<%@ Register TagPrefix="umbClient" Namespace="Umbraco.Web.UI.Bundles" Assembly="umbraco" %>
-
-<html xmlns="http://www.w3.org/1999/xhtml">
-<head id="Head1" runat="server">
-    <title></title>
-
-    <cc1:UmbracoClientDependencyLoader runat="server" ID="ClientLoader" />
-
-    <!-- Default script and style -->
-<<<<<<< HEAD
-    <umb:CssInclude ID="CssInclude1" runat="server" FilePath="assets/css/umbraco.css" PathNameAlias="UmbracoRoot" />
-
-    <umb:JsInclude ID="JsInclude1" runat="server" FilePath="Application/NamespaceManager.js" PathNameAlias="UmbracoClient" Priority="0" />
-    <umb:JsInclude ID="JsInclude3" runat="server" FilePath="ui/jquery.js" PathNameAlias="UmbracoClient" Priority="1" />
-    <umb:JsInclude ID="JsInclude6" runat="server" FilePath="ui/base2.js" PathNameAlias="UmbracoClient" Priority="1" />
-    <umb:JsInclude ID="JsInclude4" runat="server" FilePath="Application/UmbracoClientManager.js" PathNameAlias="UmbracoClient" Priority="2" />
-    <umb:JsInclude ID="JsInclude11" runat="server" FilePath="UI/knockout.js" PathNameAlias="UmbracoClient" Priority="3" />
-    <umb:JsInclude ID="JsInclude12" runat="server" FilePath="UI/knockout.mapping.js" PathNameAlias="UmbracoClient" Priority="4" />
-
-=======
-    <umb:CssInclude ID="CssInclude1" runat="server" FilePath="ui/default.css" PathNameAlias="UmbracoClient" />
-    
-    <umbClient:JsApplicationLib runat="server"/>
-    <umbClient:JsJQueryCore runat="server"/>
-    <umbClient:JsUmbracoApplicationCore runat="server"/>
-    
->>>>>>> a43f4b7b
-    <umb:JsInclude ID="JsInclude2" runat="server" FilePath="ui/default.js" PathNameAlias="UmbracoClient" Priority="5" />
-
-    <asp:ContentPlaceHolder ID="head" runat="server"></asp:ContentPlaceHolder>
-</head>
-
-<body class="umbracoDialog umb-dialog">
-    <form id="form1" runat="server">
-        <asp:ScriptManager ID="ScriptManager1" EnablePartialRendering="true" runat="server"></asp:ScriptManager>
-        <asp:ContentPlaceHolder ID="body" runat="server">
-        </asp:ContentPlaceHolder>
-    </form>
-    <asp:ContentPlaceHolder ID="footer" runat="server"></asp:ContentPlaceHolder>
-</body>
-</html>
+﻿<%@ Master Language="C#" AutoEventWireup="True" CodeBehind="UmbracoDialog.master.cs" Inherits="Umbraco.Web.UI.Umbraco.Masterpages.UmbracoDialog" %><asp:ContentPlaceHolder ID="DocType" runat="server"><!DOCTYPE html PUBLIC "-//W3C//DTD XHTML 1.0 Transitional//EN" "http://www.w3.org/TR/xhtml1/DTD/xhtml1-transitional.dtd"></asp:ContentPlaceHolder>
+
+<%@ Register TagPrefix="umb" Namespace="ClientDependency.Core.Controls" Assembly="ClientDependency.Core" %>
+<%@ Register TagPrefix="cc1" Namespace="umbraco.uicontrols" Assembly="controls" %>
+<%@ Register TagPrefix="umbClient" Namespace="Umbraco.Web.UI.Bundles" Assembly="umbraco" %>
+
+<html xmlns="http://www.w3.org/1999/xhtml">
+<head id="Head1" runat="server">
+    <title></title>
+
+    <cc1:UmbracoClientDependencyLoader runat="server" ID="ClientLoader" />
+
+    <!-- Default script and style -->
+    <umb:CssInclude ID="CssInclude1" runat="server" FilePath="assets/css/umbraco.css" PathNameAlias="UmbracoRoot" />
+    
+    <umbClient:JsApplicationLib runat="server"/>
+    <umbClient:JsJQueryCore runat="server"/>
+    <umbClient:JsUmbracoApplicationCore runat="server"/>
+    
+
+    <umb:JsInclude ID="JsInclude2" runat="server" FilePath="ui/default.js" PathNameAlias="UmbracoClient" Priority="5" />
+
+    <asp:ContentPlaceHolder ID="head" runat="server"></asp:ContentPlaceHolder>
+</head>
+
+<body class="umbracoDialog umb-dialog">
+    <form id="form1" runat="server">
+        <asp:ScriptManager ID="ScriptManager1" EnablePartialRendering="true" runat="server"></asp:ScriptManager>
+        <asp:ContentPlaceHolder ID="body" runat="server">
+        </asp:ContentPlaceHolder>
+    </form>
+    <asp:ContentPlaceHolder ID="footer" runat="server"></asp:ContentPlaceHolder>
+</body>
+</html>