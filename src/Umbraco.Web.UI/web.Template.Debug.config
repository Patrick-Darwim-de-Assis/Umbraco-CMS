--- conflicted
+++ resolved
@@ -1,4 +1,3 @@
-<<<<<<< HEAD
 <?xml version="1.0"?>
 <configuration xmlns:xdt="http://schemas.microsoft.com/XML-Document-Transform">
 
@@ -59,7 +58,7 @@
   <appSettings xdt:Transform="Remove" xdt:Locator="Condition(@configSource != '')" />
   <appSettings xdt:Transform="InsertIfMissing">
     <add key="umbracoConfigurationStatus" value="" />
-    <add key="umbracoReservedUrls" value="~/config/splashes/booting.aspx,~/install/default.aspx,~/config/splashes/noNodes.aspx,~/VSEnterpriseHelper.axd" />
+    <add key="umbracoReservedUrls" value="~/config/splashes/booting.aspx,~/install/default.aspx,~/config/splashes/noNodes.aspx,~/VSEnterpriseHelper.axd,~/.well-known" />
     <add key="umbracoReservedPaths" value="~/umbraco,~/install/" />
     <add key="umbracoPath" value="~/umbraco" />
     <add key="umbracoHideTopLevelNodeFromPath" value="true" />
@@ -462,454 +461,4 @@
     </assemblyBinding>
   </runtime>
 -->
-</configuration>
-=======
-<?xml version="1.0"?>
-
-<configuration xmlns:xdt="http://schemas.microsoft.com/XML-Document-Transform">
-  <!--
-    CAREFUL!
-    ========
-
-    ONLY edit this if a certain change NEEDS to go into the config file of EVERYBODY contributing to the project.
-
-    After first build you will get your own web.config, which is no included in source control.
-
-    In the web.config you can edit all you want, it won't be overwritten, but it WILL be altered by this transform file.
-
-    The transforms in this file only apply to debugging, not to the web.config that will be released, see web.Template.Release.config for that
-
-  -->
-
-
-  <configSections>
-    <section name="urlrewritingnet" xdt:Locator="Match(name)" xdt:Transform="Remove"  />
-    
-    <section name="Examine" xdt:Locator="Match(name)" xdt:Transform="SetAttributes(type)" />
-    <section name="ExamineLuceneIndexSets" xdt:Locator="Match(name)" xdt:Transform="SetAttributes(type)" />
-
-    <section name="BaseRestExtensions" xdt:Locator="Match(name)" xdt:Transform="Remove" />
-    <section name="FileSystemProviders" xdt:Locator="Match(name)" xdt:Transform="Remove" />
-
-    <sectionGroup name="system.web.webPages.razor" xdt:Locator="Match(name)" xdt:Transform="Remove" />
-
-    <sectionGroup name="umbracoConfiguration" xdt:Locator="Match(name)" xdt:Transform="Remove" />
-    <sectionGroup name="umbracoConfiguration" xdt:Transform="Insert">
-      <section name="settings" type="Umbraco.Core.Configuration.UmbracoSettings.UmbracoSettingsSection, Umbraco.Core" requirePermission="false" />
-      <section name="BaseRestExtensions" type="Umbraco.Core.Configuration.BaseRest.BaseRestSection, Umbraco.Core" requirePermission="false" />
-      <section name="FileSystemProviders" type="Umbraco.Core.Configuration.FileSystemProvidersSection, Umbraco.Core" requirePermission="false" />
-      <section name="dashBoard" type="Umbraco.Core.Configuration.Dashboard.DashboardSection, Umbraco.Core" requirePermission="false" />
-      <section name="HealthChecks" type="Umbraco.Core.Configuration.HealthChecks.HealthChecksSection, Umbraco.Core" requirePermission="false" />
-    </sectionGroup>
-
-  </configSections>
-
-  <urlrewritingnet xdt:Transform="Remove" />
-
-  <BaseRestExtensions xdt:Transform="Remove" />
-  <FileSystemProviders xdt:Transform="Remove" />
-  <umbracoConfiguration xdt:Transform="Remove" />
-  <umbracoConfiguration xdt:Transform="InsertBefore(/configuration/appSettings)">
-    <settings configSource="config\umbracoSettings.config" />
-    <BaseRestExtensions configSource="config\BaseRestExtensions.config" />
-    <FileSystemProviders configSource="config\FileSystemProviders.config" />
-    <dashBoard configSource="config\Dashboard.config" />
-    <HealthChecks configSource="config\HealthChecks.config" />
-  </umbracoConfiguration>
-
-  <appSettings xdt:Transform="Remove" xdt:Locator="Condition(@configSource != '')" />
-  <appSettings xdt:Transform="InsertIfMissing">
-    <add key="umbracoConfigurationStatus" value="" />
-    <add key="umbracoReservedUrls" value="~/config/splashes/booting.aspx,~/install/default.aspx,~/config/splashes/noNodes.aspx,~/VSEnterpriseHelper.axd,~/.well-known" />
-    <add key="umbracoReservedPaths" value="~/umbraco,~/install/" />
-    <add key="umbracoPath" value="~/umbraco" />
-    <add key="umbracoHideTopLevelNodeFromPath" value="true" />
-    <add key="umbracoUseDirectoryUrls" value="true" />
-    <add key="umbracoTimeOutInMinutes" value="20" />
-    <add key="umbracoDefaultUILanguage" value="en" />
-    <add key="umbracoUseSSL" value="false" />
-    <add key="ValidationSettings:UnobtrusiveValidationMode" value="None" />
-    <add key="webpages:Enabled" value="false" />
-    <add key="enableSimpleMembership" value="false" />
-    <add key="autoFormsAuthentication" value="false" />
-    <add key="log4net.Config" value="config\log4net.config" />
-    <add key="owin:appStartup" value="UmbracoDefaultOwinStartup" xdt:Transform="InsertIfMissing" xdt:Locator="Match(key)"  />
-  </appSettings>
-
-  <connectionStrings xdt:Transform="Remove" xdt:Locator="Condition(@configSource != '')" />
-  <connectionStrings xdt:Transform="InsertIfMissing">
-    <remove name="umbracoDbDSN" />
-    <add name="umbracoDbDSN" connectionString="" providerName="" />
-  </connectionStrings>
-
-  <system.data>
-    <DbProviderFactories>
-      <add name="Microsoft SQL Server Compact Data Provider 4.0" xdt:Locator="Match(name)" xdt:Transform="SetAttributes(type)"
-           type="System.Data.SqlServerCe.SqlCeProviderFactory, System.Data.SqlServerCe" />
-      <add name="MySQL Data Provider" xdt:Locator="Match(name)" xdt:Transform="SetAttributes(type)"
-           type="MySql.Data.MySqlClient.MySqlClientFactory, MySql.Data" />
-    </DbProviderFactories>
-  </system.data>
-
-  <system.web>
-    <xhtmlConformance xdt:Transform="Remove" />
-    <membership defaultProvider="UmbracoMembershipProvider">
-      <providers>
-        <add name="UmbracoMembershipProvider" defaultMemberTypeAlias="Member"
-             xdt:Locator="Condition(@defaultMemberTypeAlias='Another Type' and @name='UmbracoMembershipProvider')"
-             xdt:Transform="SetAttributes(defaultMemberTypeAlias)" />
-      </providers>
-    </membership>
-
-    <httpRuntime targetFramework="4.5" fcnMode="Single" maxRequestLength="1048576" xdt:Transform="SetAttributes(targetFramework,fcnMode,maxRequestLength)" />
-
-    <compilation debug="true" targetFramework="4.5" xdt:Transform="SetAttributes(debug,targetFramework)">
-      <assemblies xdt:Transform="Remove" />
-      <assemblies xdt:Transform="Insert" />
-      <assemblies>
-        <add assembly="System.Net.Http, Version=4.0.0.0, Culture=neutral, PublicKeyToken=b03f5f7f11d50a3a" xdt:Locator="Match(assembly)" xdt:Transform="Insert" />
-        <add assembly="System.Web.Http, Version=4.0.0.0, Culture=neutral, PublicKeyToken=31bf3856ad364e35" xdt:Locator="Match(assembly)" xdt:Transform="Insert" />
-        <add assembly="System.Runtime, Version=4.0.0.0, Culture=neutral, PublicKeyToken=b03f5f7f11d50a3a"  xdt:Locator="Match(assembly)" xdt:Transform="Insert" />
-      </assemblies>
-    </compilation>
-
-    <httpModules>
-      <add name="UrlRewriteModule" xdt:Transform="Remove" xdt:Locator="Match(name)" />
-    </httpModules>
-    <httpHandlers>
-      <add path="GoogleSpellChecker.ashx" xdt:Transform="Remove" xdt:Locator="Match(path)" />
-      <add path="umbraco/channels.aspx" xdt:Transform="Remove" xdt:Locator="Match(path)" />
-      <add path="umbraco/channels/word.aspx" xdt:Transform="Remove" xdt:Locator="Match(path)" />
-    </httpHandlers>
-  </system.web>
-
-  <system.web>
-    <compilation xdt:Transform="InsertIfMissing" />
-    <compilation>
-      <assemblies xdt:Transform="InsertIfMissing" />
-      <assemblies>
-        <add assembly="System.Net.Http, Version=4.0.0.0, Culture=neutral, PublicKeyToken=b03f5f7f11d50a3a" xdt:Locator="Match(assembly)" xdt:Transform="InsertIfMissing" />
-        <add assembly="System.Web.Http, Version=4.0.0.0, Culture=neutral, PublicKeyToken=31bf3856ad364e35" xdt:Locator="Match(assembly)" xdt:Transform="InsertIfMissing" />
-        <add assembly="System.Runtime, Version=4.0.0.0, Culture=neutral, PublicKeyToken=b03f5f7f11d50a3a" xdt:Locator="Match(assembly)" xdt:Transform="InsertIfMissing" />
-        <add assembly="System.Design, Version=4.0.0.0, Culture=neutral, PublicKeyToken=B03F5F7F11D50A3A" xdt:Locator="Match(assembly)" xdt:Transform="Remove" />
-        <add assembly="System.Core, Version=4.0.0.0, Culture=neutral, PublicKeyToken=B77A5C561934E089" xdt:Locator="Match(assembly)" xdt:Transform="Remove" />
-        <add assembly="System.Web.Extensions, Version=4.0.0.0, Culture=neutral, PublicKeyToken=31BF3856AD364E35" xdt:Locator="Match(assembly)" xdt:Transform="Remove" />
-        <add assembly="System.Xml.Linq, Version=4.0.0.0, Culture=neutral, PublicKeyToken=B77A5C561934E089" xdt:Locator="Match(assembly)" xdt:Transform="Remove" />
-        <add assembly="System.Data.DataSetExtensions, Version=4.0.0.0, Culture=neutral, PublicKeyToken=B77A5C561934E089" xdt:Locator="Match(assembly)" xdt:Transform="Remove" />
-        <add assembly="System.Web.Extensions.Design, Version=4.0.0.0, Culture=neutral, PublicKeyToken=31BF3856AD364E35" xdt:Locator="Match(assembly)" xdt:Transform="Remove" />
-        <add assembly="System.Web.Abstractions, Version=4.0.0.0, Culture=neutral, PublicKeyToken=31BF3856AD364E35" xdt:Locator="Match(assembly)" xdt:Transform="Remove" />
-        <add assembly="System.Web.Helpers, Version=1.0.0.0, Culture=neutral, PublicKeyToken=31BF3856AD364E35" xdt:Locator="Match(assembly)" xdt:Transform="Remove" />
-        <add assembly="System.Web.Routing, Version=4.0.0.0, Culture=neutral, PublicKeyToken=31BF3856AD364E35" xdt:Locator="Match(assembly)" xdt:Transform="Remove" />
-        <add assembly="System.Web.Mvc, Version=4.0.0.0, Culture=neutral, PublicKeyToken=31BF3856AD364E35" xdt:Locator="Match(assembly)" xdt:Transform="Remove" />
-        <add assembly="System.Web.WebPages, Version=2.0.0.0, Culture=neutral, PublicKeyToken=31BF3856AD364E35" xdt:Locator="Match(assembly)" xdt:Transform="Remove" />
-        <add assembly="System.Collections, Version=4.0.0.0, Culture=neutral, PublicKeyToken=b03f5f7f11d50a3a" xdt:Locator="Match(assembly)" xdt:Transform="InsertIfMissing" />
-        <add assembly="System.Collections.Concurrent, Version=4.0.0.0, Culture=neutral, PublicKeyToken=b03f5f7f11d50a3a" xdt:Locator="Match(assembly)" xdt:Transform="InsertIfMissing" />
-        <add assembly="System.ComponentModel, Version=4.0.0.0, Culture=neutral, PublicKeyToken=b03f5f7f11d50a3a" xdt:Locator="Match(assembly)" xdt:Transform="InsertIfMissing" />
-        <add assembly="System.ComponentModel.Annotations, Version=4.0.0.0, Culture=neutral, PublicKeyToken=b03f5f7f11d50a3a" xdt:Locator="Match(assembly)" xdt:Transform="InsertIfMissing" />
-        <add assembly="System.ComponentModel.EventBasedAsync, Version=4.0.0.0, Culture=neutral, PublicKeyToken=b03f5f7f11d50a3a" xdt:Locator="Match(assembly)" xdt:Transform="InsertIfMissing" />
-        <add assembly="System.Diagnostics.Contracts, Version=4.0.0.0, Culture=neutral, PublicKeyToken=b03f5f7f11d50a3a" xdt:Locator="Match(assembly)" xdt:Transform="InsertIfMissing" />
-        <add assembly="System.Diagnostics.Debug, Version=4.0.0.0, Culture=neutral, PublicKeyToken=b03f5f7f11d50a3a" xdt:Locator="Match(assembly)" xdt:Transform="InsertIfMissing" />
-        <add assembly="System.Diagnostics.Tools, Version=4.0.0.0, Culture=neutral, PublicKeyToken=b03f5f7f11d50a3a" xdt:Locator="Match(assembly)" xdt:Transform="InsertIfMissing" />
-        <add assembly="System.Diagnostics.Tracing, Version=4.0.0.0, Culture=neutral, PublicKeyToken=b03f5f7f11d50a3a" xdt:Locator="Match(assembly)" xdt:Transform="InsertIfMissing" />
-        <add assembly="System.Dynamic.Runtime, Version=4.0.0.0, Culture=neutral, PublicKeyToken=b03f5f7f11d50a3a" xdt:Locator="Match(assembly)" xdt:Transform="InsertIfMissing" />
-        <add assembly="System.Globalization, Version=4.0.0.0, Culture=neutral, PublicKeyToken=b03f5f7f11d50a3a" xdt:Locator="Match(assembly)" xdt:Transform="InsertIfMissing" />
-        <add assembly="System.IO, Version=4.0.0.0, Culture=neutral, PublicKeyToken=b03f5f7f11d50a3a" xdt:Locator="Match(assembly)" xdt:Transform="InsertIfMissing" />
-        <add assembly="System.Linq, Version=4.0.0.0, Culture=neutral, PublicKeyToken=b03f5f7f11d50a3a" xdt:Locator="Match(assembly)" xdt:Transform="InsertIfMissing" />
-        <add assembly="System.Linq.Expressions, Version=4.0.0.0, Culture=neutral, PublicKeyToken=b03f5f7f11d50a3a" xdt:Locator="Match(assembly)" xdt:Transform="InsertIfMissing" />
-        <add assembly="System.Linq.Parallel, Version=4.0.0.0, Culture=neutral, PublicKeyToken=b03f5f7f11d50a3a" xdt:Locator="Match(assembly)" xdt:Transform="InsertIfMissing" />
-        <add assembly="System.Linq.Queryable, Version=4.0.0.0, Culture=neutral, PublicKeyToken=b03f5f7f11d50a3a" xdt:Locator="Match(assembly)" xdt:Transform="InsertIfMissing" />
-        <add assembly="System.Net.NetworkInformation, Version=4.0.0.0, Culture=neutral, PublicKeyToken=b03f5f7f11d50a3a" xdt:Locator="Match(assembly)" xdt:Transform="InsertIfMissing" />
-        <add assembly="System.Net.Primitives, Version=4.0.0.0, Culture=neutral, PublicKeyToken=b03f5f7f11d50a3a" xdt:Locator="Match(assembly)" xdt:Transform="InsertIfMissing" />
-        <add assembly="System.Net.Requests, Version=4.0.0.0, Culture=neutral, PublicKeyToken=b03f5f7f11d50a3a" xdt:Locator="Match(assembly)" xdt:Transform="InsertIfMissing" />
-        <add assembly="System.ObjectModel, Version=4.0.0.0, Culture=neutral, PublicKeyToken=b03f5f7f11d50a3a" xdt:Locator="Match(assembly)" xdt:Transform="InsertIfMissing" />
-        <add assembly="System.Reflection, Version=4.0.0.0, Culture=neutral, PublicKeyToken=b03f5f7f11d50a3a" xdt:Locator="Match(assembly)" xdt:Transform="InsertIfMissing" />
-        <add assembly="System.Reflection.Emit, Version=4.0.0.0, Culture=neutral, PublicKeyToken=b03f5f7f11d50a3a" xdt:Locator="Match(assembly)" xdt:Transform="InsertIfMissing" />
-        <add assembly="System.Reflection.Emit.ILGeneration, Version=4.0.0.0, Culture=neutral, PublicKeyToken=b03f5f7f11d50a3a" xdt:Locator="Match(assembly)" xdt:Transform="InsertIfMissing" />
-        <add assembly="System.Reflection.Emit.Lightweight, Version=4.0.0.0, Culture=neutral, PublicKeyToken=b03f5f7f11d50a3a" xdt:Locator="Match(assembly)" xdt:Transform="InsertIfMissing" />
-        <add assembly="System.Reflection.Extensions, Version=4.0.0.0, Culture=neutral, PublicKeyToken=b03f5f7f11d50a3a" xdt:Locator="Match(assembly)" xdt:Transform="InsertIfMissing" />
-        <add assembly="System.Reflection.Primitives, Version=4.0.0.0, Culture=neutral, PublicKeyToken=b03f5f7f11d50a3a" xdt:Locator="Match(assembly)" xdt:Transform="InsertIfMissing" />
-        <add assembly="System.Resources.ResourceManager, Version=4.0.0.0, Culture=neutral, PublicKeyToken=b03f5f7f11d50a3a" xdt:Locator="Match(assembly)" xdt:Transform="InsertIfMissing" />
-        <add assembly="System.Runtime, Version=4.0.0.0, Culture=neutral, PublicKeyToken=b03f5f7f11d50a3a" xdt:Locator="Match(assembly)" xdt:Transform="InsertIfMissing" />
-        <add assembly="System.Runtime.Extensions, Version=4.0.0.0, Culture=neutral, PublicKeyToken=b03f5f7f11d50a3a" xdt:Locator="Match(assembly)" xdt:Transform="InsertIfMissing" />
-        <add assembly="System.Runtime.InteropServices, Version=4.0.0.0, Culture=neutral, PublicKeyToken=b03f5f7f11d50a3a" xdt:Locator="Match(assembly)" xdt:Transform="InsertIfMissing" />
-        <add assembly="System.Runtime.InteropServices.WindowsRuntime, Version=4.0.0.0, Culture=neutral, PublicKeyToken=b03f5f7f11d50a3a" xdt:Locator="Match(assembly)" xdt:Transform="InsertIfMissing" />
-        <add assembly="System.Runtime.Numerics, Version=4.0.0.0, Culture=neutral, PublicKeyToken=b03f5f7f11d50a3a" xdt:Locator="Match(assembly)" xdt:Transform="InsertIfMissing" />
-        <add assembly="System.Runtime.Serialization.Json, Version=4.0.0.0, Culture=neutral, PublicKeyToken=b03f5f7f11d50a3a" xdt:Locator="Match(assembly)" xdt:Transform="InsertIfMissing" />
-        <add assembly="System.Runtime.Serialization.Primitives, Version=4.0.0.0, Culture=neutral, PublicKeyToken=b03f5f7f11d50a3a" xdt:Locator="Match(assembly)" xdt:Transform="InsertIfMissing" />
-        <add assembly="System.Runtime.Serialization.Xml, Version=4.0.0.0, Culture=neutral, PublicKeyToken=b03f5f7f11d50a3a" xdt:Locator="Match(assembly)" xdt:Transform="InsertIfMissing" />
-        <add assembly="System.Security.Principal, Version=4.0.0.0, Culture=neutral, PublicKeyToken=b03f5f7f11d50a3a" xdt:Locator="Match(assembly)" xdt:Transform="InsertIfMissing" />
-        <add assembly="System.ServiceModel.Duplex, Version=4.0.0.0, Culture=neutral, PublicKeyToken=b03f5f7f11d50a3a" xdt:Locator="Match(assembly)" xdt:Transform="InsertIfMissing" />
-        <add assembly="System.ServiceModel.Http, Version=4.0.0.0, Culture=neutral, PublicKeyToken=b03f5f7f11d50a3a" xdt:Locator="Match(assembly)" xdt:Transform="InsertIfMissing" />
-        <add assembly="System.ServiceModel.NetTcp, Version=4.0.0.0, Culture=neutral, PublicKeyToken=b03f5f7f11d50a3a" xdt:Locator="Match(assembly)" xdt:Transform="InsertIfMissing" />
-        <add assembly="System.ServiceModel.Primitives, Version=4.0.0.0, Culture=neutral, PublicKeyToken=b03f5f7f11d50a3a" xdt:Locator="Match(assembly)" xdt:Transform="InsertIfMissing" />
-        <add assembly="System.ServiceModel.Security, Version=4.0.0.0, Culture=neutral, PublicKeyToken=b03f5f7f11d50a3a" xdt:Locator="Match(assembly)" xdt:Transform="InsertIfMissing" />
-        <add assembly="System.Text.Encoding, Version=4.0.0.0, Culture=neutral, PublicKeyToken=b03f5f7f11d50a3a" xdt:Locator="Match(assembly)" xdt:Transform="InsertIfMissing" />
-        <add assembly="System.Text.Encoding.Extensions, Version=4.0.0.0, Culture=neutral, PublicKeyToken=b03f5f7f11d50a3a" xdt:Locator="Match(assembly)" xdt:Transform="InsertIfMissing" />
-        <add assembly="System.Text.RegularExpressions, Version=4.0.0.0, Culture=neutral, PublicKeyToken=b03f5f7f11d50a3a" xdt:Locator="Match(assembly)" xdt:Transform="InsertIfMissing" />
-        <add assembly="System.Threading, Version=4.0.0.0, Culture=neutral, PublicKeyToken=b03f5f7f11d50a3a" xdt:Locator="Match(assembly)" xdt:Transform="InsertIfMissing" />
-        <add assembly="System.Threading.Tasks, Version=4.0.0.0, Culture=neutral, PublicKeyToken=b03f5f7f11d50a3a" xdt:Locator="Match(assembly)" xdt:Transform="InsertIfMissing" />
-        <add assembly="System.Threading.Tasks.Parallel, Version=4.0.0.0, Culture=neutral, PublicKeyToken=b03f5f7f11d50a3a" xdt:Locator="Match(assembly)" xdt:Transform="InsertIfMissing" />
-        <add assembly="System.Xml.ReaderWriter, Version=4.0.0.0, Culture=neutral, PublicKeyToken=b03f5f7f11d50a3a" xdt:Locator="Match(assembly)" xdt:Transform="InsertIfMissing" />
-        <add assembly="System.Xml.XDocument, Version=4.0.0.0, Culture=neutral, PublicKeyToken=b03f5f7f11d50a3a" xdt:Locator="Match(assembly)" xdt:Transform="InsertIfMissing" />
-        <add assembly="System.Xml.XmlSerializer, Version=4.0.0.0, Culture=neutral, PublicKeyToken=b03f5f7f11d50a3a" xdt:Locator="Match(assembly)" xdt:Transform="InsertIfMissing" />
-      </assemblies>
-    </compilation>
-
-    <compilation>
-      <assemblies>
-        <remove assembly="System.Web.Http" xdt:Locator="Match(assembly)" xdt:Transform="Remove" />
-        <remove assembly="System.Net.Http" xdt:Locator="Match(assembly)" xdt:Transform="Remove" />
-        <remove assembly="System.Runtime" xdt:Locator="Match(assembly)" xdt:Transform="Remove" />
-        <remove assembly="System.Collections" xdt:Locator="Match(assembly)" xdt:Transform="Remove" />
-        <remove assembly="System.Collections.Concurrent" xdt:Locator="Match(assembly)" xdt:Transform="Remove" />
-        <remove assembly="System.ComponentModel" xdt:Locator="Match(assembly)" xdt:Transform="Remove" />
-        <remove assembly="System.ComponentModel.Annotations" xdt:Locator="Match(assembly)" xdt:Transform="Remove" />
-        <remove assembly="System.ComponentModel.EventBasedAsync" xdt:Locator="Match(assembly)" xdt:Transform="Remove" />
-        <remove assembly="System.Diagnostics.Contracts" xdt:Locator="Match(assembly)" xdt:Transform="Remove" />
-        <remove assembly="System.Diagnostics.Debug" xdt:Locator="Match(assembly)" xdt:Transform="Remove" />
-        <remove assembly="System.Diagnostics.Tools" xdt:Locator="Match(assembly)" xdt:Transform="Remove" />
-        <remove assembly="System.Diagnostics.Tracing" xdt:Locator="Match(assembly)" xdt:Transform="Remove" />
-        <remove assembly="System.Dynamic.Runtime" xdt:Locator="Match(assembly)" xdt:Transform="Remove" />
-        <remove assembly="System.Globalization" xdt:Locator="Match(assembly)" xdt:Transform="Remove" />
-        <remove assembly="System.IO" xdt:Locator="Match(assembly)" xdt:Transform="Remove" />
-        <remove assembly="System.Linq" xdt:Locator="Match(assembly)" xdt:Transform="Remove" />
-        <remove assembly="System.Linq.Expressions" xdt:Locator="Match(assembly)" xdt:Transform="Remove" />
-        <remove assembly="System.Linq.Parallel" xdt:Locator="Match(assembly)" xdt:Transform="Remove" />
-        <remove assembly="System.Linq.Queryable" xdt:Locator="Match(assembly)" xdt:Transform="Remove" />
-        <remove assembly="System.Net.NetworkInformation" xdt:Locator="Match(assembly)" xdt:Transform="Remove" />
-        <remove assembly="System.Net.Primitives" xdt:Locator="Match(assembly)" xdt:Transform="Remove" />
-        <remove assembly="System.Net.Requests" xdt:Locator="Match(assembly)" xdt:Transform="Remove" />
-        <remove assembly="System.ObjectModel" xdt:Locator="Match(assembly)" xdt:Transform="Remove" />
-        <remove assembly="System.Reflection" xdt:Locator="Match(assembly)" xdt:Transform="Remove" />
-        <remove assembly="System.Reflection.Emit" xdt:Locator="Match(assembly)" xdt:Transform="Remove" />
-        <remove assembly="System.Reflection.Emit.ILGeneration" xdt:Locator="Match(assembly)" xdt:Transform="Remove" />
-        <remove assembly="System.Reflection.Emit.Lightweight" xdt:Locator="Match(assembly)" xdt:Transform="Remove" />
-        <remove assembly="System.Reflection.Extensions" xdt:Locator="Match(assembly)" xdt:Transform="Remove" />
-        <remove assembly="System.Reflection.Primitives" xdt:Locator="Match(assembly)" xdt:Transform="Remove" />
-        <remove assembly="System.Resources.ResourceManager" xdt:Locator="Match(assembly)" xdt:Transform="Remove" />
-        <remove assembly="System.Runtime" xdt:Locator="Match(assembly)" xdt:Transform="Remove" />
-        <remove assembly="System.Runtime.Extensions" xdt:Locator="Match(assembly)" xdt:Transform="Remove" />
-        <remove assembly="System.Runtime.InteropServices" xdt:Locator="Match(assembly)" xdt:Transform="Remove" />
-        <remove assembly="System.Runtime.InteropServices.WindowsRuntime" xdt:Locator="Match(assembly)" xdt:Transform="Remove" />
-        <remove assembly="System.Runtime.Numerics" xdt:Locator="Match(assembly)" xdt:Transform="Remove" />
-        <remove assembly="System.Runtime.Serialization.Json" xdt:Locator="Match(assembly)" xdt:Transform="Remove" />
-        <remove assembly="System.Runtime.Serialization.Primitives" xdt:Locator="Match(assembly)" xdt:Transform="Remove" />
-        <remove assembly="System.Runtime.Serialization.Xml" xdt:Locator="Match(assembly)" xdt:Transform="Remove" />
-        <remove assembly="System.Security.Principal" xdt:Locator="Match(assembly)" xdt:Transform="Remove" />
-        <remove assembly="System.ServiceModel.Duplex" xdt:Locator="Match(assembly)" xdt:Transform="Remove" />
-        <remove assembly="System.ServiceModel.Http" xdt:Locator="Match(assembly)" xdt:Transform="Remove" />
-        <remove assembly="System.ServiceModel.NetTcp" xdt:Locator="Match(assembly)" xdt:Transform="Remove" />
-        <remove assembly="System.ServiceModel.Primitives" xdt:Locator="Match(assembly)" xdt:Transform="Remove" />
-        <remove assembly="System.ServiceModel.Security" xdt:Locator="Match(assembly)" xdt:Transform="Remove" />
-        <remove assembly="System.Text.Encoding" xdt:Locator="Match(assembly)" xdt:Transform="Remove" />
-        <remove assembly="System.Text.Encoding.Extensions" xdt:Locator="Match(assembly)" xdt:Transform="Remove" />
-        <remove assembly="System.Text.RegularExpressions" xdt:Locator="Match(assembly)" xdt:Transform="Remove" />
-        <remove assembly="System.Threading" xdt:Locator="Match(assembly)" xdt:Transform="Remove" />
-        <remove assembly="System.Threading.Tasks" xdt:Locator="Match(assembly)" xdt:Transform="Remove" />
-        <remove assembly="System.Threading.Tasks.Parallel" xdt:Locator="Match(assembly)" xdt:Transform="Remove" />
-        <remove assembly="System.Xml.ReaderWriter" xdt:Locator="Match(assembly)" xdt:Transform="Remove" />
-        <remove assembly="System.Xml.XDocument" xdt:Locator="Match(assembly)" xdt:Transform="Remove" />
-        <remove assembly="System.Xml.XmlSerializer" xdt:Locator="Match(assembly)" xdt:Transform="Remove" />
-      </assemblies>
-    </compilation>
-    <compilation>
-      <assemblies>
-        <remove assembly="System.Web.Http" xdt:Locator="Match(assembly)" xdt:Transform="InsertBefore(/configuration/system.web/compilation/assemblies/add)" />
-        <remove assembly="System.Net.Http" xdt:Locator="Match(assembly)" xdt:Transform="InsertBefore(/configuration/system.web/compilation/assemblies/add)" />
-        <remove assembly="System.Runtime" xdt:Locator="Match(assembly)" xdt:Transform="InsertBefore(/configuration/system.web/compilation/assemblies/add)" />
-        <remove assembly="System.Collections" xdt:Locator="Match(assembly)" xdt:Transform="InsertBefore(/configuration/system.web/compilation/assemblies/add)" />
-        <remove assembly="System.Collections.Concurrent" xdt:Locator="Match(assembly)" xdt:Transform="InsertBefore(/configuration/system.web/compilation/assemblies/add)" />
-        <remove assembly="System.ComponentModel" xdt:Locator="Match(assembly)" xdt:Transform="InsertBefore(/configuration/system.web/compilation/assemblies/add)" />
-        <remove assembly="System.ComponentModel.Annotations" xdt:Locator="Match(assembly)" xdt:Transform="InsertBefore(/configuration/system.web/compilation/assemblies/add)" />
-        <remove assembly="System.ComponentModel.EventBasedAsync" xdt:Locator="Match(assembly)" xdt:Transform="InsertBefore(/configuration/system.web/compilation/assemblies/add)" />
-        <remove assembly="System.Diagnostics.Contracts" xdt:Locator="Match(assembly)" xdt:Transform="InsertBefore(/configuration/system.web/compilation/assemblies/add)" />
-        <remove assembly="System.Diagnostics.Debug" xdt:Locator="Match(assembly)" xdt:Transform="InsertBefore(/configuration/system.web/compilation/assemblies/add)" />
-        <remove assembly="System.Diagnostics.Tools" xdt:Locator="Match(assembly)" xdt:Transform="InsertBefore(/configuration/system.web/compilation/assemblies/add)" />
-        <remove assembly="System.Diagnostics.Tracing" xdt:Locator="Match(assembly)" xdt:Transform="InsertBefore(/configuration/system.web/compilation/assemblies/add)" />
-        <remove assembly="System.Dynamic.Runtime" xdt:Locator="Match(assembly)" xdt:Transform="InsertBefore(/configuration/system.web/compilation/assemblies/add)" />
-        <remove assembly="System.Globalization" xdt:Locator="Match(assembly)" xdt:Transform="InsertBefore(/configuration/system.web/compilation/assemblies/add)" />
-        <remove assembly="System.IO" xdt:Locator="Match(assembly)" xdt:Transform="InsertBefore(/configuration/system.web/compilation/assemblies/add)" />
-        <remove assembly="System.Linq" xdt:Locator="Match(assembly)" xdt:Transform="InsertBefore(/configuration/system.web/compilation/assemblies/add)" />
-        <remove assembly="System.Linq.Expressions" xdt:Locator="Match(assembly)" xdt:Transform="InsertBefore(/configuration/system.web/compilation/assemblies/add)" />
-        <remove assembly="System.Linq.Parallel" xdt:Locator="Match(assembly)" xdt:Transform="InsertBefore(/configuration/system.web/compilation/assemblies/add)" />
-        <remove assembly="System.Linq.Queryable" xdt:Locator="Match(assembly)" xdt:Transform="InsertBefore(/configuration/system.web/compilation/assemblies/add)" />
-        <remove assembly="System.Net.NetworkInformation" xdt:Locator="Match(assembly)" xdt:Transform="InsertBefore(/configuration/system.web/compilation/assemblies/add)" />
-        <remove assembly="System.Net.Primitives" xdt:Locator="Match(assembly)" xdt:Transform="InsertBefore(/configuration/system.web/compilation/assemblies/add)" />
-        <remove assembly="System.Net.Requests" xdt:Locator="Match(assembly)" xdt:Transform="InsertBefore(/configuration/system.web/compilation/assemblies/add)" />
-        <remove assembly="System.ObjectModel" xdt:Locator="Match(assembly)" xdt:Transform="InsertBefore(/configuration/system.web/compilation/assemblies/add)" />
-        <remove assembly="System.Reflection" xdt:Locator="Match(assembly)" xdt:Transform="InsertBefore(/configuration/system.web/compilation/assemblies/add)" />
-        <remove assembly="System.Reflection.Emit" xdt:Locator="Match(assembly)" xdt:Transform="InsertBefore(/configuration/system.web/compilation/assemblies/add)" />
-        <remove assembly="System.Reflection.Emit.ILGeneration" xdt:Locator="Match(assembly)" xdt:Transform="InsertBefore(/configuration/system.web/compilation/assemblies/add)" />
-        <remove assembly="System.Reflection.Emit.Lightweight" xdt:Locator="Match(assembly)" xdt:Transform="InsertBefore(/configuration/system.web/compilation/assemblies/add)" />
-        <remove assembly="System.Reflection.Extensions" xdt:Locator="Match(assembly)" xdt:Transform="InsertBefore(/configuration/system.web/compilation/assemblies/add)" />
-        <remove assembly="System.Reflection.Primitives" xdt:Locator="Match(assembly)" xdt:Transform="InsertBefore(/configuration/system.web/compilation/assemblies/add)" />
-        <remove assembly="System.Resources.ResourceManager" xdt:Locator="Match(assembly)" xdt:Transform="InsertBefore(/configuration/system.web/compilation/assemblies/add)" />
-        <remove assembly="System.Runtime" xdt:Locator="Match(assembly)" xdt:Transform="InsertBefore(/configuration/system.web/compilation/assemblies/add)" />
-        <remove assembly="System.Runtime.Extensions" xdt:Locator="Match(assembly)" xdt:Transform="InsertBefore(/configuration/system.web/compilation/assemblies/add)" />
-        <remove assembly="System.Runtime.InteropServices" xdt:Locator="Match(assembly)" xdt:Transform="InsertBefore(/configuration/system.web/compilation/assemblies/add)" />
-        <remove assembly="System.Runtime.InteropServices.WindowsRuntime" xdt:Locator="Match(assembly)" xdt:Transform="InsertBefore(/configuration/system.web/compilation/assemblies/add)" />
-        <remove assembly="System.Runtime.Numerics" xdt:Locator="Match(assembly)" xdt:Transform="InsertBefore(/configuration/system.web/compilation/assemblies/add)" />
-        <remove assembly="System.Runtime.Serialization.Json" xdt:Locator="Match(assembly)" xdt:Transform="InsertBefore(/configuration/system.web/compilation/assemblies/add)" />
-        <remove assembly="System.Runtime.Serialization.Primitives" xdt:Locator="Match(assembly)" xdt:Transform="InsertBefore(/configuration/system.web/compilation/assemblies/add)" />
-        <remove assembly="System.Runtime.Serialization.Xml" xdt:Locator="Match(assembly)" xdt:Transform="InsertBefore(/configuration/system.web/compilation/assemblies/add)" />
-        <remove assembly="System.Security.Principal" xdt:Locator="Match(assembly)" xdt:Transform="InsertBefore(/configuration/system.web/compilation/assemblies/add)" />
-        <remove assembly="System.ServiceModel.Duplex" xdt:Locator="Match(assembly)" xdt:Transform="InsertBefore(/configuration/system.web/compilation/assemblies/add)" />
-        <remove assembly="System.ServiceModel.Http" xdt:Locator="Match(assembly)" xdt:Transform="InsertBefore(/configuration/system.web/compilation/assemblies/add)" />
-        <remove assembly="System.ServiceModel.NetTcp" xdt:Locator="Match(assembly)" xdt:Transform="InsertBefore(/configuration/system.web/compilation/assemblies/add)" />
-        <remove assembly="System.ServiceModel.Primitives" xdt:Locator="Match(assembly)" xdt:Transform="InsertBefore(/configuration/system.web/compilation/assemblies/add)" />
-        <remove assembly="System.ServiceModel.Security" xdt:Locator="Match(assembly)" xdt:Transform="InsertBefore(/configuration/system.web/compilation/assemblies/add)" />
-        <remove assembly="System.Text.Encoding" xdt:Locator="Match(assembly)" xdt:Transform="InsertBefore(/configuration/system.web/compilation/assemblies/add)" />
-        <remove assembly="System.Text.Encoding.Extensions" xdt:Locator="Match(assembly)" xdt:Transform="InsertBefore(/configuration/system.web/compilation/assemblies/add)" />
-        <remove assembly="System.Text.RegularExpressions" xdt:Locator="Match(assembly)" xdt:Transform="InsertBefore(/configuration/system.web/compilation/assemblies/add)" />
-        <remove assembly="System.Threading" xdt:Locator="Match(assembly)" xdt:Transform="InsertBefore(/configuration/system.web/compilation/assemblies/add)" />
-        <remove assembly="System.Threading.Tasks" xdt:Locator="Match(assembly)" xdt:Transform="InsertBefore(/configuration/system.web/compilation/assemblies/add)" />
-        <remove assembly="System.Threading.Tasks.Parallel" xdt:Locator="Match(assembly)" xdt:Transform="InsertBefore(/configuration/system.web/compilation/assemblies/add)" />
-        <remove assembly="System.Xml.ReaderWriter" xdt:Locator="Match(assembly)" xdt:Transform="InsertBefore(/configuration/system.web/compilation/assemblies/add)" />
-        <remove assembly="System.Xml.XDocument" xdt:Locator="Match(assembly)" xdt:Transform="InsertBefore(/configuration/system.web/compilation/assemblies/add)" />
-        <remove assembly="System.Xml.XmlSerializer" xdt:Locator="Match(assembly)" xdt:Transform="InsertBefore(/configuration/system.web/compilation/assemblies/add)" />
-      </assemblies>
-    </compilation>
-
-    <httpModules xdt:Transform="InsertIfMissing" />
-    <httpModules>
-      <add name="umbracoRequestModule" xdt:Locator="Match(name)" xdt:Transform="Remove" />
-      <add name="umbracoBaseRequestModule" xdt:Locator="Match(name)" xdt:Transform="Remove" />
-      <add name="viewstateMoverModule" xdt:Locator="Match(name)" xdt:Transform="Remove" />
-      <add name=" UmbracoModule" xdt:Locator="Match(name)" xdt:Transform="Remove" />
-      <add name="UmbracoModule" type="Umbraco.Web.UmbracoModule,umbraco" xdt:Locator="Match(name)" xdt:Transform="InsertIfMissing" />
-    </httpModules>
-
-  </system.web>
-
-
-  <system.web.extensions xdt:Transform="Remove" />
-
-  <system.codedom xdt:Transform="Remove" />
-
-  <system.webServer>
-    <modules runAllManagedModulesForAllRequests="true">      
-      <remove name="UrlRewriteModule" xdt:Transform="Remove" xdt:Locator="Match(name)" />
-      <add name="UrlRewriteModule" xdt:Transform="Remove" xdt:Locator="Match(name)" />      
-    </modules>
-    <handlers>
-      <remove name="SpellChecker" xdt:Transform="Remove" xdt:Locator="Match(name)" />
-      <add name="SpellChecker" xdt:Transform="Remove" xdt:Locator="Match(name)" />
-      <remove name="Channels" xdt:Transform="Remove" xdt:Locator="Match(name)" />
-      <add name="Channels" xdt:Transform="Remove" xdt:Locator="Match(name)" />
-      <remove name="Channels_Word" xdt:Transform="Remove" xdt:Locator="Match(name)" />
-      <add name="Channels_Word" xdt:Transform="Remove" xdt:Locator="Match(name)" />
-    </handlers>
-
-    <!-- Increase the default upload file size limit -->
-    <security xdt:Transform="InsertIfMissing">
-      <requestFiltering xdt:Transform="InsertIfMissing">
-        <requestLimits maxAllowedContentLength="1073741824" xdt:Transform="InsertIfMissing" />
-      </requestFiltering>
-    </security>
-
-  </system.webServer>
-
-  <runtime>
-    <assemblyBinding xmlns="urn:schemas-microsoft-com:asm.v1">
-
-      <!-- Ensure correct version of MVC -->
-      <dependentAssembly xdt:Transform="Remove"
-												 xdt:Locator="Condition(_defaultNamespace:assemblyIdentity[@name='System.Web.Helpers']])" />
-      <dependentAssembly xdt:Transform="Insert">
-        <assemblyIdentity name="System.Web.Helpers" publicKeyToken="31bf3856ad364e35" />
-        <bindingRedirect oldVersion="0.0.0.0-3.0.0.0" newVersion="3.0.0.0" />
-      </dependentAssembly>
-
-      <dependentAssembly xdt:Transform="Remove"
-												 xdt:Locator="Condition(_defaultNamespace:assemblyIdentity[@name='System.Web.Mvc']])" />
-      <dependentAssembly xdt:Transform="Insert">
-        <assemblyIdentity name="System.Web.Mvc" publicKeyToken="31bf3856ad364e35" />
-        <bindingRedirect oldVersion="1.0.0.0-5.2.3.0" newVersion="5.2.3.0" />
-      </dependentAssembly>
-
-      <dependentAssembly xdt:Transform="Remove"
-                        xdt:Locator="Condition(_defaultNamespace:assemblyIdentity[@name='System.Net.Http']])"/>
-      <dependentAssembly xdt:Transform="Insert">
-        <assemblyIdentity name="System.Net.Http" publicKeyToken="31bf3856ad364e35" />
-        <bindingRedirect oldVersion="0.0.0.0-4.0.0.0" newVersion="4.0.0.0"/>
-      </dependentAssembly>
-
-      <dependentAssembly xdt:Transform="Remove"
-                        xdt:Locator="Condition(_defaultNamespace:assemblyIdentity[@name='System.Web.Http']])"/>
-      <dependentAssembly xdt:Transform="Insert">
-        <assemblyIdentity name="System.Web.Http" publicKeyToken="31bf3856ad364e35" />
-        <bindingRedirect oldVersion="0.0.0.0-5.2.3.0" newVersion="5.2.3.0"/>
-      </dependentAssembly>
-
-      <dependentAssembly xdt:Transform="Remove"
-												 xdt:Locator="Condition(_defaultNamespace:assemblyIdentity[@name='System.Web.WebPages']])" />
-      <dependentAssembly xdt:Transform="Insert">
-        <assemblyIdentity name="System.Web.WebPages" publicKeyToken="31bf3856ad364e35" />
-        <bindingRedirect oldVersion="0.0.0.0-3.0.0.0" newVersion="3.0.0.0" />
-      </dependentAssembly>
-
-      <dependentAssembly xdt:Transform="Remove"
-												 xdt:Locator="Condition(_defaultNamespace:assemblyIdentity[@name='System.Web.WebPages.Razor']])" />
-      <dependentAssembly xdt:Transform="Insert">
-        <assemblyIdentity name="System.Web.WebPages.Razor" publicKeyToken="31bf3856ad364e35" />
-        <bindingRedirect oldVersion="0.0.0.0-3.0.0.0" newVersion="3.0.0.0" />
-      </dependentAssembly>
-
-
-      <dependentAssembly  xdt:Transform="Remove"
-												 xdt:Locator="Condition(_defaultNamespace:assemblyIdentity[@name='HtmlAgilityPack']])" />
-      <dependentAssembly xdt:Transform="Insert">
-        <assemblyIdentity name="HtmlAgilityPack" publicKeyToken="bd319b19eaf3b43a" culture="neutral" />
-        <bindingRedirect oldVersion="0.0.0.0-1.4.9.5" newVersion="1.4.9.5" />
-      </dependentAssembly>
-
-      <dependentAssembly  xdt:Transform="Remove"
-												 xdt:Locator="Condition(_defaultNamespace:assemblyIdentity[@name='Newtonsoft.Json']])"/>
-      <dependentAssembly xdt:Transform="Insert">
-        <assemblyIdentity name="Newtonsoft.Json" publicKeyToken="30ad4fe6b2a6aeed" culture="neutral" />
-        <bindingRedirect oldVersion="0.0.0.0-10.0.0.0" newVersion="10.0.0.0" />
-      </dependentAssembly>
-
-      <dependentAssembly xdt:Transform="Remove"
-												 xdt:Locator="Condition(_defaultNamespace:assemblyIdentity[@name='Microsoft.Owin']])" />
-      <dependentAssembly xdt:Transform="Insert">
-        <assemblyIdentity name="Microsoft.Owin" publicKeyToken="31bf3856ad364e35" culture="neutral" />
-        <bindingRedirect oldVersion="0.0.0.0-3.1.0.0" newVersion="3.1.0.0" />
-      </dependentAssembly>
-
-      <dependentAssembly xdt:Transform="Remove"
-												 xdt:Locator="Condition(_defaultNamespace:assemblyIdentity[@name='Microsoft.Owin.Security']])" />
-      <dependentAssembly xdt:Transform="Insert">
-        <assemblyIdentity name="Microsoft.Owin.Security" publicKeyToken="31bf3856ad364e35" culture="neutral" />
-        <bindingRedirect oldVersion="0.0.0.0-3.1.0.0" newVersion="3.1.0.0" />
-      </dependentAssembly>
-
-      <dependentAssembly xdt:Transform="Remove"
-												 xdt:Locator="Condition(_defaultNamespace:assemblyIdentity[@name='Microsoft.Owin.Security.Cookies']])" />
-      <dependentAssembly xdt:Transform="Insert">
-        <assemblyIdentity name="Microsoft.Owin.Security.Cookies" publicKeyToken="31bf3856ad364e35" culture="neutral" />
-        <bindingRedirect oldVersion="0.0.0.0-3.1.0.0" newVersion="3.1.0.0" />
-      </dependentAssembly>
-
-      <dependentAssembly xdt:Transform="Remove"
-												 xdt:Locator="Condition(_defaultNamespace:assemblyIdentity[@name='Microsoft.Owin.Security.OAuth']])" />
-      <dependentAssembly xdt:Transform="Insert">
-        <assemblyIdentity name="Microsoft.Owin.Security.OAuth" publicKeyToken="31bf3856ad364e35" culture="neutral" />
-        <bindingRedirect oldVersion="0.0.0.0-3.1.0.0" newVersion="3.1.0.0" />
-      </dependentAssembly>
-
-      <dependentAssembly xdt:Transform="Remove"
-												 xdt:Locator="Condition(_defaultNamespace:assemblyIdentity[@name='log4net']])" />
-      <dependentAssembly xdt:Transform="Insert">
-        <assemblyIdentity name="log4net" publicKeyToken="669e0ddf0bb1aa2a" culture="neutral" />
-        <bindingRedirect oldVersion="0.0.0.0-2.0.8.0" newVersion="2.0.8.0"/>
-      </dependentAssembly>
-
-    </assemblyBinding>
-
-  </runtime>
-
-  <system.web.webPages.razor xdt:Transform="Remove" />
-
-</configuration>
->>>>>>> 7559fab5
+</configuration>