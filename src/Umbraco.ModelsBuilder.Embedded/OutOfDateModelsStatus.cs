﻿using System.IO;
using Umbraco.Core.Configuration;
<<<<<<< HEAD
using Umbraco.Core.Configuration.Models;
=======
using Umbraco.Core.Hosting;
>>>>>>> fc054e65
using Umbraco.Core.IO;
using Umbraco.Web.Cache;

namespace Umbraco.ModelsBuilder.Embedded
{
    public sealed class OutOfDateModelsStatus
    {
<<<<<<< HEAD
        private readonly ModelsBuilderConfig _config;
        private readonly IIOHelper _ioHelper;

        public OutOfDateModelsStatus(ModelsBuilderConfig config, IIOHelper ioHelper)
=======
        private readonly IModelsBuilderConfig _config;
        private readonly IHostingEnvironment _hostingEnvironment;

        public OutOfDateModelsStatus(IModelsBuilderConfig config, IHostingEnvironment hostingEnvironment)
>>>>>>> fc054e65
        {
            _config = config;
            _hostingEnvironment = hostingEnvironment;
        }

        internal void Install()
        {
            // just be sure
            if (_config.FlagOutOfDateModels == false)
                return;

            ContentTypeCacheRefresher.CacheUpdated += (sender, args) => Write();
            DataTypeCacheRefresher.CacheUpdated += (sender, args) => Write();
        }

        private string GetFlagPath()
        {
            var modelsDirectory = _config.ModelsDirectoryAbsolute(_hostingEnvironment);
            if (!Directory.Exists(modelsDirectory))
                Directory.CreateDirectory(modelsDirectory);
            return Path.Combine(modelsDirectory, "ood.flag");
        }

        private void Write()
        {
            var path = GetFlagPath();
            if (path == null || File.Exists(path)) return;
            File.WriteAllText(path, "THIS FILE INDICATES THAT MODELS ARE OUT-OF-DATE\n\n");
        }

        public void Clear()
        {
            if (_config.FlagOutOfDateModels == false) return;
            var path = GetFlagPath();
            if (path == null || !File.Exists(path)) return;
            File.Delete(path);
        }

        public bool IsEnabled => _config.FlagOutOfDateModels;

        public bool IsOutOfDate
        {
            get
            {
                if (_config.FlagOutOfDateModels == false) return false;
                var path = GetFlagPath();
                return path != null && File.Exists(path);
            }
        }
    }
}<|MERGE_RESOLUTION|>--- conflicted
+++ resolved
@@ -1,28 +1,17 @@
 ﻿using System.IO;
 using Umbraco.Core.Configuration;
-<<<<<<< HEAD
+using Umbraco.Core.Hosting;
 using Umbraco.Core.Configuration.Models;
-=======
-using Umbraco.Core.Hosting;
->>>>>>> fc054e65
-using Umbraco.Core.IO;
 using Umbraco.Web.Cache;
 
 namespace Umbraco.ModelsBuilder.Embedded
 {
     public sealed class OutOfDateModelsStatus
     {
-<<<<<<< HEAD
         private readonly ModelsBuilderConfig _config;
-        private readonly IIOHelper _ioHelper;
-
-        public OutOfDateModelsStatus(ModelsBuilderConfig config, IIOHelper ioHelper)
-=======
-        private readonly IModelsBuilderConfig _config;
         private readonly IHostingEnvironment _hostingEnvironment;
 
-        public OutOfDateModelsStatus(IModelsBuilderConfig config, IHostingEnvironment hostingEnvironment)
->>>>>>> fc054e65
+        public OutOfDateModelsStatus(ModelsBuilderConfig config, IHostingEnvironment hostingEnvironment)
         {
             _config = config;
             _hostingEnvironment = hostingEnvironment;
