using System;
using System.Data;
using System.Web;
using System.Linq;
using System.Web.Mvc;
using System.Web.Routing;
using System.Web.Security;
using Umbraco.Core.IO;
using Umbraco.Core.Logging;
using umbraco.BusinessLogic;
using umbraco.DataLayer;
using Umbraco.Core;

namespace umbraco.BasePages
{
    /// <summary>
    /// umbraco.BasePages.BasePage is the default page type for the umbraco backend.
    /// The basepage keeps track of the current user and the page context. But does not 
    /// Restrict access to the page itself.
    /// The keep the page secure, the umbracoEnsuredPage class should be used instead
    /// </summary>
    public class BasePage : System.Web.UI.Page
    {
        private User _user;
        private bool _userisValidated = false;
        private ClientTools _clientTools;

        // ticks per minute 600,000,000 
        private const long TicksPrMinute = 600000000;
        private static readonly int UmbracoTimeOutInMinutes = GlobalSettings.TimeOutInMinutes;

        /// <summary>
        /// The path to the umbraco root folder
        /// </summary>
        protected string UmbracoPath = SystemDirectories.Umbraco;

        /// <summary>
        /// The current user ID
        /// </summary>
        protected int uid = 0;

        /// <summary>
        /// The page timeout in seconds.
        /// </summary>
        protected long timeout = 0;

        /// <summary>
        /// Gets the SQL helper.
        /// </summary>
        /// <value>The SQL helper.</value>
        protected static ISqlHelper SqlHelper
        {
            get { return umbraco.BusinessLogic.Application.SqlHelper; }
        }

        /// <summary>
        /// Initializes a new instance of the <see cref="BasePage"/> class.
        /// </summary>
        public BasePage()
        {
        }

        /// <summary>
        /// Returns the current BasePage for the current request. 
        /// This assumes that the current page is a BasePage, otherwise, returns null;
        /// </summary>
        public static BasePage Current
        {
            get
            {
                return HttpContext.Current.CurrentHandler as BasePage;
            }
        }

	    private UrlHelper _url;
		/// <summary>
		/// Returns a UrlHelper
		/// </summary>
		/// <remarks>
		/// This URL helper is created without any route data and an empty request context
		/// </remarks>
	    public UrlHelper Url
	    {
		    get { return _url ?? (_url = new UrlHelper(new RequestContext(new HttpContextWrapper(Context), new RouteData()))); }
	    }

        /// <summary>
        /// Returns a refernce of an instance of ClientTools for access to the pages client API
        /// </summary>
        public ClientTools ClientTools
        {
            get
            {
                if (_clientTools == null)
                    _clientTools = new ClientTools(this);
                return _clientTools;
            }
        }

        [Obsolete("Use ClientTools instead")]
        public void RefreshPage(int Seconds)
        {
            ClientTools.RefreshAdmin(Seconds);
        }

        private void ValidateUser()
        {
            if ((umbracoUserContextID != ""))
            {
                uid = GetUserId(umbracoUserContextID);
                timeout = GetTimeout(umbracoUserContextID);

                if (timeout > DateTime.Now.Ticks)
                {
                    _user = BusinessLogic.User.GetUser(uid);

                    // Check for console access
                    if (_user.Disabled || (_user.NoConsole && GlobalSettings.RequestIsInUmbracoApplication(HttpContext.Current) && !GlobalSettings.RequestIsLiveEditRedirector(HttpContext.Current)))
                    {
                        throw new ArgumentException("You have no priviledges to the umbraco console. Please contact your administrator");
                    }
                    else
                    {
                        _userisValidated = true;
                        UpdateLogin();
                    }

                }
                else
                {
                    throw new ArgumentException("User has timed out!!");
                }
            }
            else
            {
                throw new InvalidOperationException("The user has no umbraco contextid - try logging in");
            }

        }

        /// <summary>
        /// Gets the user id.
        /// </summary>
        /// <param name="umbracoUserContextID">The umbraco user context ID.</param>
        /// <returns></returns>
        public static int GetUserId(string umbracoUserContextID)
        {

            Guid contextId;
            if (!Guid.TryParse(umbracoUserContextID, out contextId))
            {
                return -1;
            }

            try
            {
                if (HttpRuntime.Cache["UmbracoUserContext" + umbracoUserContextID] == null)
                {
                    var uId = SqlHelper.ExecuteScalar<int?>(
                        "select userID from umbracoUserLogins where contextID = @contextId",
                        SqlHelper.CreateParameter("@contextId", new Guid(umbracoUserContextID)));
                    if (!uId.HasValue)
                    {
                        return -1;
                    }

                    HttpRuntime.Cache.Insert(
                        "UmbracoUserContext" + umbracoUserContextID,
                        uId.Value,
                        null,
                        System.Web.Caching.Cache.NoAbsoluteExpiration,
                        new TimeSpan(0, (int) (UmbracoTimeOutInMinutes/10), 0));
                }

                return (int)HttpRuntime.Cache["UmbracoUserContext" + umbracoUserContextID];

            }
            catch
            {
                return -1;
            }
        }


        // Added by NH to use with webservices authentications
        /// <summary>
        /// Validates the user context ID.
        /// </summary>
        /// <param name="currentUmbracoUserContextID">The umbraco user context ID.</param>
        /// <returns></returns>
        public static bool ValidateUserContextID(string currentUmbracoUserContextID)
        {
            if (!currentUmbracoUserContextID.IsNullOrWhiteSpace())
            {
                var uid = GetUserId(currentUmbracoUserContextID);
                var timeout = GetTimeout(currentUmbracoUserContextID);

                if (timeout > DateTime.Now.Ticks)
                {
                    return true;
                }
<<<<<<< HEAD
	            var user = BusinessLogic.User.GetUser(uid);
				LogHelper.Info<BasePage>("User {0} (Id:{1}) logged out", () => user.Name, () => user.Id);
=======

                //TODO: We don't actually log anyone out here, not sure why we're logging ??
                Log.Add(LogTypes.Logout, BusinessLogic.User.GetUser(uid), -1, "");
>>>>>>> bad28451
            }
            return false;
        }

        private static long GetTimeout(string umbracoUserContextID)
        {
            if (System.Web.HttpRuntime.Cache["UmbracoUserContextTimeout" + umbracoUserContextID] == null)
            {
                System.Web.HttpRuntime.Cache.Insert(
                    "UmbracoUserContextTimeout" + umbracoUserContextID,
                        GetTimeout(true),
                    null,
                    DateTime.Now.AddMinutes(UmbracoTimeOutInMinutes / 10), System.Web.Caching.Cache.NoSlidingExpiration);


            }

            object timeout = HttpRuntime.Cache["UmbracoUserContextTimeout" + umbracoUserContextID];
            if (timeout != null)
                return (long)timeout;

            return 0;

        }

        public static long GetTimeout(bool byPassCache)
        {
            if (UmbracoSettings.KeepUserLoggedIn)
                RenewLoginTimeout();

            if (byPassCache)
            {
                return SqlHelper.ExecuteScalar<long>("select timeout from umbracoUserLogins where contextId=@contextId",
                                                          SqlHelper.CreateParameter("@contextId", new Guid(umbracoUserContextID))
                                        );
            }
            else
                return GetTimeout(umbracoUserContextID);
        }

        // Changed to public by NH to help with webservice authentication
        /// <summary>
        /// Gets or sets the umbraco user context ID.
        /// </summary>
        /// <value>The umbraco user context ID.</value>
        public static string umbracoUserContextID
        {
            get
            {
                // zb-00004 #29956 : refactor cookies names & handling
                if (StateHelper.Cookies.HasCookies && StateHelper.Cookies.UserContext.HasValue)
                    return StateHelper.Cookies.UserContext.GetValue();
                else
                {
                    try
                    {
                        string encTicket = StateHelper.Cookies.UserContext.GetValue();
                        if (!String.IsNullOrEmpty(encTicket))
                            return FormsAuthentication.Decrypt(encTicket).UserData;
                    }
                    catch (HttpException ex)
                    {
                        // we swallow this type of exception as it happens if a legacy (pre 4.8.1) cookie is set
                    }
                    catch (ArgumentException ex)
                    {
                        // we swallow this one because it's 99.99% certaincy is legacy based. We'll still log it, though
                        LogHelper.Error<BasePage>("An error occurred reading auth cookie value", ex);

                    }
                }

                return "";
            }
            set
            {
                // zb-00004 #29956 : refactor cookies names & handling
                if (StateHelper.Cookies.HasCookies)
                {
                    // Clearing all old cookies before setting a new one.
                    if (StateHelper.Cookies.UserContext.HasValue)
                        StateHelper.Cookies.ClearAll();

                    if (!String.IsNullOrEmpty(value))
                    {
                        FormsAuthenticationTicket ticket = new FormsAuthenticationTicket(1,
                        value,
                        DateTime.Now,
                        DateTime.Now.AddDays(1),
                        false,
                        value,
                        FormsAuthentication.FormsCookiePath);

                        // Encrypt the ticket.
                        string encTicket = FormsAuthentication.Encrypt(ticket);


                        // Create new cookie.
                    StateHelper.Cookies.UserContext.SetValue(value, 1);
                        

                    } else
                    {
                        StateHelper.Cookies.UserContext.Clear();
                    }
                }
            }
        }


        /// <summary>
        /// Clears the login.
        /// </summary>
        public void ClearLogin()
        {
            DeleteLogin();
            umbracoUserContextID = "";
        }

        private void DeleteLogin()
        {
            // Added try-catch in case login doesn't exist in the database
            // Either due to old cookie or running multiple sessions on localhost with different port number
            try
            {
                SqlHelper.ExecuteNonQuery(
                "DELETE FROM umbracoUserLogins WHERE contextId = @contextId",
                SqlHelper.CreateParameter("@contextId", umbracoUserContextID));
            }
            catch (Exception ex)
            {
                LogHelper.Error<BasePage>(string.Format("Login with contextId {0} didn't exist in the database", umbracoUserContextID), ex);
            }
        }

        private void UpdateLogin()
        {
            // only call update if more than 1/10 of the timeout has passed
            if (timeout - (((TicksPrMinute * UmbracoTimeOutInMinutes) * 0.8)) < DateTime.Now.Ticks)
                SqlHelper.ExecuteNonQuery(
                    "UPDATE umbracoUserLogins SET timeout = @timeout WHERE contextId = @contextId",
                    SqlHelper.CreateParameter("@timeout", DateTime.Now.Ticks + (TicksPrMinute * UmbracoTimeOutInMinutes)),
                    SqlHelper.CreateParameter("@contextId", umbracoUserContextID));
        }

        public static void RenewLoginTimeout()
        {
            // only call update if more than 1/10 of the timeout has passed
            SqlHelper.ExecuteNonQuery(
                "UPDATE umbracoUserLogins SET timeout = @timeout WHERE contextId = @contextId",
                SqlHelper.CreateParameter("@timeout", DateTime.Now.Ticks + (TicksPrMinute * UmbracoTimeOutInMinutes)),
                SqlHelper.CreateParameter("@contextId", umbracoUserContextID));
        }

        /// <summary>
        /// Logs a user in.
        /// </summary>
        /// <param name="u">The user</param>
        public static void doLogin(User u)
        {
            Guid retVal = Guid.NewGuid();
            SqlHelper.ExecuteNonQuery(
                                      "insert into umbracoUserLogins (contextID, userID, timeout) values (@contextId,'" + u.Id + "','" +
                                      (DateTime.Now.Ticks + (TicksPrMinute * UmbracoTimeOutInMinutes)).ToString() +
                                      "') ",
                                      SqlHelper.CreateParameter("@contextId", retVal));
            umbracoUserContextID = retVal.ToString();

			LogHelper.Info<BasePage>("User {0} (Id: {1}) logged in", () => u.Name, () => u.Id);

        }


        /// <summary>
        /// Gets the user.
        /// </summary>
        /// <returns></returns>
        public User getUser()
        {
            if (!_userisValidated) ValidateUser();
            return _user;
        }

        /// <summary>
        /// Ensures the page context.
        /// </summary>
        public void ensureContext()
        {
            ValidateUser();
        }

        [Obsolete("Use ClientTools instead")]
        public void speechBubble(speechBubbleIcon i, string header, string body)
        {
            ClientTools.ShowSpeechBubble(i, header, body);
        }

        //[Obsolete("Use ClientTools instead")]
        //public void reloadParentNode() 
        //{
        //    ClientTools.ReloadParentNode(true);
        //}

        /// <summary>
        /// a collection of available speechbubble icons
        /// </summary>
        public enum speechBubbleIcon
        {
            /// <summary>
            /// Save icon
            /// </summary>
            save,
            /// <summary>
            /// Info icon
            /// </summary>
            info,
            /// <summary>
            /// Error icon
            /// </summary>
            error,
            /// <summary>
            /// Success icon
            /// </summary>
            success,
            /// <summary>
            /// Warning icon
            /// </summary>
            warning
        }

        /// <summary>
        /// Raises the <see cref="E:System.Web.UI.Control.Load"></see> event.
        /// </summary>
        /// <param name="e">The <see cref="T:System.EventArgs"></see> object that contains the event data.</param>
        protected override void OnLoad(EventArgs e)
        {
            base.OnLoad(e);

            if (!Request.IsSecureConnection && GlobalSettings.UseSSL)
            {
                string serverName = HttpUtility.UrlEncode(Request.ServerVariables["SERVER_NAME"]);
                Response.Redirect(string.Format("https://{0}{1}", serverName, Request.FilePath));
            }
        }

        /// <summary>
        /// Override client target.
        /// </summary>
        [Obsolete("This is no longer supported")]
        public bool OverrideClientTarget = false;
    }
}
<|MERGE_RESOLUTION|>--- conflicted
+++ resolved
@@ -1,461 +1,456 @@
-using System;
-using System.Data;
-using System.Web;
-using System.Linq;
-using System.Web.Mvc;
-using System.Web.Routing;
-using System.Web.Security;
-using Umbraco.Core.IO;
-using Umbraco.Core.Logging;
-using umbraco.BusinessLogic;
-using umbraco.DataLayer;
-using Umbraco.Core;
-
-namespace umbraco.BasePages
-{
-    /// <summary>
-    /// umbraco.BasePages.BasePage is the default page type for the umbraco backend.
-    /// The basepage keeps track of the current user and the page context. But does not 
-    /// Restrict access to the page itself.
-    /// The keep the page secure, the umbracoEnsuredPage class should be used instead
-    /// </summary>
-    public class BasePage : System.Web.UI.Page
-    {
-        private User _user;
-        private bool _userisValidated = false;
-        private ClientTools _clientTools;
-
-        // ticks per minute 600,000,000 
-        private const long TicksPrMinute = 600000000;
-        private static readonly int UmbracoTimeOutInMinutes = GlobalSettings.TimeOutInMinutes;
-
-        /// <summary>
-        /// The path to the umbraco root folder
-        /// </summary>
-        protected string UmbracoPath = SystemDirectories.Umbraco;
-
-        /// <summary>
-        /// The current user ID
-        /// </summary>
-        protected int uid = 0;
-
-        /// <summary>
-        /// The page timeout in seconds.
-        /// </summary>
-        protected long timeout = 0;
-
-        /// <summary>
-        /// Gets the SQL helper.
-        /// </summary>
-        /// <value>The SQL helper.</value>
-        protected static ISqlHelper SqlHelper
-        {
-            get { return umbraco.BusinessLogic.Application.SqlHelper; }
-        }
-
-        /// <summary>
-        /// Initializes a new instance of the <see cref="BasePage"/> class.
-        /// </summary>
-        public BasePage()
-        {
-        }
-
-        /// <summary>
-        /// Returns the current BasePage for the current request. 
-        /// This assumes that the current page is a BasePage, otherwise, returns null;
-        /// </summary>
-        public static BasePage Current
-        {
-            get
-            {
-                return HttpContext.Current.CurrentHandler as BasePage;
-            }
-        }
-
-	    private UrlHelper _url;
-		/// <summary>
-		/// Returns a UrlHelper
-		/// </summary>
-		/// <remarks>
-		/// This URL helper is created without any route data and an empty request context
-		/// </remarks>
-	    public UrlHelper Url
-	    {
-		    get { return _url ?? (_url = new UrlHelper(new RequestContext(new HttpContextWrapper(Context), new RouteData()))); }
-	    }
-
-        /// <summary>
-        /// Returns a refernce of an instance of ClientTools for access to the pages client API
-        /// </summary>
-        public ClientTools ClientTools
-        {
-            get
-            {
-                if (_clientTools == null)
-                    _clientTools = new ClientTools(this);
-                return _clientTools;
-            }
-        }
-
-        [Obsolete("Use ClientTools instead")]
-        public void RefreshPage(int Seconds)
-        {
-            ClientTools.RefreshAdmin(Seconds);
-        }
-
-        private void ValidateUser()
-        {
-            if ((umbracoUserContextID != ""))
-            {
-                uid = GetUserId(umbracoUserContextID);
-                timeout = GetTimeout(umbracoUserContextID);
-
-                if (timeout > DateTime.Now.Ticks)
-                {
-                    _user = BusinessLogic.User.GetUser(uid);
-
-                    // Check for console access
-                    if (_user.Disabled || (_user.NoConsole && GlobalSettings.RequestIsInUmbracoApplication(HttpContext.Current) && !GlobalSettings.RequestIsLiveEditRedirector(HttpContext.Current)))
-                    {
-                        throw new ArgumentException("You have no priviledges to the umbraco console. Please contact your administrator");
-                    }
-                    else
-                    {
-                        _userisValidated = true;
-                        UpdateLogin();
-                    }
-
-                }
-                else
-                {
-                    throw new ArgumentException("User has timed out!!");
-                }
-            }
-            else
-            {
-                throw new InvalidOperationException("The user has no umbraco contextid - try logging in");
-            }
-
-        }
-
-        /// <summary>
-        /// Gets the user id.
-        /// </summary>
-        /// <param name="umbracoUserContextID">The umbraco user context ID.</param>
-        /// <returns></returns>
-        public static int GetUserId(string umbracoUserContextID)
-        {
-
-            Guid contextId;
-            if (!Guid.TryParse(umbracoUserContextID, out contextId))
-            {
-                return -1;
-            }
-
-            try
-            {
-                if (HttpRuntime.Cache["UmbracoUserContext" + umbracoUserContextID] == null)
-                {
-                    var uId = SqlHelper.ExecuteScalar<int?>(
-                        "select userID from umbracoUserLogins where contextID = @contextId",
-                        SqlHelper.CreateParameter("@contextId", new Guid(umbracoUserContextID)));
-                    if (!uId.HasValue)
-                    {
-                        return -1;
-                    }
-
-                    HttpRuntime.Cache.Insert(
-                        "UmbracoUserContext" + umbracoUserContextID,
-                        uId.Value,
-                        null,
-                        System.Web.Caching.Cache.NoAbsoluteExpiration,
-                        new TimeSpan(0, (int) (UmbracoTimeOutInMinutes/10), 0));
-                }
-
-                return (int)HttpRuntime.Cache["UmbracoUserContext" + umbracoUserContextID];
-
-            }
-            catch
-            {
-                return -1;
-            }
-        }
-
-
-        // Added by NH to use with webservices authentications
-        /// <summary>
-        /// Validates the user context ID.
-        /// </summary>
-        /// <param name="currentUmbracoUserContextID">The umbraco user context ID.</param>
-        /// <returns></returns>
-        public static bool ValidateUserContextID(string currentUmbracoUserContextID)
-        {
-            if (!currentUmbracoUserContextID.IsNullOrWhiteSpace())
-            {
-                var uid = GetUserId(currentUmbracoUserContextID);
-                var timeout = GetTimeout(currentUmbracoUserContextID);
-
-                if (timeout > DateTime.Now.Ticks)
-                {
-                    return true;
-                }
-<<<<<<< HEAD
-	            var user = BusinessLogic.User.GetUser(uid);
-				LogHelper.Info<BasePage>("User {0} (Id:{1}) logged out", () => user.Name, () => user.Id);
-=======
-
-                //TODO: We don't actually log anyone out here, not sure why we're logging ??
-                Log.Add(LogTypes.Logout, BusinessLogic.User.GetUser(uid), -1, "");
->>>>>>> bad28451
-            }
-            return false;
-        }
-
-        private static long GetTimeout(string umbracoUserContextID)
-        {
-            if (System.Web.HttpRuntime.Cache["UmbracoUserContextTimeout" + umbracoUserContextID] == null)
-            {
-                System.Web.HttpRuntime.Cache.Insert(
-                    "UmbracoUserContextTimeout" + umbracoUserContextID,
-                        GetTimeout(true),
-                    null,
-                    DateTime.Now.AddMinutes(UmbracoTimeOutInMinutes / 10), System.Web.Caching.Cache.NoSlidingExpiration);
-
-
-            }
-
-            object timeout = HttpRuntime.Cache["UmbracoUserContextTimeout" + umbracoUserContextID];
-            if (timeout != null)
-                return (long)timeout;
-
-            return 0;
-
-        }
-
-        public static long GetTimeout(bool byPassCache)
-        {
-            if (UmbracoSettings.KeepUserLoggedIn)
-                RenewLoginTimeout();
-
-            if (byPassCache)
-            {
-                return SqlHelper.ExecuteScalar<long>("select timeout from umbracoUserLogins where contextId=@contextId",
-                                                          SqlHelper.CreateParameter("@contextId", new Guid(umbracoUserContextID))
-                                        );
-            }
-            else
-                return GetTimeout(umbracoUserContextID);
-        }
-
-        // Changed to public by NH to help with webservice authentication
-        /// <summary>
-        /// Gets or sets the umbraco user context ID.
-        /// </summary>
-        /// <value>The umbraco user context ID.</value>
-        public static string umbracoUserContextID
-        {
-            get
-            {
-                // zb-00004 #29956 : refactor cookies names & handling
-                if (StateHelper.Cookies.HasCookies && StateHelper.Cookies.UserContext.HasValue)
-                    return StateHelper.Cookies.UserContext.GetValue();
-                else
-                {
-                    try
-                    {
-                        string encTicket = StateHelper.Cookies.UserContext.GetValue();
-                        if (!String.IsNullOrEmpty(encTicket))
-                            return FormsAuthentication.Decrypt(encTicket).UserData;
-                    }
-                    catch (HttpException ex)
-                    {
-                        // we swallow this type of exception as it happens if a legacy (pre 4.8.1) cookie is set
-                    }
-                    catch (ArgumentException ex)
-                    {
-                        // we swallow this one because it's 99.99% certaincy is legacy based. We'll still log it, though
-                        LogHelper.Error<BasePage>("An error occurred reading auth cookie value", ex);
-
-                    }
-                }
-
-                return "";
-            }
-            set
-            {
-                // zb-00004 #29956 : refactor cookies names & handling
-                if (StateHelper.Cookies.HasCookies)
-                {
-                    // Clearing all old cookies before setting a new one.
-                    if (StateHelper.Cookies.UserContext.HasValue)
-                        StateHelper.Cookies.ClearAll();
-
-                    if (!String.IsNullOrEmpty(value))
-                    {
-                        FormsAuthenticationTicket ticket = new FormsAuthenticationTicket(1,
-                        value,
-                        DateTime.Now,
-                        DateTime.Now.AddDays(1),
-                        false,
-                        value,
-                        FormsAuthentication.FormsCookiePath);
-
-                        // Encrypt the ticket.
-                        string encTicket = FormsAuthentication.Encrypt(ticket);
-
-
-                        // Create new cookie.
-                    StateHelper.Cookies.UserContext.SetValue(value, 1);
-                        
-
-                    } else
-                    {
-                        StateHelper.Cookies.UserContext.Clear();
-                    }
-                }
-            }
-        }
-
-
-        /// <summary>
-        /// Clears the login.
-        /// </summary>
-        public void ClearLogin()
-        {
-            DeleteLogin();
-            umbracoUserContextID = "";
-        }
-
-        private void DeleteLogin()
-        {
-            // Added try-catch in case login doesn't exist in the database
-            // Either due to old cookie or running multiple sessions on localhost with different port number
-            try
-            {
-                SqlHelper.ExecuteNonQuery(
-                "DELETE FROM umbracoUserLogins WHERE contextId = @contextId",
-                SqlHelper.CreateParameter("@contextId", umbracoUserContextID));
-            }
-            catch (Exception ex)
-            {
-                LogHelper.Error<BasePage>(string.Format("Login with contextId {0} didn't exist in the database", umbracoUserContextID), ex);
-            }
-        }
-
-        private void UpdateLogin()
-        {
-            // only call update if more than 1/10 of the timeout has passed
-            if (timeout - (((TicksPrMinute * UmbracoTimeOutInMinutes) * 0.8)) < DateTime.Now.Ticks)
-                SqlHelper.ExecuteNonQuery(
-                    "UPDATE umbracoUserLogins SET timeout = @timeout WHERE contextId = @contextId",
-                    SqlHelper.CreateParameter("@timeout", DateTime.Now.Ticks + (TicksPrMinute * UmbracoTimeOutInMinutes)),
-                    SqlHelper.CreateParameter("@contextId", umbracoUserContextID));
-        }
-
-        public static void RenewLoginTimeout()
-        {
-            // only call update if more than 1/10 of the timeout has passed
-            SqlHelper.ExecuteNonQuery(
-                "UPDATE umbracoUserLogins SET timeout = @timeout WHERE contextId = @contextId",
-                SqlHelper.CreateParameter("@timeout", DateTime.Now.Ticks + (TicksPrMinute * UmbracoTimeOutInMinutes)),
-                SqlHelper.CreateParameter("@contextId", umbracoUserContextID));
-        }
-
-        /// <summary>
-        /// Logs a user in.
-        /// </summary>
-        /// <param name="u">The user</param>
-        public static void doLogin(User u)
-        {
-            Guid retVal = Guid.NewGuid();
-            SqlHelper.ExecuteNonQuery(
-                                      "insert into umbracoUserLogins (contextID, userID, timeout) values (@contextId,'" + u.Id + "','" +
-                                      (DateTime.Now.Ticks + (TicksPrMinute * UmbracoTimeOutInMinutes)).ToString() +
-                                      "') ",
-                                      SqlHelper.CreateParameter("@contextId", retVal));
-            umbracoUserContextID = retVal.ToString();
-
-			LogHelper.Info<BasePage>("User {0} (Id: {1}) logged in", () => u.Name, () => u.Id);
-
-        }
-
-
-        /// <summary>
-        /// Gets the user.
-        /// </summary>
-        /// <returns></returns>
-        public User getUser()
-        {
-            if (!_userisValidated) ValidateUser();
-            return _user;
-        }
-
-        /// <summary>
-        /// Ensures the page context.
-        /// </summary>
-        public void ensureContext()
-        {
-            ValidateUser();
-        }
-
-        [Obsolete("Use ClientTools instead")]
-        public void speechBubble(speechBubbleIcon i, string header, string body)
-        {
-            ClientTools.ShowSpeechBubble(i, header, body);
-        }
-
-        //[Obsolete("Use ClientTools instead")]
-        //public void reloadParentNode() 
-        //{
-        //    ClientTools.ReloadParentNode(true);
-        //}
-
-        /// <summary>
-        /// a collection of available speechbubble icons
-        /// </summary>
-        public enum speechBubbleIcon
-        {
-            /// <summary>
-            /// Save icon
-            /// </summary>
-            save,
-            /// <summary>
-            /// Info icon
-            /// </summary>
-            info,
-            /// <summary>
-            /// Error icon
-            /// </summary>
-            error,
-            /// <summary>
-            /// Success icon
-            /// </summary>
-            success,
-            /// <summary>
-            /// Warning icon
-            /// </summary>
-            warning
-        }
-
-        /// <summary>
-        /// Raises the <see cref="E:System.Web.UI.Control.Load"></see> event.
-        /// </summary>
-        /// <param name="e">The <see cref="T:System.EventArgs"></see> object that contains the event data.</param>
-        protected override void OnLoad(EventArgs e)
-        {
-            base.OnLoad(e);
-
-            if (!Request.IsSecureConnection && GlobalSettings.UseSSL)
-            {
-                string serverName = HttpUtility.UrlEncode(Request.ServerVariables["SERVER_NAME"]);
-                Response.Redirect(string.Format("https://{0}{1}", serverName, Request.FilePath));
-            }
-        }
-
-        /// <summary>
-        /// Override client target.
-        /// </summary>
-        [Obsolete("This is no longer supported")]
-        public bool OverrideClientTarget = false;
-    }
-}
+using System;
+using System.Data;
+using System.Web;
+using System.Linq;
+using System.Web.Mvc;
+using System.Web.Routing;
+using System.Web.Security;
+using Umbraco.Core.IO;
+using Umbraco.Core.Logging;
+using umbraco.BusinessLogic;
+using umbraco.DataLayer;
+using Umbraco.Core;
+
+namespace umbraco.BasePages
+{
+    /// <summary>
+    /// umbraco.BasePages.BasePage is the default page type for the umbraco backend.
+    /// The basepage keeps track of the current user and the page context. But does not 
+    /// Restrict access to the page itself.
+    /// The keep the page secure, the umbracoEnsuredPage class should be used instead
+    /// </summary>
+    public class BasePage : System.Web.UI.Page
+    {
+        private User _user;
+        private bool _userisValidated = false;
+        private ClientTools _clientTools;
+
+        // ticks per minute 600,000,000 
+        private const long TicksPrMinute = 600000000;
+        private static readonly int UmbracoTimeOutInMinutes = GlobalSettings.TimeOutInMinutes;
+
+        /// <summary>
+        /// The path to the umbraco root folder
+        /// </summary>
+        protected string UmbracoPath = SystemDirectories.Umbraco;
+
+        /// <summary>
+        /// The current user ID
+        /// </summary>
+        protected int uid = 0;
+
+        /// <summary>
+        /// The page timeout in seconds.
+        /// </summary>
+        protected long timeout = 0;
+
+        /// <summary>
+        /// Gets the SQL helper.
+        /// </summary>
+        /// <value>The SQL helper.</value>
+        protected static ISqlHelper SqlHelper
+        {
+            get { return umbraco.BusinessLogic.Application.SqlHelper; }
+        }
+
+        /// <summary>
+        /// Initializes a new instance of the <see cref="BasePage"/> class.
+        /// </summary>
+        public BasePage()
+        {
+        }
+
+        /// <summary>
+        /// Returns the current BasePage for the current request. 
+        /// This assumes that the current page is a BasePage, otherwise, returns null;
+        /// </summary>
+        public static BasePage Current
+        {
+            get
+            {
+                return HttpContext.Current.CurrentHandler as BasePage;
+            }
+        }
+
+	    private UrlHelper _url;
+		/// <summary>
+		/// Returns a UrlHelper
+		/// </summary>
+		/// <remarks>
+		/// This URL helper is created without any route data and an empty request context
+		/// </remarks>
+	    public UrlHelper Url
+	    {
+		    get { return _url ?? (_url = new UrlHelper(new RequestContext(new HttpContextWrapper(Context), new RouteData()))); }
+	    }
+
+        /// <summary>
+        /// Returns a refernce of an instance of ClientTools for access to the pages client API
+        /// </summary>
+        public ClientTools ClientTools
+        {
+            get
+            {
+                if (_clientTools == null)
+                    _clientTools = new ClientTools(this);
+                return _clientTools;
+            }
+        }
+
+        [Obsolete("Use ClientTools instead")]
+        public void RefreshPage(int Seconds)
+        {
+            ClientTools.RefreshAdmin(Seconds);
+        }
+
+        private void ValidateUser()
+        {
+            if ((umbracoUserContextID != ""))
+            {
+                uid = GetUserId(umbracoUserContextID);
+                timeout = GetTimeout(umbracoUserContextID);
+
+                if (timeout > DateTime.Now.Ticks)
+                {
+                    _user = BusinessLogic.User.GetUser(uid);
+
+                    // Check for console access
+                    if (_user.Disabled || (_user.NoConsole && GlobalSettings.RequestIsInUmbracoApplication(HttpContext.Current) && !GlobalSettings.RequestIsLiveEditRedirector(HttpContext.Current)))
+                    {
+                        throw new ArgumentException("You have no priviledges to the umbraco console. Please contact your administrator");
+                    }
+                    else
+                    {
+                        _userisValidated = true;
+                        UpdateLogin();
+                    }
+
+                }
+                else
+                {
+                    throw new ArgumentException("User has timed out!!");
+                }
+            }
+            else
+            {
+                throw new InvalidOperationException("The user has no umbraco contextid - try logging in");
+            }
+
+        }
+
+        /// <summary>
+        /// Gets the user id.
+        /// </summary>
+        /// <param name="umbracoUserContextID">The umbraco user context ID.</param>
+        /// <returns></returns>
+        public static int GetUserId(string umbracoUserContextID)
+        {
+
+            Guid contextId;
+            if (!Guid.TryParse(umbracoUserContextID, out contextId))
+            {
+                return -1;
+            }
+
+            try
+            {
+                if (HttpRuntime.Cache["UmbracoUserContext" + umbracoUserContextID] == null)
+                {
+                    var uId = SqlHelper.ExecuteScalar<int?>(
+                        "select userID from umbracoUserLogins where contextID = @contextId",
+                        SqlHelper.CreateParameter("@contextId", new Guid(umbracoUserContextID)));
+                    if (!uId.HasValue)
+                    {
+                        return -1;
+                    }
+
+                    HttpRuntime.Cache.Insert(
+                        "UmbracoUserContext" + umbracoUserContextID,
+                        uId.Value,
+                        null,
+                        System.Web.Caching.Cache.NoAbsoluteExpiration,
+                        new TimeSpan(0, (int) (UmbracoTimeOutInMinutes/10), 0));
+                }
+
+                return (int)HttpRuntime.Cache["UmbracoUserContext" + umbracoUserContextID];
+
+            }
+            catch
+            {
+                return -1;
+            }
+        }
+
+
+        // Added by NH to use with webservices authentications
+        /// <summary>
+        /// Validates the user context ID.
+        /// </summary>
+        /// <param name="currentUmbracoUserContextID">The umbraco user context ID.</param>
+        /// <returns></returns>
+        public static bool ValidateUserContextID(string currentUmbracoUserContextID)
+        {
+            if (!currentUmbracoUserContextID.IsNullOrWhiteSpace())
+            {
+                var uid = GetUserId(currentUmbracoUserContextID);
+                var timeout = GetTimeout(currentUmbracoUserContextID);
+
+                if (timeout > DateTime.Now.Ticks)
+                {
+                    return true;
+                }
+	            var user = BusinessLogic.User.GetUser(uid);
+                //TODO: We don't actually log anyone out here, not sure why we're logging ??
+				LogHelper.Info<BasePage>("User {0} (Id:{1}) logged out", () => user.Name, () => user.Id);
+            }
+            return false;
+        }
+
+        private static long GetTimeout(string umbracoUserContextID)
+        {
+            if (System.Web.HttpRuntime.Cache["UmbracoUserContextTimeout" + umbracoUserContextID] == null)
+            {
+                System.Web.HttpRuntime.Cache.Insert(
+                    "UmbracoUserContextTimeout" + umbracoUserContextID,
+                        GetTimeout(true),
+                    null,
+                    DateTime.Now.AddMinutes(UmbracoTimeOutInMinutes / 10), System.Web.Caching.Cache.NoSlidingExpiration);
+
+
+            }
+
+            object timeout = HttpRuntime.Cache["UmbracoUserContextTimeout" + umbracoUserContextID];
+            if (timeout != null)
+                return (long)timeout;
+
+            return 0;
+
+        }
+
+        public static long GetTimeout(bool byPassCache)
+        {
+            if (UmbracoSettings.KeepUserLoggedIn)
+                RenewLoginTimeout();
+
+            if (byPassCache)
+            {
+                return SqlHelper.ExecuteScalar<long>("select timeout from umbracoUserLogins where contextId=@contextId",
+                                                          SqlHelper.CreateParameter("@contextId", new Guid(umbracoUserContextID))
+                                        );
+            }
+            else
+                return GetTimeout(umbracoUserContextID);
+        }
+
+        // Changed to public by NH to help with webservice authentication
+        /// <summary>
+        /// Gets or sets the umbraco user context ID.
+        /// </summary>
+        /// <value>The umbraco user context ID.</value>
+        public static string umbracoUserContextID
+        {
+            get
+            {
+                // zb-00004 #29956 : refactor cookies names & handling
+                if (StateHelper.Cookies.HasCookies && StateHelper.Cookies.UserContext.HasValue)
+                    return StateHelper.Cookies.UserContext.GetValue();
+                else
+                {
+                    try
+                    {
+                        string encTicket = StateHelper.Cookies.UserContext.GetValue();
+                        if (!String.IsNullOrEmpty(encTicket))
+                            return FormsAuthentication.Decrypt(encTicket).UserData;
+                    }
+                    catch (HttpException ex)
+                    {
+                        // we swallow this type of exception as it happens if a legacy (pre 4.8.1) cookie is set
+                    }
+                    catch (ArgumentException ex)
+                    {
+                        // we swallow this one because it's 99.99% certaincy is legacy based. We'll still log it, though
+                        LogHelper.Error<BasePage>("An error occurred reading auth cookie value", ex);
+
+                    }
+                }
+
+                return "";
+            }
+            set
+            {
+                // zb-00004 #29956 : refactor cookies names & handling
+                if (StateHelper.Cookies.HasCookies)
+                {
+                    // Clearing all old cookies before setting a new one.
+                    if (StateHelper.Cookies.UserContext.HasValue)
+                        StateHelper.Cookies.ClearAll();
+
+                    if (!String.IsNullOrEmpty(value))
+                    {
+                        FormsAuthenticationTicket ticket = new FormsAuthenticationTicket(1,
+                        value,
+                        DateTime.Now,
+                        DateTime.Now.AddDays(1),
+                        false,
+                        value,
+                        FormsAuthentication.FormsCookiePath);
+
+                        // Encrypt the ticket.
+                        string encTicket = FormsAuthentication.Encrypt(ticket);
+
+
+                        // Create new cookie.
+                    StateHelper.Cookies.UserContext.SetValue(value, 1);
+                        
+
+                    } else
+                    {
+                        StateHelper.Cookies.UserContext.Clear();
+                    }
+                }
+            }
+        }
+
+
+        /// <summary>
+        /// Clears the login.
+        /// </summary>
+        public void ClearLogin()
+        {
+            DeleteLogin();
+            umbracoUserContextID = "";
+        }
+
+        private void DeleteLogin()
+        {
+            // Added try-catch in case login doesn't exist in the database
+            // Either due to old cookie or running multiple sessions on localhost with different port number
+            try
+            {
+                SqlHelper.ExecuteNonQuery(
+                "DELETE FROM umbracoUserLogins WHERE contextId = @contextId",
+                SqlHelper.CreateParameter("@contextId", umbracoUserContextID));
+            }
+            catch (Exception ex)
+            {
+                LogHelper.Error<BasePage>(string.Format("Login with contextId {0} didn't exist in the database", umbracoUserContextID), ex);
+            }
+        }
+
+        private void UpdateLogin()
+        {
+            // only call update if more than 1/10 of the timeout has passed
+            if (timeout - (((TicksPrMinute * UmbracoTimeOutInMinutes) * 0.8)) < DateTime.Now.Ticks)
+                SqlHelper.ExecuteNonQuery(
+                    "UPDATE umbracoUserLogins SET timeout = @timeout WHERE contextId = @contextId",
+                    SqlHelper.CreateParameter("@timeout", DateTime.Now.Ticks + (TicksPrMinute * UmbracoTimeOutInMinutes)),
+                    SqlHelper.CreateParameter("@contextId", umbracoUserContextID));
+        }
+
+        public static void RenewLoginTimeout()
+        {
+            // only call update if more than 1/10 of the timeout has passed
+            SqlHelper.ExecuteNonQuery(
+                "UPDATE umbracoUserLogins SET timeout = @timeout WHERE contextId = @contextId",
+                SqlHelper.CreateParameter("@timeout", DateTime.Now.Ticks + (TicksPrMinute * UmbracoTimeOutInMinutes)),
+                SqlHelper.CreateParameter("@contextId", umbracoUserContextID));
+        }
+
+        /// <summary>
+        /// Logs a user in.
+        /// </summary>
+        /// <param name="u">The user</param>
+        public static void doLogin(User u)
+        {
+            Guid retVal = Guid.NewGuid();
+            SqlHelper.ExecuteNonQuery(
+                                      "insert into umbracoUserLogins (contextID, userID, timeout) values (@contextId,'" + u.Id + "','" +
+                                      (DateTime.Now.Ticks + (TicksPrMinute * UmbracoTimeOutInMinutes)).ToString() +
+                                      "') ",
+                                      SqlHelper.CreateParameter("@contextId", retVal));
+            umbracoUserContextID = retVal.ToString();
+
+			LogHelper.Info<BasePage>("User {0} (Id: {1}) logged in", () => u.Name, () => u.Id);
+
+        }
+
+
+        /// <summary>
+        /// Gets the user.
+        /// </summary>
+        /// <returns></returns>
+        public User getUser()
+        {
+            if (!_userisValidated) ValidateUser();
+            return _user;
+        }
+
+        /// <summary>
+        /// Ensures the page context.
+        /// </summary>
+        public void ensureContext()
+        {
+            ValidateUser();
+        }
+
+        [Obsolete("Use ClientTools instead")]
+        public void speechBubble(speechBubbleIcon i, string header, string body)
+        {
+            ClientTools.ShowSpeechBubble(i, header, body);
+        }
+
+        //[Obsolete("Use ClientTools instead")]
+        //public void reloadParentNode() 
+        //{
+        //    ClientTools.ReloadParentNode(true);
+        //}
+
+        /// <summary>
+        /// a collection of available speechbubble icons
+        /// </summary>
+        public enum speechBubbleIcon
+        {
+            /// <summary>
+            /// Save icon
+            /// </summary>
+            save,
+            /// <summary>
+            /// Info icon
+            /// </summary>
+            info,
+            /// <summary>
+            /// Error icon
+            /// </summary>
+            error,
+            /// <summary>
+            /// Success icon
+            /// </summary>
+            success,
+            /// <summary>
+            /// Warning icon
+            /// </summary>
+            warning
+        }
+
+        /// <summary>
+        /// Raises the <see cref="E:System.Web.UI.Control.Load"></see> event.
+        /// </summary>
+        /// <param name="e">The <see cref="T:System.EventArgs"></see> object that contains the event data.</param>
+        protected override void OnLoad(EventArgs e)
+        {
+            base.OnLoad(e);
+
+            if (!Request.IsSecureConnection && GlobalSettings.UseSSL)
+            {
+                string serverName = HttpUtility.UrlEncode(Request.ServerVariables["SERVER_NAME"]);
+                Response.Redirect(string.Format("https://{0}{1}", serverName, Request.FilePath));
+            }
+        }
+
+        /// <summary>
+        /// Override client target.
+        /// </summary>
+        [Obsolete("This is no longer supported")]
+        public bool OverrideClientTarget = false;
+    }
+}