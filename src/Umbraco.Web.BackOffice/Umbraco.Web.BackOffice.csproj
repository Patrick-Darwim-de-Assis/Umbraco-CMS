﻿<Project Sdk="Microsoft.NET.Sdk">

    <PropertyGroup>
        <TargetFrameworks>netcoreapp3.1;net5.0</TargetFrameworks>
        <OutputType>Library</OutputType>
        <LangVersion>latest</LangVersion>
    </PropertyGroup>

    <PropertyGroup Condition=" '$(Configuration)' == 'Release' ">
        <DocumentationFile>bin\Release\Umbraco.Web.BackOffice.xml</DocumentationFile>
    </PropertyGroup>

    <ItemGroup>
        <FrameworkReference Include="Microsoft.AspNetCore.App" />
    </ItemGroup>

    <ItemGroup>
<<<<<<< HEAD

=======
      <PackageReference Include="HtmlSanitizer" Version="4.0.217" />
      <PackageReference Include="Microsoft.AspNetCore.Mvc.Razor.RuntimeCompilation" Version="3.1.4" />
>>>>>>> cbe06e11
      <PackageReference Include="Newtonsoft.Json" Version="12.0.3" />
      <PackageReference Include="Serilog.AspNetCore" Version="3.2.0" />
    </ItemGroup>


    <ItemGroup Condition=" '$(TargetFramework)' == 'netcoreapp3.1' ">
        <PackageReference Include="Microsoft.AspNetCore.Mvc.Razor.RuntimeCompilation" Version="3.1.4" />
    </ItemGroup>
    <ItemGroup Condition=" '$(TargetFramework)' == 'net5.0' ">
        <PackageReference Include="Microsoft.AspNetCore.Mvc.Razor.RuntimeCompilation" Version="5.0.0-preview.7.20365.19" />
    </ItemGroup>

    <ItemGroup>
        <AssemblyAttribute Include="System.Runtime.CompilerServices.InternalsVisibleTo">
            <_Parameter1>Umbraco.Tests.UnitTests</_Parameter1>
        </AssemblyAttribute>
        <AssemblyAttribute Include="System.Runtime.CompilerServices.InternalsVisibleTo">
            <_Parameter1>Umbraco.Tests.Integration</_Parameter1>
        </AssemblyAttribute>
    </ItemGroup>

    <ItemGroup>
        <ProjectReference Include="..\Umbraco.Configuration\Umbraco.Configuration.csproj" />
        <ProjectReference Include="..\Umbraco.Core\Umbraco.Core.csproj" />
        <ProjectReference Include="..\Umbraco.Examine.Lucene\Umbraco.Examine.Lucene.csproj" Condition="'$(OS)' == 'Windows_NT'" />
        <ProjectReference Include="..\Umbraco.Infrastructure\Umbraco.Infrastructure.csproj" />
        <ProjectReference Include="..\Umbraco.Web.Common\Umbraco.Web.Common.csproj" />
    </ItemGroup>
</Project><|MERGE_RESOLUTION|>--- conflicted
+++ resolved
@@ -15,12 +15,9 @@
     </ItemGroup>
 
     <ItemGroup>
-<<<<<<< HEAD
 
-=======
       <PackageReference Include="HtmlSanitizer" Version="4.0.217" />
       <PackageReference Include="Microsoft.AspNetCore.Mvc.Razor.RuntimeCompilation" Version="3.1.4" />
->>>>>>> cbe06e11
       <PackageReference Include="Newtonsoft.Json" Version="12.0.3" />
       <PackageReference Include="Serilog.AspNetCore" Version="3.2.0" />
     </ItemGroup>
