﻿<Project Sdk="Microsoft.NET.Sdk">

    <PropertyGroup>
        <TargetFrameworks>netcoreapp3.1;net5.0</TargetFrameworks>
        <OutputType>Library</OutputType>
        <LangVersion>latest</LangVersion>
    </PropertyGroup>

    <PropertyGroup Condition=" '$(Configuration)' == 'Release' ">
        <DocumentationFile>bin\Release\Umbraco.Web.BackOffice.xml</DocumentationFile>
    </PropertyGroup>

    <ItemGroup>
        <FrameworkReference Include="Microsoft.AspNetCore.App" />
    </ItemGroup>

    <ItemGroup>
<<<<<<< HEAD

      <PackageReference Include="HtmlSanitizer" Version="4.0.217" />
      <PackageReference Include="Microsoft.AspNetCore.Mvc.Razor.RuntimeCompilation" Version="3.1.7" />
=======
      <PackageReference Include="HtmlSanitizer" Version="5.0.343" />
      <PackageReference Include="Microsoft.AspNetCore.Mvc.Razor.RuntimeCompilation" Version="3.1.8" />
>>>>>>> 1587d7f4
      <PackageReference Include="Newtonsoft.Json" Version="12.0.3" />
      <PackageReference Include="Serilog.AspNetCore" Version="3.4.0" />
    </ItemGroup>


    <ItemGroup Condition=" '$(TargetFramework)' == 'netcoreapp3.1' ">
        <PackageReference Include="Microsoft.AspNetCore.Mvc.Razor.RuntimeCompilation" Version="3.1.4" />
    </ItemGroup>
    <ItemGroup Condition=" '$(TargetFramework)' == 'net5.0' ">
        <PackageReference Include="Microsoft.AspNetCore.Mvc.Razor.RuntimeCompilation" Version="5.0.0-rc.1.20451.17" />
    </ItemGroup>

    <ItemGroup>
        <AssemblyAttribute Include="System.Runtime.CompilerServices.InternalsVisibleTo">
            <_Parameter1>Umbraco.Tests.UnitTests</_Parameter1>
        </AssemblyAttribute>
        <AssemblyAttribute Include="System.Runtime.CompilerServices.InternalsVisibleTo">
            <_Parameter1>Umbraco.Tests.Integration</_Parameter1>
        </AssemblyAttribute>
    </ItemGroup>

    <ItemGroup>
        <ProjectReference Include="..\Umbraco.Core\Umbraco.Core.csproj" />
        <ProjectReference Include="..\Umbraco.Examine.Lucene\Umbraco.Examine.Lucene.csproj" Condition="'$(OS)' == 'Windows_NT'" />
        <ProjectReference Include="..\Umbraco.Infrastructure\Umbraco.Infrastructure.csproj" />
        <ProjectReference Include="..\Umbraco.Web.Common\Umbraco.Web.Common.csproj" />
    </ItemGroup>
</Project><|MERGE_RESOLUTION|>--- conflicted
+++ resolved
@@ -15,21 +15,15 @@
     </ItemGroup>
 
     <ItemGroup>
-<<<<<<< HEAD
-
-      <PackageReference Include="HtmlSanitizer" Version="4.0.217" />
-      <PackageReference Include="Microsoft.AspNetCore.Mvc.Razor.RuntimeCompilation" Version="3.1.7" />
-=======
+        
       <PackageReference Include="HtmlSanitizer" Version="5.0.343" />
-      <PackageReference Include="Microsoft.AspNetCore.Mvc.Razor.RuntimeCompilation" Version="3.1.8" />
->>>>>>> 1587d7f4
       <PackageReference Include="Newtonsoft.Json" Version="12.0.3" />
       <PackageReference Include="Serilog.AspNetCore" Version="3.4.0" />
     </ItemGroup>
 
 
     <ItemGroup Condition=" '$(TargetFramework)' == 'netcoreapp3.1' ">
-        <PackageReference Include="Microsoft.AspNetCore.Mvc.Razor.RuntimeCompilation" Version="3.1.4" />
+        <PackageReference Include="Microsoft.AspNetCore.Mvc.Razor.RuntimeCompilation" Version="3.1.8" />
     </ItemGroup>
     <ItemGroup Condition=" '$(TargetFramework)' == 'net5.0' ">
         <PackageReference Include="Microsoft.AspNetCore.Mvc.Razor.RuntimeCompilation" Version="5.0.0-rc.1.20451.17" />
