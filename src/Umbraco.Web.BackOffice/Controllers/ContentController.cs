﻿using System;
using System.Collections.Generic;
using System.IO;
using System.Linq;
using System.Net;
using System.Net.Mime;
using System.Text;
using Microsoft.AspNetCore.Http.Extensions;
using Microsoft.AspNetCore.Mvc;
using Microsoft.Extensions.Logging;
using Umbraco.Core;
using Umbraco.Core.Dictionary;
using Umbraco.Core.Events;
using Umbraco.Core.Mapping;
using Umbraco.Core.Models;
using Umbraco.Core.Models.ContentEditing;
using Umbraco.Core.Models.Entities;
using Umbraco.Core.Models.Membership;
using Umbraco.Core.Models.Validation;
using Umbraco.Core.Persistence;
using Umbraco.Core.Persistence.Querying;
using Umbraco.Core.PropertyEditors;
using Umbraco.Core.Security;
using Umbraco.Core.Serialization;
using Umbraco.Core.Services;
using Umbraco.Core.Strings;
using Umbraco.Web.Actions;
using Umbraco.Web.ContentApps;
using Umbraco.Web.Models.ContentEditing;
using Umbraco.Web.Routing;
using Constants = Umbraco.Core.Constants;
using Umbraco.Extensions;
using Umbraco.Web.BackOffice.Filters;
using Umbraco.Web.BackOffice.ModelBinders;
using Umbraco.Web.BackOffice.ActionResults;
using Umbraco.Web.Common.Attributes;
using Umbraco.Web.Common.Exceptions;
using Umbraco.Web.Common.Filters;
using Umbraco.Web.Models.Mapping;
using Microsoft.AspNetCore.Authorization;
using Umbraco.Web.Common.Authorization;
using Umbraco.Web.BackOffice.Authorization;
using System.Threading.Tasks;

namespace Umbraco.Web.BackOffice.Controllers
{
    /// <summary>
    /// The API controller used for editing content
    /// </summary>
    [PluginController(Constants.Web.Mvc.BackOfficeApiArea)]
    [Authorize(Policy = AuthorizationPolicies.TreeAccessDocuments)]
    public class ContentController : ContentControllerBase
    {
        private readonly PropertyEditorCollection _propertyEditors;
        private readonly IContentService _contentService;
        private readonly ILocalizedTextService _localizedTextService;
        private readonly IUserService _userService;
        private readonly IBackOfficeSecurityAccessor _backofficeSecurityAccessor;
        private readonly IEntityService _entityService;
        private readonly IContentTypeService _contentTypeService;
        private readonly UmbracoMapper _umbracoMapper;
        private readonly IPublishedUrlProvider _publishedUrlProvider;
        private readonly IPublicAccessService _publicAccessService;
        private readonly IDomainService _domainService;
        private readonly IDataTypeService _dataTypeService;
        private readonly ILocalizationService _localizationService;
        private readonly IMemberService _memberService;
        private readonly IFileService _fileService;
        private readonly INotificationService _notificationService;
        private readonly ActionCollection _actionCollection;
        private readonly IMemberGroupService _memberGroupService;
        private readonly ISqlContext _sqlContext;
        private readonly IAuthorizationService _authorizationService;
        private readonly Lazy<IDictionary<string, ILanguage>> _allLangs;
        private readonly ILogger<ContentController> _logger;

        public object Domains { get; private set; }

        public ContentController(
            ICultureDictionary cultureDictionary,
            ILoggerFactory loggerFactory,
            IShortStringHelper shortStringHelper,
            IEventMessagesFactory eventMessages,
            ILocalizedTextService localizedTextService,
            PropertyEditorCollection propertyEditors,
            IContentService contentService,
            IUserService userService,
            IBackOfficeSecurityAccessor backofficeSecurityAccessor,
            IEntityService entityService,
            IContentTypeService contentTypeService,
            UmbracoMapper umbracoMapper,
            IPublishedUrlProvider publishedUrlProvider,
            IPublicAccessService publicAccessService,
            IDomainService domainService,
            IDataTypeService dataTypeService,
            ILocalizationService localizationService,
            IMemberService memberService,
            IFileService fileService,
            INotificationService notificationService,
            ActionCollection actionCollection,
            IMemberGroupService memberGroupService,
            ISqlContext sqlContext,
            IJsonSerializer serializer,
            IAuthorizationService authorizationService)
            : base(cultureDictionary, loggerFactory, shortStringHelper, eventMessages, localizedTextService, serializer)
        {
            _propertyEditors = propertyEditors;
            _contentService = contentService;
            _localizedTextService = localizedTextService;
            _userService = userService;
            _backofficeSecurityAccessor = backofficeSecurityAccessor;
            _entityService = entityService;
            _contentTypeService = contentTypeService;
            _umbracoMapper = umbracoMapper;
            _publishedUrlProvider = publishedUrlProvider;
            _publicAccessService = publicAccessService;
            _domainService = domainService;
            _dataTypeService = dataTypeService;
            _localizationService = localizationService;
            _memberService = memberService;
            _fileService = fileService;
            _notificationService = notificationService;
            _actionCollection = actionCollection;
            _memberGroupService = memberGroupService;
            _sqlContext = sqlContext;
            _authorizationService = authorizationService;
            _logger = loggerFactory.CreateLogger<ContentController>();

            _allLangs = new Lazy<IDictionary<string, ILanguage>>(() => _localizationService.GetAllLanguages().ToDictionary(x => x.IsoCode, x => x, StringComparer.InvariantCultureIgnoreCase));

        }

        /// <summary>
        /// Returns true if any content types have culture variation enabled
        /// </summary>
        /// <returns></returns>
        [HttpGet]
<<<<<<< HEAD
        // TODO: We need to move this since we are going to delete OverrideAuthorization
        [UmbracoBackOfficeAuthorize, OverrideAuthorization]
=======
        // TODO: Does this override work? What is best practices for this?
        [Authorize(Policy = AuthorizationPolicies.BackOfficeAccess), OverrideAuthorization]
>>>>>>> 98cf259f
        public bool AllowsCultureVariation()
        {
            var contentTypes = _contentTypeService.GetAll();
            return contentTypes.Any(contentType => contentType.VariesByCulture());
        }

        /// <summary>
        /// Return content for the specified ids
        /// </summary>
        /// <param name="ids"></param>
        /// <returns></returns>
        [FilterAllowedOutgoingContent(typeof(IEnumerable<ContentItemDisplay>))]
        public IEnumerable<ContentItemDisplay> GetByIds([FromQuery]int[] ids)
        {
            var foundContent = _contentService.GetByIds(ids);
            return foundContent.Select(MapToDisplay);
        }

        /// <summary>
        /// Updates the permissions for a content item for a particular user group
        /// </summary>
        /// <param name="saveModel"></param>
        /// <returns></returns>
        /// <remarks>
        /// Permission check is done for letter 'R' which is for <see cref="ActionRights"/> which the user must have access to update
        /// </remarks>
        public async Task<ActionResult<IEnumerable<AssignedUserGroupPermissions>>> PostSaveUserGroupPermissions(UserGroupPermissionsSave saveModel)
        {   if (saveModel.ContentId <= 0) return NotFound();

            // TODO: Should non-admins be allowed to set granular permissions?

            var content = _contentService.GetById(saveModel.ContentId);
            if (content == null) return NotFound();

            // Authorize...
            var resource = new ContentPermissionsResource(content, ActionRights.ActionLetter);
            var authorizationResult = await _authorizationService.AuthorizeAsync(User, content, AuthorizationPolicies.ContentPermissionByResource);
            if (!authorizationResult.Succeeded)
            {
                return Forbid();
            }

            //current permissions explicitly assigned to this content item
            var contentPermissions = _contentService.GetPermissions(content)
                .ToDictionary(x => x.UserGroupId, x => x);

            var allUserGroups = _userService.GetAllUserGroups().ToArray();

            //loop through each user group
            foreach (var userGroup in allUserGroups)
            {
                //check if there's a permission set posted up for this user group
                IEnumerable<string> groupPermissions;
                if (saveModel.AssignedPermissions.TryGetValue(userGroup.Id, out groupPermissions))
                {
                    //create a string collection of the assigned letters
                    var groupPermissionCodes = groupPermissions.ToArray();

                    //check if there are no permissions assigned for this group save model, if that is the case we want to reset the permissions
                    //for this group/node which will go back to the defaults
                    if (groupPermissionCodes.Length == 0)
                    {
                        _userService.RemoveUserGroupPermissions(userGroup.Id, content.Id);
                    }
                    //check if they are the defaults, if so we should just remove them if they exist since it's more overhead having them stored
                    else if (userGroup.Permissions.UnsortedSequenceEqual(groupPermissionCodes))
                    {
                        //only remove them if they are actually currently assigned
                        if (contentPermissions.ContainsKey(userGroup.Id))
                        {
                            //remove these permissions from this node for this group since the ones being assigned are the same as the defaults
                            _userService.RemoveUserGroupPermissions(userGroup.Id, content.Id);
                        }
                    }
                    //if they are different we need to update, otherwise there's nothing to update
                    else if (contentPermissions.ContainsKey(userGroup.Id) == false || contentPermissions[userGroup.Id].AssignedPermissions.UnsortedSequenceEqual(groupPermissionCodes) == false)
                    {

                        _userService.ReplaceUserGroupPermissions(userGroup.Id, groupPermissionCodes.Select(x => x[0]), content.Id);
                    }
                }
            }

            return GetDetailedPermissions(content, allUserGroups);
        }

        /// <summary>
        /// Returns the user group permissions for user groups assigned to this node
        /// </summary>
        /// <param name="contentId"></param>
        /// <returns></returns>
        /// <remarks>
        /// Permission check is done for letter 'R' which is for <see cref="ActionRights"/> which the user must have access to view
        /// </remarks>
        [Authorize(Policy = AuthorizationPolicies.ContentPermissionAdministrationById)]
        public ActionResult<IEnumerable<AssignedUserGroupPermissions>> GetDetailedPermissions(int contentId)
        {
            if (contentId <= 0) return NotFound();
            var content = _contentService.GetById(contentId);
            if (content == null) return NotFound();

            // TODO: Should non-admins be able to see detailed permissions?

            var allUserGroups = _userService.GetAllUserGroups();

            return GetDetailedPermissions(content, allUserGroups);
        }

        private ActionResult<IEnumerable<AssignedUserGroupPermissions>> GetDetailedPermissions(IContent content, IEnumerable<IUserGroup> allUserGroups)
        {
            //get all user groups and map their default permissions to the AssignedUserGroupPermissions model.
            //we do this because not all groups will have true assigned permissions for this node so if they don't have assigned permissions, we need to show the defaults.

            var defaultPermissionsByGroup = _umbracoMapper.MapEnumerable<IUserGroup, AssignedUserGroupPermissions>(allUserGroups);

            var defaultPermissionsAsDictionary = defaultPermissionsByGroup
                .ToDictionary(x => Convert.ToInt32(x.Id), x => x);

            //get the actual assigned permissions
            var assignedPermissionsByGroup = _contentService.GetPermissions(content).ToArray();

            //iterate over assigned and update the defaults with the real values
            foreach (var assignedGroupPermission in assignedPermissionsByGroup)
            {
                var defaultUserGroupPermissions = defaultPermissionsAsDictionary[assignedGroupPermission.UserGroupId];

                //clone the default permissions model to the assigned ones
                defaultUserGroupPermissions.AssignedPermissions = AssignedUserGroupPermissions.ClonePermissions(defaultUserGroupPermissions.DefaultPermissions);

                //since there is custom permissions assigned to this node for this group, we need to clear all of the default permissions
                //and we'll re-check it if it's one of the explicitly assigned ones
                foreach (var permission in defaultUserGroupPermissions.AssignedPermissions.SelectMany(x => x.Value))
                {
                    permission.Checked = false;
                    permission.Checked = assignedGroupPermission.AssignedPermissions.Contains(permission.PermissionCode, StringComparer.InvariantCulture);
                }

            }

            return defaultPermissionsByGroup;
        }

        /// <summary>
        /// Returns an item to be used to display the recycle bin for content
        /// </summary>
        /// <returns></returns>
        public ActionResult<ContentItemDisplay> GetRecycleBin()
        {
            var apps = new List<ContentApp>();
            apps.Add(ListViewContentAppFactory.CreateContentApp(_dataTypeService, _propertyEditors, "recycleBin", "content", Core.Constants.DataTypes.DefaultMembersListView));
            apps[0].Active = true;
            var display = new ContentItemDisplay
            {
                Id = Constants.System.RecycleBinContent,
                ParentId = -1,
                ContentTypeAlias = "recycleBin",
                IsContainer = true,
                Path = "-1," + Constants.System.RecycleBinContent,
                Variants = new List<ContentVariantDisplay>
                {
                    new ContentVariantDisplay
                    {
                        CreateDate = DateTime.Now,
                        Name = _localizedTextService.Localize("general/recycleBin")
                    }
                },
                ContentApps = apps
            };

            return display;
        }

        public ActionResult<ContentItemDisplay> GetBlueprintById(int id)
        {
            var foundContent = _contentService.GetBlueprintById(id);
            if (foundContent == null)
            {
                return HandleContentNotFound(id);
            }

            var content = MapToDisplay(foundContent);

            SetupBlueprint(content, foundContent);

            return content;
        }

        private static void SetupBlueprint(ContentItemDisplay content, IContent persistedContent)
        {
            content.AllowPreview = false;

            //set a custom path since the tree that renders this has the content type id as the parent
            content.Path = string.Format("-1,{0},{1}", persistedContent.ContentTypeId, content.Id);

            content.AllowedActions = new[] { "A" };
            content.IsBlueprint = true;

            // TODO: exclude the content apps here
            //var excludeProps = new[] { "_umb_urls", "_umb_releasedate", "_umb_expiredate", "_umb_template" };
            //var propsTab = content.Tabs.Last();
            //propsTab.Properties = propsTab.Properties
            //    .Where(p => excludeProps.Contains(p.Alias) == false);
        }

        /// <summary>
        /// Gets the content json for the content id
        /// </summary>
        /// <param name="id"></param>
        /// <param name="culture"></param>
        /// <returns></returns>
        [TypeFilter(typeof(OutgoingEditorModelEventAttribute))]        
        [Authorize(Policy = AuthorizationPolicies.ContentPermissionBrowseById)]
        [DetermineAmbiguousActionByPassingParameters]
        public ContentItemDisplay GetById(int id)
        {
            var foundContent = GetObjectFromRequest(() => _contentService.GetById(id));
            if (foundContent == null)
            {
                HandleContentNotFound(id);
                return null;//irrelevant since the above throws
            }
            var content = MapToDisplay(foundContent);
            return content;
        }

        /// <summary>
        /// Gets the content json for the content guid
        /// </summary>
        /// <param name="id"></param>
        /// <returns></returns>
        [TypeFilter(typeof(OutgoingEditorModelEventAttribute))]
        [Authorize(Policy = AuthorizationPolicies.ContentPermissionBrowseById)]
        [DetermineAmbiguousActionByPassingParameters]
        public ContentItemDisplay GetById(Guid id)
        {
            var foundContent = GetObjectFromRequest(() => _contentService.GetById(id));
            if (foundContent == null)
            {
                HandleContentNotFound(id);
                return null;//irrelevant since the above throws
            }

            var content = MapToDisplay(foundContent);
            return content;
        }

        /// <summary>
        /// Gets the content json for the content udi
        /// </summary>
        /// <param name="id"></param>
        /// <returns></returns>
        [TypeFilter(typeof(OutgoingEditorModelEventAttribute))]
        [Authorize(Policy = AuthorizationPolicies.ContentPermissionBrowseById)]
        [DetermineAmbiguousActionByPassingParameters]
        public ContentItemDisplay GetById(Udi id)
        {
            var guidUdi = id as GuidUdi;
            if (guidUdi != null)
            {
                return GetById(guidUdi.Guid);
            }

            throw new HttpResponseException(HttpStatusCode.NotFound);
        }

        /// <summary>
        /// Gets an empty content item for the document type.
        /// </summary>
        /// <param name="contentTypeAlias"></param>
        /// <param name="parentId"></param>
        [TypeFilter(typeof(OutgoingEditorModelEventAttribute))]
        [DetermineAmbiguousActionByPassingParameters]
        public ContentItemDisplay GetEmpty(string contentTypeAlias, int parentId)
        {
            var contentType = _contentTypeService.Get(contentTypeAlias);
            if (contentType == null)
            {
                throw new HttpResponseException(HttpStatusCode.NotFound);
            }

            return GetEmpty(contentType, parentId);
        }


        /// <summary>
        /// Gets an empty content item for the document type.
        /// </summary>
        /// <param name="contentTypeKey"></param>
        /// <param name="parentId"></param>
        [TypeFilter(typeof(OutgoingEditorModelEventAttribute))]
        public ContentItemDisplay GetEmptyByKey(Guid contentTypeKey, int parentId)
        {
            var contentType = _contentTypeService.Get(contentTypeKey);
            if (contentType == null)
            {
                throw new HttpResponseException(HttpStatusCode.NotFound);
            }

            return GetEmpty(contentType, parentId);
        }

        private ContentItemDisplay GetEmpty(IContentType contentType, int parentId)
        {
            var emptyContent = _contentService.Create("", parentId, contentType.Alias, _backofficeSecurityAccessor.BackOfficeSecurity.GetUserId().ResultOr(0));
            var mapped = MapToDisplay(emptyContent);
            // translate the content type name if applicable
            mapped.ContentTypeName = _localizedTextService.UmbracoDictionaryTranslate(CultureDictionary, mapped.ContentTypeName);
            // if your user type doesn't have access to the Settings section it would not get this property mapped
            if (mapped.DocumentType != null)
                mapped.DocumentType.Name = _localizedTextService.UmbracoDictionaryTranslate(CultureDictionary, mapped.DocumentType.Name);

            //remove the listview app if it exists
            mapped.ContentApps = mapped.ContentApps.Where(x => x.Alias != "umbListView").ToList();

            return mapped;
        }

        [TypeFilter(typeof(OutgoingEditorModelEventAttribute))]
        [DetermineAmbiguousActionByPassingParameters]
        public ContentItemDisplay GetEmpty(int blueprintId, int parentId)
        {
            var blueprint = _contentService.GetBlueprintById(blueprintId);
            if (blueprint == null)
            {
                throw new HttpResponseException(HttpStatusCode.NotFound);
            }

            blueprint.Id = 0;
            blueprint.Name = string.Empty;
            blueprint.ParentId = parentId;

            var mapped = _umbracoMapper.Map<ContentItemDisplay>(blueprint);

            //remove the listview app if it exists
            mapped.ContentApps = mapped.ContentApps.Where(x => x.Alias != "umbListView").ToList();

            return mapped;
        }

        /// <summary>
        /// Gets the Url for a given node ID
        /// </summary>
        /// <param name="id"></param>
        /// <returns></returns>
        [DetermineAmbiguousActionByPassingParameters]
        public IActionResult GetNiceUrl(int id)
        {
            var url = _publishedUrlProvider.GetUrl(id);
            return Content(url, MediaTypeNames.Text.Plain, Encoding.UTF8);
        }

        /// <summary>
        /// Gets the Url for a given node ID
        /// </summary>
        /// <param name="id"></param>
        /// <returns></returns>
        [DetermineAmbiguousActionByPassingParameters]
        public IActionResult GetNiceUrl(Guid id)
        {
            var url = _publishedUrlProvider.GetUrl(id);
            return Content(url, MediaTypeNames.Text.Plain, Encoding.UTF8);
        }

        /// <summary>
        /// Gets the Url for a given node ID
        /// </summary>
        /// <param name="id"></param>
        /// <returns></returns>
        [DetermineAmbiguousActionByPassingParameters]
        public IActionResult GetNiceUrl(Udi id)
        {
            var guidUdi = id as GuidUdi;
            if (guidUdi != null)
            {
                return GetNiceUrl(guidUdi.Guid);

            }

            return NotFound();
        }

        /// <summary>
        /// Gets the children for the content id passed in
        /// </summary>
        /// <returns></returns>
        [FilterAllowedOutgoingContent(typeof(IEnumerable<ContentItemBasic<ContentPropertyBasic>>), "Items")]
        [DetermineAmbiguousActionByPassingParameters]
        public PagedResult<ContentItemBasic<ContentPropertyBasic>> GetChildren(
                int id,
                string includeProperties,
                int pageNumber = 0,
                int pageSize = 0,
                string orderBy = "SortOrder",
                Direction orderDirection = Direction.Ascending,
                bool orderBySystemField = true,
                string filter = "",
                string cultureName = "") // TODO: it's not a NAME it's the ISO CODE
        {
            long totalChildren;
            List<IContent> children;

            // Sets the culture to the only existing culture if we only have one culture.
            if (string.IsNullOrWhiteSpace(cultureName))
            {
                if (_allLangs.Value.Count == 1)
                {
                    cultureName = _allLangs.Value.First().Key;
                }
            }

            if (pageNumber > 0 && pageSize > 0)
            {
                IQuery<IContent> queryFilter = null;
                if (filter.IsNullOrWhiteSpace() == false)
                {
                    //add the default text filter
                    queryFilter = _sqlContext.Query<IContent>()
                        .Where(x => x.Name.Contains(filter));
                }

                children = _contentService
                    .GetPagedChildren(id, pageNumber - 1, pageSize, out totalChildren,
                        queryFilter,
                        Ordering.By(orderBy, orderDirection, cultureName, !orderBySystemField)).ToList();
            }
            else
            {
                //better to not use this without paging where possible, currently only the sort dialog does
                children = _contentService.GetPagedChildren(id, 0, int.MaxValue, out var total).ToList();
                totalChildren = children.Count;
            }

            if (totalChildren == 0)
            {
                return new PagedResult<ContentItemBasic<ContentPropertyBasic>>(0, 0, 0);
            }

            var pagedResult = new PagedResult<ContentItemBasic<ContentPropertyBasic>>(totalChildren, pageNumber, pageSize);
            pagedResult.Items = children.Select(content =>
                _umbracoMapper.Map<IContent, ContentItemBasic<ContentPropertyBasic>>(content,
                    context =>
                    {

                        context.SetCulture(cultureName);

                        // if there's a list of property aliases to map - we will make sure to store this in the mapping context.
                        if (!includeProperties.IsNullOrWhiteSpace())
                            context.SetIncludedProperties(includeProperties.Split(new[] { ", ", "," }, StringSplitOptions.RemoveEmptyEntries));
                    }))
                .ToList(); // evaluate now

            return pagedResult;
        }

        /// <summary>
        /// Creates a blueprint from a content item
        /// </summary>
        /// <param name="contentId">The content id to copy</param>
        /// <param name="name">The name of the blueprint</param>
        /// <returns></returns>
        [HttpPost]
        public ActionResult<SimpleNotificationModel> CreateBlueprintFromContent([FromQuery]int contentId, [FromQuery]string name)
        {
            if (string.IsNullOrWhiteSpace(name))
                throw new ArgumentException("Value cannot be null or whitespace.", nameof(name));

            var content = _contentService.GetById(contentId);
            if (content == null)
                return NotFound();

            EnsureUniqueName(name, content, nameof(name));

            var blueprint = _contentService.CreateContentFromBlueprint(content, name, _backofficeSecurityAccessor.BackOfficeSecurity.GetUserId().ResultOr(0));

            _contentService.SaveBlueprint(blueprint, _backofficeSecurityAccessor.BackOfficeSecurity.GetUserId().ResultOr(0));

            var notificationModel = new SimpleNotificationModel();
            notificationModel.AddSuccessNotification(
                _localizedTextService.Localize("blueprints/createdBlueprintHeading"),
                _localizedTextService.Localize("blueprints/createdBlueprintMessage", new[] { content.Name })
            );

            return notificationModel;
        }

        private void EnsureUniqueName(string name, IContent content, string modelName)
        {
            var existing = _contentService.GetBlueprintsForContentTypes(content.ContentTypeId);
            if (existing.Any(x => x.Name == name && x.Id != content.Id))
            {
                ModelState.AddModelError(modelName, _localizedTextService.Localize("blueprints/duplicateBlueprintMessage"));
                throw HttpResponseException.CreateValidationErrorResponse(ModelState);
            }
        }

         /// <summary>
         /// Saves content
         /// </summary>
         /// <returns></returns>
         [FileUploadCleanupFilter]
         [ContentSaveValidation]
         public async Task<ContentItemDisplay> PostSaveBlueprint([ModelBinder(typeof(BlueprintItemBinder))] ContentItemSave contentItem)
         {
             var contentItemDisplay = await PostSaveInternal(contentItem,
                 content =>
                 {
                     EnsureUniqueName(content.Name, content, "Name");

                     _contentService.SaveBlueprint(contentItem.PersistedContent, _backofficeSecurityAccessor.BackOfficeSecurity.CurrentUser.Id);
                     //we need to reuse the underlying logic so return the result that it wants
                     return OperationResult.Succeed(new EventMessages());
                 },
                 content =>
                 {
                     var display = MapToDisplay(content);
                     SetupBlueprint(display, content);
                     return display;
                 });

             return contentItemDisplay;
         }

        /// <summary>
        /// Saves content
        /// </summary>
        /// <returns></returns>
        [FileUploadCleanupFilter]
        [ContentSaveValidation]
        [TypeFilter(typeof(OutgoingEditorModelEventAttribute))]
        public async Task<ContentItemDisplay> PostSave([ModelBinder(typeof(ContentItemBinder))] ContentItemSave contentItem)
        {
            var contentItemDisplay = await PostSaveInternal(
                contentItem,
                content => _contentService.Save(contentItem.PersistedContent, _backofficeSecurityAccessor.BackOfficeSecurity.CurrentUser.Id),
                MapToDisplay);

            return contentItemDisplay;
        }

        private async Task<ContentItemDisplay> PostSaveInternal(ContentItemSave contentItem, Func<IContent, OperationResult> saveMethod, Func<IContent, ContentItemDisplay> mapToDisplay)
        {
            //Recent versions of IE/Edge may send in the full client side file path instead of just the file name.
            //To ensure similar behavior across all browsers no matter what they do - we strip the FileName property of all
            //uploaded files to being *only* the actual file name (as it should be).
            if (contentItem.UploadedFiles != null && contentItem.UploadedFiles.Any())
            {
                foreach (var file in contentItem.UploadedFiles)
                {
                    file.FileName = Path.GetFileName(file.FileName);
                }
            }

            //If we've reached here it means:
            // * Our model has been bound
            // * and validated
            // * any file attachments have been saved to their temporary location for us to use
            // * we have a reference to the DTO object and the persisted object
            // * Permissions are valid
            MapValuesForPersistence(contentItem);

            var passesCriticalValidationRules = ValidateCriticalData(contentItem, out var variantCount);

            //we will continue to save if model state is invalid, however we cannot save if critical data is missing.
            if (!ModelState.IsValid)
            {
                //check for critical data validation issues, we can't continue saving if this data is invalid
                if (!passesCriticalValidationRules)
                {
                    //ok, so the absolute mandatory data is invalid and it's new, we cannot actually continue!
                    // add the model state to the outgoing object and throw a validation message
                    var forDisplay = mapToDisplay(contentItem.PersistedContent);
                    forDisplay.Errors = ModelState.ToErrorDictionary();
                    throw HttpResponseException.CreateValidationErrorResponse(forDisplay);
                }

                //if there's only one variant and the model state is not valid we cannot publish so change it to save
                if (variantCount == 1)
                {
                    switch (contentItem.Action)
                    {
                        case ContentSaveAction.Publish:
                        case ContentSaveAction.PublishWithDescendants:
                        case ContentSaveAction.PublishWithDescendantsForce:
                        case ContentSaveAction.SendPublish:
                        case ContentSaveAction.Schedule:
                            contentItem.Action = ContentSaveAction.Save;
                            break;
                        case ContentSaveAction.PublishNew:
                        case ContentSaveAction.PublishWithDescendantsNew:
                        case ContentSaveAction.PublishWithDescendantsForceNew:
                        case ContentSaveAction.SendPublishNew:
                        case ContentSaveAction.ScheduleNew:
                            contentItem.Action = ContentSaveAction.SaveNew;
                            break;
                    }
                }
            }

            bool wasCancelled;

            //used to track successful notifications
            var globalNotifications = new SimpleNotificationModel();
            var notifications = new Dictionary<string, SimpleNotificationModel>
            {
                //global (non variant specific) notifications
                [string.Empty] = globalNotifications
            };

            //The default validation language will be either: The default languauge, else if the content is brand new and the default culture is
            // not marked to be saved, it will be the first culture in the list marked for saving.
            var defaultCulture = _allLangs.Value.Values.FirstOrDefault(x => x.IsDefault)?.CultureName;
            var cultureForInvariantErrors = CultureImpact.GetCultureForInvariantErrors(
                contentItem.PersistedContent,
                contentItem.Variants.Where(x => x.Save).Select(x => x.Culture).ToArray(),
                defaultCulture);

            switch (contentItem.Action)
            {
                case ContentSaveAction.Save:
                case ContentSaveAction.SaveNew:
                    SaveAndNotify(contentItem, saveMethod, variantCount, notifications, globalNotifications, "editContentSavedText", "editVariantSavedText", cultureForInvariantErrors, out wasCancelled);
                    break;
                case ContentSaveAction.Schedule:
                case ContentSaveAction.ScheduleNew:

                    if (!SaveSchedule(contentItem, globalNotifications))
                    {
                        wasCancelled = false;
                        break;
                    }
                    SaveAndNotify(contentItem, saveMethod, variantCount, notifications, globalNotifications, "editContentScheduledSavedText", "editVariantSavedText", cultureForInvariantErrors, out wasCancelled);
                    break;

                case ContentSaveAction.SendPublish:
                case ContentSaveAction.SendPublishNew:
                    var sendResult = _contentService.SendToPublication(contentItem.PersistedContent, _backofficeSecurityAccessor.BackOfficeSecurity.CurrentUser.Id);
                    wasCancelled = sendResult == false;
                    if (sendResult)
                    {
                        if (variantCount > 1)
                        {
                            var variantErrors = ModelState.GetVariantsWithErrors(cultureForInvariantErrors);

                            var validVariants = contentItem.Variants
                                .Where(x => x.Save && !variantErrors.Contains((x.Culture, x.Segment)))
                                .Select(x => (culture: x.Culture, segment: x.Segment));

                            foreach (var (culture, segment) in validVariants)
                            {
                                var variantName = GetVariantName(culture, segment);

                                AddSuccessNotification(notifications, culture, segment,
                                    _localizedTextService.Localize("speechBubbles/editContentSendToPublish"),
                                    _localizedTextService.Localize("speechBubbles/editVariantSendToPublishText", new[] { variantName }));
                            }
                        }
                        else if (ModelState.IsValid)
                        {
                            globalNotifications.AddSuccessNotification(
                                _localizedTextService.Localize("speechBubbles/editContentSendToPublish"),
                                _localizedTextService.Localize("speechBubbles/editContentSendToPublishText"));
                        }
                    }
                    break;
                case ContentSaveAction.Publish:
                case ContentSaveAction.PublishNew:
                    {
                        var publishStatus = PublishInternal(contentItem, defaultCulture, cultureForInvariantErrors, out wasCancelled, out var successfulCultures);
                        AddPublishStatusNotifications(new[] { publishStatus }, globalNotifications, notifications, successfulCultures);
                    }
                    break;
                case ContentSaveAction.PublishWithDescendants:
                case ContentSaveAction.PublishWithDescendantsNew:
                    {
                        if (!await ValidatePublishBranchPermissionsAsync(contentItem))
                        {
                            globalNotifications.AddErrorNotification(
                                _localizedTextService.Localize("publish"),
                                _localizedTextService.Localize("publish/invalidPublishBranchPermissions"));
                            wasCancelled = false;
                            break;
                        }

                        var publishStatus = PublishBranchInternal(contentItem, false, cultureForInvariantErrors, out wasCancelled, out var successfulCultures).ToList();
                        AddPublishStatusNotifications(publishStatus, globalNotifications, notifications, successfulCultures);
                    }
                    break;
                case ContentSaveAction.PublishWithDescendantsForce:
                case ContentSaveAction.PublishWithDescendantsForceNew:
                    {
                        if (!await ValidatePublishBranchPermissionsAsync(contentItem))
                        {
                            globalNotifications.AddErrorNotification(
                                _localizedTextService.Localize("publish"),
                                _localizedTextService.Localize("publish/invalidPublishBranchPermissions"));
                            wasCancelled = false;
                            break;
                        }

                        var publishStatus = PublishBranchInternal(contentItem, true, cultureForInvariantErrors, out wasCancelled, out var successfulCultures).ToList();
                        AddPublishStatusNotifications(publishStatus, globalNotifications, notifications, successfulCultures);
                    }
                    break;
                default:
                    throw new ArgumentOutOfRangeException();
            }

            //get the updated model
            var display = mapToDisplay(contentItem.PersistedContent);

            //merge the tracked success messages with the outgoing model
            display.Notifications.AddRange(globalNotifications.Notifications);
            foreach (var v in display.Variants.Where(x => x.Language != null))
            {
                if (notifications.TryGetValue(v.Language.IsoCode, out var n))
                    v.Notifications.AddRange(n.Notifications);
            }

            //lastly, if it is not valid, add the model state to the outgoing object and throw a 400
            HandleInvalidModelState(display, cultureForInvariantErrors);

            if (wasCancelled)
            {
                AddCancelMessage(display);
                if (IsCreatingAction(contentItem.Action))
                {
                    //If the item is new and the operation was cancelled, we need to return a different
                    // status code so the UI can handle it since it won't be able to redirect since there
                    // is no Id to redirect to!
                    throw HttpResponseException.CreateValidationErrorResponse(display);
                }
            }

            display.PersistedContent = contentItem.PersistedContent;

            return display;
        }

        private void AddPublishStatusNotifications(IReadOnlyCollection<PublishResult> publishStatus, SimpleNotificationModel globalNotifications, Dictionary<string, SimpleNotificationModel> variantNotifications, string[] successfulCultures)
        {
            //global notifications
            AddMessageForPublishStatus(publishStatus, globalNotifications, successfulCultures);
            //variant specific notifications
            foreach (var c in successfulCultures ?? Array.Empty<string>())
                AddMessageForPublishStatus(publishStatus, variantNotifications.GetOrCreate(c), successfulCultures);
        }

        /// <summary>
        /// Validates critical data for persistence and updates the ModelState and result accordingly
        /// </summary>
        /// <param name="contentItem"></param>
        /// <param name="variantCount">Returns the total number of variants (will be one if it's an invariant content item)</param>
        /// <returns></returns>
        /// <remarks>
        /// For invariant, the variants collection count will be 1 and this will check if that invariant item has the critical values for persistence (i.e. Name)
        ///
        /// For variant, each variant will be checked for critical data for persistence and if it's not there then it's flags will be reset and it will not
        /// be persisted. However, we also need to deal with the case where all variants don't pass this check and then there is nothing to save. This also deals
        /// with removing the Name validation keys based on data annotations validation for items that haven't been marked to be saved.
        /// </remarks>
        /// <returns>
        /// returns false if persistence cannot take place, returns true if persistence can take place even if there are validation errors
        /// </returns>
        private bool ValidateCriticalData(ContentItemSave contentItem, out int variantCount)
        {
            var variants = contentItem.Variants.ToList();
            variantCount = variants.Count;
            var savedCount = 0;
            var variantCriticalValidationErrors = new List<string>();
            for (var i = 0; i < variants.Count; i++)
            {
                var variant = variants[i];
                if (variant.Save)
                {
                    //ensure the variant has all critical required data to be persisted
                    if (!RequiredForPersistenceAttribute.HasRequiredValuesForPersistence(variant))
                    {
                        variantCriticalValidationErrors.Add(variant.Culture);
                        //if there's no Name, it cannot be persisted at all reset the flags, this cannot be saved or published
                        variant.Save = variant.Publish = false;

                        //if there's more than 1 variant, then we need to add the culture specific error
                        //messages based on the variants in error so that the messages show in the publish/save dialog
                        if (variants.Count > 1)
                            AddVariantValidationError(variant.Culture, variant.Segment, "publish/contentPublishedFailedByMissingName");
                        else
                            return false; //It's invariant and is missing critical data, it cannot be saved
                    }

                    savedCount++;
                }
                else
                {
                    var msKey = $"Variants[{i}].Name";
                    if (ModelState.ContainsKey(msKey))
                    {
                        //if it's not being saved, remove the validation key
                        if (!variant.Save) ModelState.Remove(msKey);
                    }
                }
            }

            if (savedCount == variantCriticalValidationErrors.Count)
            {
                //in this case there can be nothing saved since all variants marked to be saved haven't passed critical validation rules
                return false;
            }

            return true;
        }



        /// <summary>
        /// Helper method to perform the saving of the content and add the notifications to the result
        /// </summary>
        /// <param name="contentItem"></param>
        /// <param name="saveMethod"></param>
        /// <param name="variantCount"></param>
        /// <param name="notifications"></param>
        /// <param name="globalNotifications"></param>
        /// <param name="invariantSavedLocalizationKey"></param>
        /// <param name="variantSavedLocalizationKey"></param>
        /// <param name="wasCancelled"></param>
        /// <remarks>
        /// Method is used for normal Saving and Scheduled Publishing
        /// </remarks>
        private void SaveAndNotify(ContentItemSave contentItem, Func<IContent, OperationResult> saveMethod, int variantCount,
            Dictionary<string, SimpleNotificationModel> notifications, SimpleNotificationModel globalNotifications,
            string invariantSavedLocalizationKey, string variantSavedLocalizationKey, string cultureForInvariantErrors,
            out bool wasCancelled)
        {
            var saveResult = saveMethod(contentItem.PersistedContent);
            wasCancelled = saveResult.Success == false && saveResult.Result == OperationResultType.FailedCancelledByEvent;
            if (saveResult.Success)
            {
                if (variantCount > 1)
                {
                    var variantErrors = ModelState.GetVariantsWithErrors(cultureForInvariantErrors);

                    var savedWithoutErrors = contentItem.Variants
                        .Where(x => x.Save && !variantErrors.Contains((x.Culture, x.Segment)))
                        .Select(x => (culture: x.Culture, segment: x.Segment));

                    foreach (var (culture, segment) in savedWithoutErrors)
                    {
                        var variantName = GetVariantName(culture, segment);

                        AddSuccessNotification(notifications, culture, segment,
                            _localizedTextService.Localize("speechBubbles/editContentSavedHeader"),
                            _localizedTextService.Localize(variantSavedLocalizationKey, new[] { variantName }));
                    }
                }
                else if (ModelState.IsValid)
                {
                    globalNotifications.AddSuccessNotification(
                        _localizedTextService.Localize("speechBubbles/editContentSavedHeader"),
                        _localizedTextService.Localize(invariantSavedLocalizationKey));
                }
            }
        }

        /// <summary>
        /// Validates the incoming schedule and update the model
        /// </summary>
        /// <param name="contentItem"></param>
        /// <param name="globalNotifications"></param>
        private bool SaveSchedule(ContentItemSave contentItem, SimpleNotificationModel globalNotifications)
        {
            if (!contentItem.PersistedContent.ContentType.VariesByCulture())
                return SaveScheduleInvariant(contentItem, globalNotifications);
            else
                return SaveScheduleVariant(contentItem);
        }

        private bool SaveScheduleInvariant(ContentItemSave contentItem, SimpleNotificationModel globalNotifications)
        {
            var variant = contentItem.Variants.First();

            var currRelease = contentItem.PersistedContent.ContentSchedule.GetSchedule(ContentScheduleAction.Release).ToList();
            var currExpire = contentItem.PersistedContent.ContentSchedule.GetSchedule(ContentScheduleAction.Expire).ToList();

            //Do all validation of data first

            //1) release date cannot be less than now
            if (variant.ReleaseDate.HasValue && variant.ReleaseDate < DateTime.Now)
            {
                globalNotifications.AddErrorNotification(
                        _localizedTextService.Localize("speechBubbles", "validationFailedHeader"),
                        _localizedTextService.Localize("speechBubbles", "scheduleErrReleaseDate1"));
                return false;
            }

            //2) expire date cannot be less than now
            if (variant.ExpireDate.HasValue && variant.ExpireDate < DateTime.Now)
            {
                globalNotifications.AddErrorNotification(
                        _localizedTextService.Localize("speechBubbles", "validationFailedHeader"),
                        _localizedTextService.Localize("speechBubbles", "scheduleErrExpireDate1"));
                return false;
            }

            //3) expire date cannot be less than release date
            if (variant.ExpireDate.HasValue && variant.ReleaseDate.HasValue && variant.ExpireDate <= variant.ReleaseDate)
            {
                globalNotifications.AddErrorNotification(
                    _localizedTextService.Localize("speechBubbles", "validationFailedHeader"),
                    _localizedTextService.Localize("speechBubbles", "scheduleErrExpireDate2"));
                return false;
            }


            //Now we can do the data updates

            //remove any existing release dates so we can replace it
            //if there is a release date in the request or if there was previously a release and the request value is null then we are clearing the schedule
            if (variant.ReleaseDate.HasValue || currRelease.Count > 0)
                contentItem.PersistedContent.ContentSchedule.Clear(ContentScheduleAction.Release);

            //remove any existing expire dates so we can replace it
            //if there is an expiry date in the request or if there was a previous expiry and the request value is null then we are clearing the schedule
            if (variant.ExpireDate.HasValue || currExpire.Count > 0)
                contentItem.PersistedContent.ContentSchedule.Clear(ContentScheduleAction.Expire);

            //add the new schedule
            contentItem.PersistedContent.ContentSchedule.Add(variant.ReleaseDate, variant.ExpireDate);
            return true;
        }

        private bool SaveScheduleVariant(ContentItemSave contentItem)
        {
            //All variants in this collection should have a culture if we get here but we'll double check and filter here)
            var cultureVariants = contentItem.Variants.Where(x => !x.Culture.IsNullOrWhiteSpace()).ToList();
            var mandatoryCultures = _allLangs.Value.Values.Where(x => x.IsMandatory).Select(x => x.IsoCode).ToList();

            //Make a copy of the current schedule and apply updates to it

            var schedCopy = (ContentScheduleCollection)contentItem.PersistedContent.ContentSchedule.DeepClone();

            foreach (var variant in cultureVariants.Where(x => x.Save))
            {
                var currRelease = schedCopy.GetSchedule(variant.Culture, ContentScheduleAction.Release).ToList();
                var currExpire = schedCopy.GetSchedule(variant.Culture, ContentScheduleAction.Expire).ToList();

                //remove any existing release dates so we can replace it
                //if there is a release date in the request or if there was previously a release and the request value is null then we are clearing the schedule
                if (variant.ReleaseDate.HasValue || currRelease.Count > 0)
                    schedCopy.Clear(variant.Culture, ContentScheduleAction.Release);

                //remove any existing expire dates so we can replace it
                //if there is an expiry date in the request or if there was a previous expiry and the request value is null then we are clearing the schedule
                if (variant.ExpireDate.HasValue || currExpire.Count > 0)
                    schedCopy.Clear(variant.Culture, ContentScheduleAction.Expire);

                //add the new schedule
                schedCopy.Add(variant.Culture, variant.ReleaseDate, variant.ExpireDate);
            }

            //now validate the new schedule to make sure it passes all of the rules

            var isValid = true;

            //create lists of mandatory/non-mandatory states
            var mandatoryVariants = new List<(string culture, bool isPublished, List<DateTime> releaseDates)>();
            var nonMandatoryVariants = new List<(string culture, bool isPublished, List<DateTime> releaseDates)>();
            foreach (var groupedSched in schedCopy.FullSchedule.GroupBy(x => x.Culture))
            {
                var isPublished = contentItem.PersistedContent.Published && contentItem.PersistedContent.IsCulturePublished(groupedSched.Key);
                var releaseDates = groupedSched.Where(x => x.Action == ContentScheduleAction.Release).Select(x => x.Date).ToList();
                if (mandatoryCultures.Contains(groupedSched.Key, StringComparer.InvariantCultureIgnoreCase))
                    mandatoryVariants.Add((groupedSched.Key, isPublished, releaseDates));
                else
                    nonMandatoryVariants.Add((groupedSched.Key, isPublished, releaseDates));
            }

            var nonMandatoryVariantReleaseDates = nonMandatoryVariants.SelectMany(x => x.releaseDates).ToList();

            //validate that the mandatory languages have the right data
            foreach (var (culture, isPublished, releaseDates) in mandatoryVariants)
            {
                if (!isPublished && releaseDates.Count == 0)
                {
                    //can't continue, a mandatory variant is not published and not scheduled for publishing
                    // TODO: Add segment
                    AddVariantValidationError(culture, null, "speechBubbles/scheduleErrReleaseDate2");
                    isValid = false;
                    continue;
                }
                if (!isPublished && releaseDates.Any(x => nonMandatoryVariantReleaseDates.Any(r => x.Date > r.Date)))
                {
                    //can't continue, a mandatory variant is not published and it's scheduled for publishing after a non-mandatory
                    // TODO: Add segment
                    AddVariantValidationError(culture, null, "speechBubbles/scheduleErrReleaseDate3");
                    isValid = false;
                    continue;
                }
            }

            if (!isValid) return false;

            //now we can validate the more basic rules for individual variants
            foreach (var variant in cultureVariants.Where(x => x.ReleaseDate.HasValue || x.ExpireDate.HasValue))
            {
                //1) release date cannot be less than now
                if (variant.ReleaseDate.HasValue && variant.ReleaseDate < DateTime.Now)
                {
                    AddVariantValidationError(variant.Culture, variant.Segment, "speechBubbles/scheduleErrReleaseDate1");
                    isValid = false;
                    continue;
                }

                //2) expire date cannot be less than now
                if (variant.ExpireDate.HasValue && variant.ExpireDate < DateTime.Now)
                {
                    AddVariantValidationError(variant.Culture, variant.Segment, "speechBubbles/scheduleErrExpireDate1");
                    isValid = false;
                    continue;
                }

                //3) expire date cannot be less than release date
                if (variant.ExpireDate.HasValue && variant.ReleaseDate.HasValue && variant.ExpireDate <= variant.ReleaseDate)
                {
                    AddVariantValidationError(variant.Culture, variant.Segment, "speechBubbles/scheduleErrExpireDate2");
                    isValid = false;
                    continue;
                }
            }

            if (!isValid) return false;


            //now that we are validated, we can assign the copied schedule back to the model
            contentItem.PersistedContent.ContentSchedule = schedCopy;
            return true;
        }

        /// <summary>
        /// Used to add success notifications globally and for the culture
        /// </summary>
        /// <param name="notifications"></param>
        /// <param name="culture"></param>
        /// <param name="header"></param>
        /// <param name="msg"></param>
        /// <remarks>
        /// global notifications will be shown if all variant processing is successful and the save/publish dialog is closed, otherwise
        /// variant specific notifications are used to show success messages in the save/publish dialog.
        /// </remarks>
        private static void AddSuccessNotification(IDictionary<string, SimpleNotificationModel> notifications, string culture, string segment, string header, string msg)
        {
            //add the global notification (which will display globally if all variants are successfully processed)
            notifications[string.Empty].AddSuccessNotification(header, msg);
            //add the variant specific notification (which will display in the dialog if all variants are not successfully processed)
            var key = culture + "_" + segment;
            notifications.GetOrCreate(key).AddSuccessNotification(header, msg);
        }

        /// <summary>
        /// The user must have publish access to all descendant nodes of the content item in order to continue
        /// </summary>
        /// <param name="contentItem"></param>
        /// <returns></returns>
        private async Task<bool> ValidatePublishBranchPermissionsAsync(ContentItemSave contentItem)
        {
            // Authorize...
            var requirement = new ContentPermissionsPublishBranchRequirement(ActionPublish.ActionLetter);
            var authorizationResult = await _authorizationService.AuthorizeAsync(User, contentItem.PersistedContent, requirement);
            return authorizationResult.Succeeded;
        }

        private IEnumerable<PublishResult> PublishBranchInternal(ContentItemSave contentItem, bool force, string cultureForInvariantErrors,
                out bool wasCancelled, out string[] successfulCultures)
        {
            if (!contentItem.PersistedContent.ContentType.VariesByCulture())
            {
                //its invariant, proceed normally
                var publishStatus = _contentService.SaveAndPublishBranch(contentItem.PersistedContent, force, userId: _backofficeSecurityAccessor.BackOfficeSecurity.CurrentUser.Id);
                // TODO: Deal with multiple cancellations
                wasCancelled = publishStatus.Any(x => x.Result == PublishResultType.FailedPublishCancelledByEvent);
                successfulCultures = null; //must be null! this implies invariant
                return publishStatus;
            }

            var mandatoryCultures = _allLangs.Value.Values.Where(x => x.IsMandatory).Select(x => x.IsoCode).ToList();

            var variantErrors = ModelState.GetVariantsWithErrors(cultureForInvariantErrors);

            var variants = contentItem.Variants.ToList();

            //validate if we can publish based on the mandatory language requirements
            var canPublish = ValidatePublishingMandatoryLanguages(
                variantErrors,
                contentItem, variants, mandatoryCultures,
                mandatoryVariant => mandatoryVariant.Publish);

            //Now check if there are validation errors on each variant.
            //If validation errors are detected on a variant and it's state is set to 'publish', then we
            //need to change it to 'save'.
            //It is a requirement that this is performed AFTER ValidatePublishingMandatoryLanguages.

            foreach (var variant in contentItem.Variants)
            {
                if (variantErrors.Contains((variant.Culture, variant.Segment)))
                    variant.Publish = false;
            }

            var culturesToPublish = variants.Where(x => x.Publish).Select(x => x.Culture).ToArray();

            if (canPublish)
            {
                //proceed to publish if all validation still succeeds
                var publishStatus = _contentService.SaveAndPublishBranch(contentItem.PersistedContent, force, culturesToPublish, _backofficeSecurityAccessor.BackOfficeSecurity.CurrentUser.Id);
                // TODO: Deal with multiple cancellations
                wasCancelled = publishStatus.Any(x => x.Result == PublishResultType.FailedPublishCancelledByEvent);
                successfulCultures = contentItem.Variants.Where(x => x.Publish).Select(x => x.Culture).ToArray();
                return publishStatus;
            }
            else
            {
                //can only save
                var saveResult = _contentService.Save(contentItem.PersistedContent, _backofficeSecurityAccessor.BackOfficeSecurity.CurrentUser.Id);
                var publishStatus = new[]
                {
                    new PublishResult(PublishResultType.FailedPublishMandatoryCultureMissing, null, contentItem.PersistedContent)
                };
                wasCancelled = saveResult.Result == OperationResultType.FailedCancelledByEvent;
                successfulCultures = Array.Empty<string>();
                return publishStatus;
            }

        }

        /// <summary>
        /// Performs the publishing operation for a content item
        /// </summary>
        /// <param name="contentItem"></param>
        /// <param name="wasCancelled"></param>
        /// <param name="successfulCultures">
        /// if the content is variant this will return an array of cultures that will be published (passed validation rules)
        /// </param>
        /// <remarks>
        /// If this is a culture variant than we need to do some validation, if it's not we'll publish as normal
        /// </remarks>
        private PublishResult PublishInternal(ContentItemSave contentItem, string defaultCulture, string cultureForInvariantErrors, out bool wasCancelled, out string[] successfulCultures)
        {
            if (!contentItem.PersistedContent.ContentType.VariesByCulture())
            {
                //its invariant, proceed normally
                var publishStatus = _contentService.SaveAndPublish(contentItem.PersistedContent, userId: _backofficeSecurityAccessor.BackOfficeSecurity.CurrentUser.Id);
                wasCancelled = publishStatus.Result == PublishResultType.FailedPublishCancelledByEvent;
                successfulCultures = null; //must be null! this implies invariant
                return publishStatus;
            }

            var mandatoryCultures = _allLangs.Value.Values.Where(x => x.IsMandatory).Select(x => x.IsoCode).ToList();

            var variantErrors = ModelState.GetVariantsWithErrors(cultureForInvariantErrors);

            var variants = contentItem.Variants.ToList();

            //validate if we can publish based on the mandatory languages selected
            var canPublish = ValidatePublishingMandatoryLanguages(
                variantErrors,
                contentItem, variants, mandatoryCultures,
                mandatoryVariant => mandatoryVariant.Publish);

            //if none are published and there are validation errors for mandatory cultures, then we can't publish anything


            //Now check if there are validation errors on each variant.
            //If validation errors are detected on a variant and it's state is set to 'publish', then we
            //need to change it to 'save'.
            //It is a requirement that this is performed AFTER ValidatePublishingMandatoryLanguages.
            foreach (var variant in contentItem.Variants)
            {
                if (variantErrors.Contains((variant.Culture, variant.Segment)))
                    variant.Publish = false;
            }

            //At this stage all variants might have failed validation which means there are no cultures flagged for publishing!
            var culturesToPublish = variants.Where(x => x.Publish).Select(x => x.Culture).ToArray();
            canPublish = canPublish && culturesToPublish.Length > 0;

            if (canPublish)
            {
                //try to publish all the values on the model - this will generally only fail if someone is tampering with the request
                //since there's no reason variant rules would be violated in normal cases.
                canPublish = PublishCulture(contentItem.PersistedContent, variants, defaultCulture);
            }

            if (canPublish)
            {
                //proceed to publish if all validation still succeeds
                var publishStatus = _contentService.SaveAndPublish(contentItem.PersistedContent, culturesToPublish, _backofficeSecurityAccessor.BackOfficeSecurity.CurrentUser.Id);
                wasCancelled = publishStatus.Result == PublishResultType.FailedPublishCancelledByEvent;
                successfulCultures = culturesToPublish;
                return publishStatus;
            }
            else
            {
                //can only save
                var saveResult = _contentService.Save(contentItem.PersistedContent, _backofficeSecurityAccessor.BackOfficeSecurity.CurrentUser.Id);
                var publishStatus = new PublishResult(PublishResultType.FailedPublishMandatoryCultureMissing, null, contentItem.PersistedContent);
                wasCancelled = saveResult.Result == OperationResultType.FailedCancelledByEvent;
                successfulCultures = Array.Empty<string>();
                return publishStatus;
            }
        }

        /// <summary>
        /// Validate if publishing is possible based on the mandatory language requirements
        /// </summary>
        /// <param name="variantsWithValidationErrors"></param>
        /// <param name="contentItem"></param>
        /// <param name="variants"></param>
        /// <param name="mandatoryCultures"></param>
        /// <param name="publishingCheck"></param>
        /// <returns></returns>
        private bool ValidatePublishingMandatoryLanguages(
            IReadOnlyCollection<(string culture, string segment)> variantsWithValidationErrors,
            ContentItemSave contentItem,
            IReadOnlyCollection<ContentVariantSave> variants,
            IReadOnlyList<string> mandatoryCultures,
            Func<ContentVariantSave, bool> publishingCheck)
        {
            var canPublish = true;
            var result = new List<(ContentVariantSave model, bool publishing, bool isValid)>();

            foreach (var culture in mandatoryCultures)
            {
                //Check if a mandatory language is missing from being published

                var mandatoryVariant = variants.First(x => x.Culture.InvariantEquals(culture));

                var isPublished = contentItem.PersistedContent.Published && contentItem.PersistedContent.IsCulturePublished(culture);
                var isPublishing = isPublished || publishingCheck(mandatoryVariant);
                var isValid = !variantsWithValidationErrors.Select(v => v.culture).InvariantContains(culture);

                result.Add((mandatoryVariant, isPublished || isPublishing, isValid));
            }

            //iterate over the results by invalid first
            string firstInvalidMandatoryCulture = null;
            foreach (var r in result.OrderBy(x => x.isValid))
            {
                if (!r.isValid)
                    firstInvalidMandatoryCulture = r.model.Culture;

                if (r.publishing && !r.isValid)
                {
                    //flagged for publishing but the mandatory culture is invalid
                    AddVariantValidationError(r.model.Culture, r.model.Segment, "publish/contentPublishedFailedReqCultureValidationError");
                    canPublish = false;
                }
                else if (r.publishing && r.isValid && firstInvalidMandatoryCulture != null)
                {
                    //in this case this culture also cannot be published because another mandatory culture is invalid
                    AddVariantValidationError(r.model.Culture, r.model.Segment, "publish/contentPublishedFailedReqCultureValidationError", firstInvalidMandatoryCulture);
                    canPublish = false;
                }
                else if (!r.publishing)
                {
                    //cannot continue publishing since a required culture that is not currently being published isn't published
                    AddVariantValidationError(r.model.Culture, r.model.Segment, "speechBubbles/contentReqCulturePublishError");
                    canPublish = false;
                }
            }

            return canPublish;
        }

        /// <summary>
        /// Call PublishCulture on the content item for each culture to get a validation result for each culture
        /// </summary>
        /// <param name="persistentContent"></param>
        /// <param name="cultureVariants"></param>
        /// <returns></returns>
        /// <remarks>
        /// This would generally never fail unless someone is tampering with the request
        /// </remarks>
        private bool PublishCulture(IContent persistentContent, IEnumerable<ContentVariantSave> cultureVariants, string defaultCulture)
        {
            foreach (var variant in cultureVariants.Where(x => x.Publish))
            {
                // publishing any culture, implies the invariant culture
                var valid = persistentContent.PublishCulture(CultureImpact.Explicit(variant.Culture, defaultCulture.InvariantEquals(variant.Culture)));
                if (!valid)
                {
                    AddVariantValidationError(variant.Culture, variant.Segment, "speechBubbles/contentCultureValidationError");
                    return false;
                }
            }

            return true;
        }

        /// <summary>
        /// Adds a generic culture error for use in displaying the culture validation error in the save/publish/etc... dialogs
        /// </summary>
        /// <param name="culture">Culture to assign the error to</param>
        /// <param name="segment">Segment to assign the error to</param>
        /// <param name="localizationKey"></param>
        /// <param name="cultureToken">
        /// The culture used in the localization message, null by default which means <see cref="culture"/> will be used.
        /// </param>
        private void AddVariantValidationError(string culture, string segment, string localizationKey, string cultureToken = null)
        {
            var cultureToUse = cultureToken ?? culture;
            var variantName = GetVariantName(cultureToUse, segment);

            var errMsg = _localizedTextService.Localize(localizationKey, new[] { variantName });

            ModelState.AddVariantValidationError(culture, segment, errMsg);
        }

        /// <summary>
        /// Creates the human readable variant name based on culture and segment
        /// </summary>
        /// <param name="culture">Culture</param>
        /// <param name="segment">Segment</param>
        /// <returns></returns>
        private string GetVariantName(string culture, string segment)
        {
            if(culture.IsNullOrWhiteSpace() && segment.IsNullOrWhiteSpace())
            {
                // TODO: Get name for default variant from somewhere?
                return "Default";
            }

            var cultureName = culture == null ? null : _allLangs.Value[culture].CultureName;
            var variantName = string.Join(" — ", new[] { segment, cultureName }.Where(x => !x.IsNullOrWhiteSpace()));

            // Format: <segment> [&mdash;] <culture name>
            return variantName;
        }

        /// <summary>
        /// Publishes a document with a given ID
        /// </summary>
        /// <param name="id"></param>
        /// <returns></returns>
        /// <remarks>
        /// The EnsureUserPermissionForContent attribute will deny access to this method if the current user
        /// does not have Publish access to this node.
        /// </remarks>
        [Authorize(Policy = AuthorizationPolicies.ContentPermissionPublishById)]
        public IActionResult PostPublishById(int id)
        {
            var foundContent = GetObjectFromRequest(() => _contentService.GetById(id));

            if (foundContent == null)
            {
                return HandleContentNotFound(id, false);
            }

            var publishResult = _contentService.SaveAndPublish(foundContent, userId: _backofficeSecurityAccessor.BackOfficeSecurity.GetUserId().ResultOr(0));
            if (publishResult.Success == false)
            {
                var notificationModel = new SimpleNotificationModel();
                AddMessageForPublishStatus(new[] { publishResult }, notificationModel);
                throw HttpResponseException.CreateValidationErrorResponse(notificationModel);
            }

            return Ok();

        }

        [HttpDelete]
        [HttpPost]
        public IActionResult DeleteBlueprint(int id)
        {
            var found = _contentService.GetBlueprintById(id);

            if (found == null)
            {
                return HandleContentNotFound(id, false);
            }

            _contentService.DeleteBlueprint(found);

            return Ok();
        }

        /// <summary>
        /// Moves an item to the recycle bin, if it is already there then it will permanently delete it
        /// </summary>
        /// <param name="id"></param>
        /// <returns></returns>
        /// <remarks>
        /// The CanAccessContentAuthorize attribute will deny access to this method if the current user
        /// does not have Delete access to this node.
        /// </remarks>
        [Authorize(Policy = AuthorizationPolicies.ContentPermissionDeleteById)]
        [HttpDelete]
        [HttpPost]
        public IActionResult DeleteById(int id)
        {
            var foundContent = GetObjectFromRequest(() => _contentService.GetById(id));

            if (foundContent == null)
            {
                return HandleContentNotFound(id, false);
            }

            //if the current item is in the recycle bin
            if (foundContent.Trashed == false)
            {
                var moveResult = _contentService.MoveToRecycleBin(foundContent, _backofficeSecurityAccessor.BackOfficeSecurity.GetUserId().ResultOr(0));
                if (moveResult.Success == false)
                {
                    //returning an object of INotificationModel will ensure that any pending
                    // notification messages are added to the response.
                    throw HttpResponseException.CreateValidationErrorResponse(new SimpleNotificationModel());
                }
            }
            else
            {
                var deleteResult = _contentService.Delete(foundContent, _backofficeSecurityAccessor.BackOfficeSecurity.GetUserId().ResultOr(0));
                if (deleteResult.Success == false)
                {
                    //returning an object of INotificationModel will ensure that any pending
                    // notification messages are added to the response.
                    throw HttpResponseException.CreateValidationErrorResponse(new SimpleNotificationModel());
                }
            }

            return Ok();
        }

        /// <summary>
        /// Empties the recycle bin
        /// </summary>
        /// <returns></returns>
        /// <remarks>
        /// attributed with EnsureUserPermissionForContent to verify the user has access to the recycle bin
        /// </remarks>
        [HttpDelete]
        [HttpPost]
        [Authorize(Policy = AuthorizationPolicies.ContentPermissionEmptyRecycleBin)]
        public IActionResult EmptyRecycleBin()
        {
            _contentService.EmptyRecycleBin(_backofficeSecurityAccessor.BackOfficeSecurity.GetUserId().ResultOr(Constants.Security.SuperUserId));

            return new UmbracoNotificationSuccessResponse(_localizedTextService.Localize("defaultdialogs/recycleBinIsEmpty"));
        }

        /// <summary>
        /// Change the sort order for content
        /// </summary>
        /// <param name="sorted"></param>
        /// <returns></returns>
        public async Task<IActionResult> PostSort(ContentSortOrder sorted)
        {
            if (sorted == null)
            {
                return NotFound();
            }

            //if there's nothing to sort just return ok
            if (sorted.IdSortOrder.Length == 0)
            {
                return Ok();
            }

            // Authorize...
            var resource = new ContentPermissionsResource(_contentService.GetById(sorted.ParentId), ActionSort.ActionLetter);
            var authorizationResult = await _authorizationService.AuthorizeAsync(User, resource, AuthorizationPolicies.ContentPermissionByResource);
            if (!authorizationResult.Succeeded)
            {
                return Forbid();
            }

            try
            {
                // Save content with new sort order and update content xml in db accordingly
                var sortResult = _contentService.Sort(sorted.IdSortOrder, _backofficeSecurityAccessor.BackOfficeSecurity.CurrentUser.Id);
                if (!sortResult.Success)
                {
                    _logger.LogWarning("Content sorting failed, this was probably caused by an event being cancelled");
                    // TODO: Now you can cancel sorting, does the event messages bubble up automatically?
                    throw HttpResponseException.CreateValidationErrorResponse("Content sorting failed, this was probably caused by an event being cancelled");
                }

                return Ok();
            }
            catch (Exception ex)
            {
                _logger.LogError(ex, "Could not update content sort order");
                throw;
            }
        }

        /// <summary>
        /// Change the sort order for media
        /// </summary>
        /// <param name="move"></param>
        /// <returns></returns>
        public async Task<IActionResult> PostMove(MoveOrCopy move)
        {
            // Authorize...
            var resource = new ContentPermissionsResource(_contentService.GetById(move.ParentId), ActionMove.ActionLetter);
            var authorizationResult = await _authorizationService.AuthorizeAsync(User, resource, AuthorizationPolicies.ContentPermissionByResource);
            if (!authorizationResult.Succeeded)
            {
                return Forbid();
            }

            var toMove = ValidateMoveOrCopy(move);

            _contentService.Move(toMove, move.ParentId, _backofficeSecurityAccessor.BackOfficeSecurity.GetUserId().ResultOr(0));

            return Content(toMove.Path, MediaTypeNames.Text.Plain, Encoding.UTF8);
        }

        /// <summary>
        /// Copies a content item and places the copy as a child of a given parent Id
        /// </summary>
        /// <param name="copy"></param>
        /// <returns></returns>
        public async Task<IActionResult> PostCopy(MoveOrCopy copy)
        {
            // Authorize...
            var resource = new ContentPermissionsResource(_contentService.GetById(copy.ParentId), ActionCopy.ActionLetter);
            var authorizationResult = await _authorizationService.AuthorizeAsync(User, resource, AuthorizationPolicies.ContentPermissionByResource);
            if (!authorizationResult.Succeeded)
            {
                return Forbid();
            }

            var toCopy = ValidateMoveOrCopy(copy);

            var c = _contentService.Copy(toCopy, copy.ParentId, copy.RelateToOriginal, copy.Recursive, _backofficeSecurityAccessor.BackOfficeSecurity.GetUserId().ResultOr(0));

            return Content(c.Path, MediaTypeNames.Text.Plain, Encoding.UTF8);
        }

        /// <summary>
        /// Unpublishes a node with a given Id and returns the unpublished entity
        /// </summary>
        /// <param name="model">The content and variants to unpublish</param>
        /// <returns></returns>
        [TypeFilter(typeof(OutgoingEditorModelEventAttribute))]
        public async Task<ActionResult<ContentItemDisplay>> PostUnpublish(UnpublishContent model)
        {
            var foundContent = _contentService.GetById(model.Id);

            if (foundContent == null)
            {
                HandleContentNotFound(model.Id);
            }   

            // Authorize...
            var resource = new ContentPermissionsResource(foundContent, ActionUnpublish.ActionLetter);
            var authorizationResult = await _authorizationService.AuthorizeAsync(User, resource, AuthorizationPolicies.ContentPermissionByResource);
            if (!authorizationResult.Succeeded)
            {
                return Forbid();
            }

            var languageCount = _allLangs.Value.Count();
            if (model.Cultures.Length == 0 || model.Cultures.Length == languageCount)
            {
                //this means that the entire content item will be unpublished
                var unpublishResult = _contentService.Unpublish(foundContent, userId: _backofficeSecurityAccessor.BackOfficeSecurity.GetUserId().ResultOr(0));

                var content = MapToDisplay(foundContent);

                if (!unpublishResult.Success)
                {
                    AddCancelMessage(content);
                    throw HttpResponseException.CreateValidationErrorResponse(content);
                }
                else
                {
                    content.AddSuccessNotification(
                        _localizedTextService.Localize("content/unpublish"),
                        _localizedTextService.Localize("speechBubbles/contentUnpublished"));
                    return content;
                }
            }
            else
            {
                //we only want to unpublish some of the variants
                var results = new Dictionary<string, PublishResult>();
                foreach (var c in model.Cultures)
                {
                    var result = _contentService.Unpublish(foundContent, culture: c, userId: _backofficeSecurityAccessor.BackOfficeSecurity.GetUserId().ResultOr(0));
                    results[c] = result;
                    if (result.Result == PublishResultType.SuccessUnpublishMandatoryCulture)
                    {
                        //if this happens, it means they are all unpublished, we don't need to continue
                        break;
                    }
                }

                var content = MapToDisplay(foundContent);

                //check for this status and return the correct message
                if (results.Any(x => x.Value.Result == PublishResultType.SuccessUnpublishMandatoryCulture))
                {
                    content.AddSuccessNotification(
                           _localizedTextService.Localize("content/unpublish"),
                           _localizedTextService.Localize("speechBubbles/contentMandatoryCultureUnpublished"));
                    return content;
                }

                //otherwise add a message for each one unpublished
                foreach (var r in results)
                {
                    content.AddSuccessNotification(
                           _localizedTextService.Localize("content/unpublish"),
                           _localizedTextService.Localize("speechBubbles/contentCultureUnpublished", new[] { _allLangs.Value[r.Key].CultureName }));
                }
                return content;

            }

        }

        public ContentDomainsAndCulture GetCultureAndDomains(int id)
        {
            var nodeDomains = _domainService.GetAssignedDomains(id, true).ToArray();
            var wildcard = nodeDomains.FirstOrDefault(d => d.IsWildcard);
            var domains = nodeDomains.Where(d => !d.IsWildcard).Select(d => new DomainDisplay(d.DomainName, d.LanguageId.GetValueOrDefault(0)));
            return new ContentDomainsAndCulture
            {
                Domains = domains,
                Language = wildcard == null || !wildcard.LanguageId.HasValue ? "undefined" : wildcard.LanguageId.ToString()
            };
        }

        [HttpPost]
        public ActionResult<DomainSave> PostSaveLanguageAndDomains(DomainSave model)
        {
            foreach (var domain in model.Domains)
            {
                try
                {
                    var uri = DomainUtilities.ParseUriFromDomainName(domain.Name, new Uri(Request.GetEncodedUrl()));
                }
                catch (UriFormatException)
                {
                    throw HttpResponseException.CreateValidationErrorResponse(_localizedTextService.Localize("assignDomain/invalidDomain"));
                }
            }

            var node = _contentService.GetById(model.NodeId);

            if (node == null)
            {
                HttpContext.SetReasonPhrase("Node Not Found.");
                return NotFound("There is no content node with id {model.NodeId}.");
            }

            var permission = _userService.GetPermissions(_backofficeSecurityAccessor.BackOfficeSecurity.CurrentUser, node.Path);


            if (permission.AssignedPermissions.Contains(ActionAssignDomain.ActionLetter.ToString(), StringComparer.Ordinal) == false)
            {
                HttpContext.SetReasonPhrase("Permission Denied.");
                return BadRequest("You do not have permission to assign domains on that node.");
            }

            model.Valid = true;
            var domains = _domainService.GetAssignedDomains(model.NodeId, true).ToArray();
            var languages = _localizationService.GetAllLanguages().ToArray();
            var language = model.Language > 0 ? languages.FirstOrDefault(l => l.Id == model.Language) : null;

            // process wildcard
            if (language != null)
            {
                // yet there is a race condition here...
                var wildcard = domains.FirstOrDefault(d => d.IsWildcard);
                if (wildcard != null)
                {
                    wildcard.LanguageId = language.Id;
                }
                else
                {
                    wildcard = new UmbracoDomain("*" + model.NodeId)
                    {
                        LanguageId = model.Language,
                        RootContentId = model.NodeId
                    };
                }

                var saveAttempt = _domainService.Save(wildcard);
                if (saveAttempt == false)
                {
                    HttpContext.SetReasonPhrase(saveAttempt.Result.Result.ToString());
                    return BadRequest("Saving domain failed");
                }
            }
            else
            {
                var wildcard = domains.FirstOrDefault(d => d.IsWildcard);
                if (wildcard != null)
                {
                    _domainService.Delete(wildcard);
                }
            }

            // process domains
            // delete every (non-wildcard) domain, that exists in the DB yet is not in the model
            foreach (var domain in domains.Where(d => d.IsWildcard == false && model.Domains.All(m => m.Name.InvariantEquals(d.DomainName) == false)))
            {
                _domainService.Delete(domain);
            }

            var names = new List<string>();

            // create or update domains in the model
            foreach (var domainModel in model.Domains.Where(m => string.IsNullOrWhiteSpace(m.Name) == false))
            {
                language = languages.FirstOrDefault(l => l.Id == domainModel.Lang);
                if (language == null)
                {
                    continue;
                }

                var name = domainModel.Name.ToLowerInvariant();
                if (names.Contains(name))
                {
                    domainModel.Duplicate = true;
                    continue;
                }
                names.Add(name);
                var domain = domains.FirstOrDefault(d => d.DomainName.InvariantEquals(domainModel.Name));
                if (domain != null)
                {
                    domain.LanguageId = language.Id;
                    _domainService.Save(domain);
                }
                else if (_domainService.Exists(domainModel.Name))
                {
                    domainModel.Duplicate = true;
                    var xdomain = _domainService.GetByName(domainModel.Name);
                    var xrcid = xdomain.RootContentId;
                    if (xrcid.HasValue)
                    {
                        var xcontent = _contentService.GetById(xrcid.Value);
                        var xnames = new List<string>();
                        while (xcontent != null)
                        {
                            xnames.Add(xcontent.Name);
                            if (xcontent.ParentId < -1)
                                xnames.Add("Recycle Bin");
                            xcontent = _contentService.GetParent(xcontent);
                        }
                        xnames.Reverse();
                        domainModel.Other = "/" + string.Join("/", xnames);
                    }
                }
                else
                {
                    // yet there is a race condition here...
                    var newDomain = new UmbracoDomain(name)
                    {
                        LanguageId = domainModel.Lang,
                        RootContentId = model.NodeId
                    };
                    var saveAttempt = _domainService.Save(newDomain);
                    if (saveAttempt == false)
                    {
                        HttpContext.SetReasonPhrase(saveAttempt.Result.Result.ToString());
                        return BadRequest("Saving new domain failed");
                    }
                }
            }

            model.Valid = model.Domains.All(m => m.Duplicate == false);

            return model;
        }

        /// <summary>
        /// Ensure there is culture specific errors in the result if any errors are for culture properties
        /// and we're dealing with variant content, then call the base class HandleInvalidModelState
        /// </summary>
        /// <param name="display"></param>
        /// <remarks>
        /// This is required to wire up the validation in the save/publish dialog
        /// </remarks>
        private void HandleInvalidModelState(ContentItemDisplay display, string cultureForInvariantErrors)
        {
            if (!ModelState.IsValid && display.Variants.Count() > 1)
            {
                //Add any culture specific errors here
                var variantErrors = ModelState.GetVariantsWithErrors(cultureForInvariantErrors);

                foreach (var (culture, segment) in variantErrors)
                {
                    AddVariantValidationError(culture, segment, "speechBubbles/contentCultureValidationError");
                }
            }

            base.HandleInvalidModelState(display);

        }

        /// <summary>
        /// Maps the dto property values and names to the persisted model
        /// </summary>
        /// <param name="contentSave"></param>
        private void MapValuesForPersistence(ContentItemSave contentSave)
        {
            // inline method to determine the culture and segment to persist the property
            (string culture, string segment) PropertyCultureAndSegment(IProperty property, ContentVariantSave variant)
            {
                var culture = property.PropertyType.VariesByCulture() ? variant.Culture : null;
                var segment = property.PropertyType.VariesBySegment() ? variant.Segment : null;
                return (culture, segment);
            }

            var variantIndex = 0;

            //loop through each variant, set the correct name and property values
            foreach (var variant in contentSave.Variants)
            {
                //Don't update anything for this variant if Save is not true
                if (!variant.Save) continue;

                //Don't update the name if it is empty
                if (!variant.Name.IsNullOrWhiteSpace())
                {
                    if (contentSave.PersistedContent.ContentType.VariesByCulture())
                    {
                        if (variant.Culture.IsNullOrWhiteSpace())
                            throw new InvalidOperationException($"Cannot set culture name without a culture.");
                        contentSave.PersistedContent.SetCultureName(variant.Name, variant.Culture);
                    }
                    else
                    {
                        contentSave.PersistedContent.Name = variant.Name;
                    }
                }

                //This is important! We only want to process invariant properties with the first variant, for any other variant
                // we need to exclude invariant properties from being processed, otherwise they will be double processed for the
                // same value which can cause some problems with things such as file uploads.
                var propertyCollection = variantIndex == 0
                    ? variant.PropertyCollectionDto
                    : new ContentPropertyCollectionDto
                    {
                        Properties = variant.PropertyCollectionDto.Properties.Where(
                            x => !x.Culture.IsNullOrWhiteSpace() || !x.Segment.IsNullOrWhiteSpace())
                    };

                //for each variant, map the property values
                MapPropertyValuesForPersistence<IContent, ContentItemSave>(
                    contentSave,
                    propertyCollection,
                    (save, property) =>
                    {
                        // Get property value
                        (var culture, var segment) = PropertyCultureAndSegment(property, variant);
                        return property.GetValue(culture, segment);
                    },
                    (save, property, v) =>
                    {
                        // Set property value
                        (var culture, var segment) = PropertyCultureAndSegment(property, variant);
                        property.SetValue(v, culture, segment);
                    },
                    variant.Culture);

                variantIndex++;
            }

            // handle template
            if (string.IsNullOrWhiteSpace(contentSave.TemplateAlias)) // cleared: clear if not already null
            {
                if (contentSave.PersistedContent.TemplateId != null)
                {
                    contentSave.PersistedContent.TemplateId = null;
                }
            }
            else // set: update if different
            {
                var template = _fileService.GetTemplate(contentSave.TemplateAlias);
                if (template == null)
                {
                    //ModelState.AddModelError("Template", "No template exists with the specified alias: " + contentItem.TemplateAlias);
                    _logger.LogWarning("No template exists with the specified alias: {TemplateAlias}", contentSave.TemplateAlias);
                }
                else if (template.Id != contentSave.PersistedContent.TemplateId)
                {
                    contentSave.PersistedContent.TemplateId = template.Id;
                }
            }
        }

        /// <summary>
        /// Ensures the item can be moved/copied to the new location
        /// </summary>
        /// <param name="model"></param>
        /// <returns></returns>
        private IContent ValidateMoveOrCopy(MoveOrCopy model)
        {
            if (model == null)
            {
                throw new HttpResponseException(HttpStatusCode.NotFound);
            }

            var contentService = _contentService;
            var toMove = contentService.GetById(model.Id);
            if (toMove == null)
            {
                throw new HttpResponseException(HttpStatusCode.NotFound);
            }
            if (model.ParentId < 0)
            {
                //cannot move if the content item is not allowed at the root
                if (toMove.ContentType.AllowedAsRoot == false)
                {
                    throw HttpResponseException.CreateNotificationValidationErrorResponse(
                                    _localizedTextService.Localize("moveOrCopy/notAllowedAtRoot"));
                }
            }
            else
            {
                var parent = contentService.GetById(model.ParentId);
                if (parent == null)
                {
                    throw new HttpResponseException(HttpStatusCode.NotFound);
                }

                var parentContentType = _contentTypeService.Get(parent.ContentTypeId);
                //check if the item is allowed under this one
                if (parentContentType.AllowedContentTypes.Select(x => x.Id).ToArray()
                        .Any(x => x.Value == toMove.ContentType.Id) == false)
                {
                    throw HttpResponseException.CreateNotificationValidationErrorResponse(
                                    _localizedTextService.Localize("moveOrCopy/notAllowedByContentType"));
                }

                // Check on paths
                if ((string.Format(",{0},", parent.Path)).IndexOf(string.Format(",{0},", toMove.Id), StringComparison.Ordinal) > -1)
                {
                    throw HttpResponseException.CreateNotificationValidationErrorResponse(
                                    _localizedTextService.Localize("moveOrCopy/notAllowedByPath"));
                }
            }

            return toMove;
        }

        /// <summary>
        /// Adds notification messages to the outbound display model for a given published status
        /// </summary>
        /// <param name="statuses"></param>
        /// <param name="display"></param>
        /// <param name="successfulCultures">
        /// This is null when dealing with invariant content, else it's the cultures that were successfully published
        /// </param>
        private void AddMessageForPublishStatus(IReadOnlyCollection<PublishResult> statuses, INotificationModel display, string[] successfulCultures = null)
        {
            var totalStatusCount = statuses.Count();

            //Put the statuses into groups, each group results in a different message
            var statusGroup = statuses.GroupBy(x =>
            {
                switch (x.Result)
                {
                    case PublishResultType.SuccessPublish:
                    case PublishResultType.SuccessPublishCulture:
                        //these 2 belong to a single group
                        return PublishResultType.SuccessPublish;
                    case PublishResultType.FailedPublishAwaitingRelease:
                    case PublishResultType.FailedPublishCultureAwaitingRelease:
                        //these 2 belong to a single group
                        return PublishResultType.FailedPublishAwaitingRelease;
                    case PublishResultType.FailedPublishHasExpired:
                    case PublishResultType.FailedPublishCultureHasExpired:
                        //these 2 belong to a single group
                        return PublishResultType.FailedPublishHasExpired;
                    case PublishResultType.SuccessPublishAlready:
                    case PublishResultType.FailedPublishPathNotPublished:
                    case PublishResultType.FailedPublishCancelledByEvent:
                    case PublishResultType.FailedPublishIsTrashed:
                    case PublishResultType.FailedPublishContentInvalid:
                    case PublishResultType.FailedPublishMandatoryCultureMissing:
                        //the rest that we are looking for each belong in their own group
                        return x.Result;
                    default:
                        throw new IndexOutOfRangeException($"{x.Result}\" was not expected.");
                }
            });

            foreach (var status in statusGroup)
            {
                switch (status.Key)
                {
                    case PublishResultType.SuccessPublishAlready:
                        {
                            // TODO: Here we should have messaging for when there are release dates specified like https://github.com/umbraco/Umbraco-CMS/pull/3507
                            // but this will take a bit of effort because we need to deal with variants, different messaging, etc... A quick attempt was made here:
                            // http://github.com/umbraco/Umbraco-CMS/commit/9b3de7b655e07c612c824699b48a533c0448131a

                            //special case, we will only show messages for this if:
                            // * it's not a bulk publish operation
                            // * it's a bulk publish operation and all successful statuses are this one
                            var itemCount = status.Count();
                            if (totalStatusCount == 1 || totalStatusCount == itemCount)
                            {
                                if (successfulCultures == null || totalStatusCount == itemCount)
                                {
                                    //either invariant single publish, or bulk publish where all statuses are already published
                                    display.AddSuccessNotification(
                                        _localizedTextService.Localize("speechBubbles/editContentPublishedHeader"),
                                        _localizedTextService.Localize("speechBubbles/editContentPublishedText"));
                                }
                                else
                                {
                                    foreach (var c in successfulCultures)
                                    {
                                        display.AddSuccessNotification(
                                            _localizedTextService.Localize("speechBubbles/editContentPublishedHeader"),
                                            _localizedTextService.Localize("speechBubbles/editVariantPublishedText", new[] { _allLangs.Value[c].CultureName }));
                                    }
                                }
                            }
                        }
                        break;
                    case PublishResultType.SuccessPublish:
                        {
                            // TODO: Here we should have messaging for when there are release dates specified like https://github.com/umbraco/Umbraco-CMS/pull/3507
                            // but this will take a bit of effort because we need to deal with variants, different messaging, etc... A quick attempt was made here:
                            // http://github.com/umbraco/Umbraco-CMS/commit/9b3de7b655e07c612c824699b48a533c0448131a

                            var itemCount = status.Count();
                            if (successfulCultures == null)
                            {
                                display.AddSuccessNotification(
                                    _localizedTextService.Localize("speechBubbles/editContentPublishedHeader"),
                                    totalStatusCount > 1
                                        ? _localizedTextService.Localize("speechBubbles/editMultiContentPublishedText", new[] { itemCount.ToInvariantString() })
                                        : _localizedTextService.Localize("speechBubbles/editContentPublishedText"));
                            }
                            else
                            {
                                foreach (var c in successfulCultures)
                                {
                                    display.AddSuccessNotification(
                                        _localizedTextService.Localize("speechBubbles/editContentPublishedHeader"),
                                        totalStatusCount > 1
                                            ? _localizedTextService.Localize("speechBubbles/editMultiVariantPublishedText", new[] { itemCount.ToInvariantString(), _allLangs.Value[c].CultureName })
                                            : _localizedTextService.Localize("speechBubbles/editVariantPublishedText", new[] { _allLangs.Value[c].CultureName }));
                                }
                            }
                        }
                        break;
                    case PublishResultType.FailedPublishPathNotPublished:
                        {
                            //TODO: This doesn't take into account variations with the successfulCultures param
                            var names = string.Join(", ", status.Select(x => $"'{x.Content.Name}'"));
                            display.AddWarningNotification(
                                _localizedTextService.Localize("publish"),
                                _localizedTextService.Localize("publish/contentPublishedFailedByParent",
                                    new[] { names }).Trim());
                        }
                        break;
                    case PublishResultType.FailedPublishCancelledByEvent:
                        {
                            //TODO: This doesn't take into account variations with the successfulCultures param
                            var names = string.Join(", ", status.Select(x => $"'{x.Content.Name}'"));
                            AddCancelMessage(display, message: "publish/contentPublishedFailedByEvent", messageParams: new[] { names });
                        }
                        break;
                    case PublishResultType.FailedPublishAwaitingRelease:
                        {
                            //TODO: This doesn't take into account variations with the successfulCultures param
                            var names = string.Join(", ", status.Select(x => $"'{x.Content.Name}'"));
                            display.AddWarningNotification(
                                    _localizedTextService.Localize("publish"),
                                    _localizedTextService.Localize("publish/contentPublishedFailedAwaitingRelease",
                                        new[] { names }).Trim());
                        }
                        break;
                    case PublishResultType.FailedPublishHasExpired:
                        {
                            //TODO: This doesn't take into account variations with the successfulCultures param
                            var names = string.Join(", ", status.Select(x => $"'{x.Content.Name}'"));
                            display.AddWarningNotification(
                                _localizedTextService.Localize("publish"),
                                _localizedTextService.Localize("publish/contentPublishedFailedExpired",
                                    new[] { names }).Trim());
                        }
                        break;
                    case PublishResultType.FailedPublishIsTrashed:
                        {
                            //TODO: This doesn't take into account variations with the successfulCultures param
                            var names = string.Join(", ", status.Select(x => $"'{x.Content.Name}'"));
                            display.AddWarningNotification(
                                _localizedTextService.Localize("publish"),
                                _localizedTextService.Localize("publish/contentPublishedFailedIsTrashed",
                                    new[] { names }).Trim());
                        }
                        break;
                    case PublishResultType.FailedPublishContentInvalid:
                        {
                            if (successfulCultures == null)
                            {
                                var names = string.Join(", ", status.Select(x => $"'{x.Content.Name}'"));
                                display.AddWarningNotification(
                                    _localizedTextService.Localize("publish"),
                                    _localizedTextService.Localize("publish/contentPublishedFailedInvalid",
                                        new[] { names }).Trim());
                            }
                            else
                            {
                                foreach (var c in successfulCultures)
                                {
                                    var names = string.Join(", ", status.Select(x => $"'{(x.Content.ContentType.VariesByCulture() ? x.Content.GetCultureName(c) : x.Content.Name)}'"));
                                    display.AddWarningNotification(
                                        _localizedTextService.Localize("publish"),
                                        _localizedTextService.Localize("publish/contentPublishedFailedInvalid",
                                            new[] { names }).Trim());
                                }
                            }
                        }
                        break;
                    case PublishResultType.FailedPublishMandatoryCultureMissing:
                        display.AddWarningNotification(
                            _localizedTextService.Localize("publish"),
                            "publish/contentPublishedFailedByCulture");
                        break;
                    default:
                        throw new IndexOutOfRangeException($"PublishedResultType \"{status.Key}\" was not expected.");
                }
            }
        }

        /// <summary>
        /// Used to map an <see cref="IContent"/> instance to a <see cref="ContentItemDisplay"/> and ensuring a language is present if required
        /// </summary>
        /// <param name="content"></param>
        /// <returns></returns>
        private ContentItemDisplay MapToDisplay(IContent content)
        {
            var display = _umbracoMapper.Map<ContentItemDisplay>(content, context =>
            {
                context.Items["CurrentUser"] = _backofficeSecurityAccessor.BackOfficeSecurity.CurrentUser;
            });
            display.AllowPreview = display.AllowPreview && content.Trashed == false && content.ContentType.IsElement == false;
            return display;
        }

        [Authorize(Policy = AuthorizationPolicies.ContentPermissionBrowseById)]
        public ActionResult<IEnumerable<NotifySetting>> GetNotificationOptions(int contentId)
        {
            var notifications = new List<NotifySetting>();
            if (contentId <= 0) return NotFound();

            var content = _contentService.GetById(contentId);
            if (content == null) return NotFound();

            var userNotifications = _notificationService.GetUserNotifications(_backofficeSecurityAccessor.BackOfficeSecurity.CurrentUser, content.Path).ToList();

            foreach (var a in _actionCollection.Where(x => x.ShowInNotifier))
            {
                var n = new NotifySetting
                {
                    Name = _localizedTextService.Localize("actions", a.Alias),
                    Checked = userNotifications.FirstOrDefault(x => x.Action == a.Letter.ToString()) != null,
                    NotifyCode = a.Letter.ToString()
                };
                notifications.Add(n);
            }

            return notifications;
        }

        public IActionResult PostNotificationOptions(int contentId, [FromQuery(Name="notifyOptions[]")] string[] notifyOptions)
        {
            if (contentId <= 0) return NotFound();
            var content = _contentService.GetById(contentId);
            if (content == null) return NotFound();

            _notificationService.SetNotifications(_backofficeSecurityAccessor.BackOfficeSecurity.CurrentUser, content, notifyOptions);

            return NoContent();
        }

        [HttpGet]
        public IEnumerable<RollbackVersion> GetRollbackVersions(int contentId, string culture = null)
        {
            var rollbackVersions = new List<RollbackVersion>();
            var writerIds = new HashSet<int>();

            var versions = _contentService.GetVersionsSlim(contentId, 0, 50);

            //Not all nodes are variants & thus culture can be null
            if (culture != null)
            {
                //Get cultures that were published with the version = their update date is equal to the version's
                versions = versions.Where(x => x.UpdateDate == x.GetUpdateDate(culture));
            }

            //First item is our current item/state (cant rollback to ourselves)
            versions = versions.Skip(1);

            foreach (var version in versions)
            {
                var rollbackVersion = new RollbackVersion
                {
                    VersionId = version.VersionId,
                    VersionDate = version.UpdateDate,
                    VersionAuthorId = version.WriterId
                };

                rollbackVersions.Add(rollbackVersion);

                writerIds.Add(version.WriterId);
            }

            var users = _userService
                .GetUsersById(writerIds.ToArray())
                .ToDictionary(x => x.Id, x => x.Name);

            foreach (var rollbackVersion in rollbackVersions)
            {
                if (users.TryGetValue(rollbackVersion.VersionAuthorId, out var userName))
                    rollbackVersion.VersionAuthorName = userName;
            }

            return rollbackVersions;
        }

        [HttpGet]
        public ContentVariantDisplay GetRollbackVersion(int versionId, string culture = null)
        {
            var version = _contentService.GetVersion(versionId);
            var content = MapToDisplay(version);

            return culture == null
                ? content.Variants.FirstOrDefault()  //No culture set - so this is an invariant node - so just list me the first item in here
                : content.Variants.FirstOrDefault(x => x.Language.IsoCode == culture);
        }

        [Authorize(Policy = AuthorizationPolicies.ContentPermissionRollbackById)]
        [HttpPost]
        public IActionResult PostRollbackContent(int contentId, int versionId, string culture = "*")
        {
            var rollbackResult = _contentService.Rollback(contentId, versionId, culture, _backofficeSecurityAccessor.BackOfficeSecurity.GetUserId().ResultOr(0));

            if (rollbackResult.Success)
                return Ok();

            var notificationModel = new SimpleNotificationModel();

            switch (rollbackResult.Result)
            {
                case OperationResultType.Failed:
                case OperationResultType.FailedCannot:
                case OperationResultType.FailedExceptionThrown:
                case OperationResultType.NoOperation:
                default:
                    notificationModel.AddErrorNotification(
                                    _localizedTextService.Localize("speechBubbles/operationFailedHeader"),
                                    null); // TODO: There is no specific failed to save error message AFAIK
                    break;
                case OperationResultType.FailedCancelledByEvent:
                    notificationModel.AddErrorNotification(
                                    _localizedTextService.Localize("speechBubbles/operationCancelledHeader"),
                                    _localizedTextService.Localize("speechBubbles/operationCancelledText"));
                    break;
            }

            throw HttpResponseException.CreateValidationErrorResponse(notificationModel);
        }

        [Authorize(Policy = AuthorizationPolicies.ContentPermissionProtectById)]
        [HttpGet]
        public IActionResult GetPublicAccess(int contentId)
        {
            var content = _contentService.GetById(contentId);
            if (content == null)
            {
                return NotFound();
            }

            var entry = _publicAccessService.GetEntryForContent(content);
            if (entry == null || entry.ProtectedNodeId != content.Id)
            {
                return Ok();
            }

            var loginPageEntity = _entityService.Get(entry.LoginNodeId, UmbracoObjectTypes.Document);
            var errorPageEntity = _entityService.Get(entry.NoAccessNodeId, UmbracoObjectTypes.Document);

            // unwrap the current public access setup for the client
            // - this API method is the single point of entry for both "modes" of public access (single user and role based)
            var usernames = entry.Rules
                .Where(rule => rule.RuleType == Constants.Conventions.PublicAccess.MemberUsernameRuleType)
                .Select(rule => rule.RuleValue).ToArray();

            var members = usernames
                .Select(username => _memberService.GetByUsername(username))
                .Where(member => member != null)
                .Select(_umbracoMapper.Map<MemberDisplay>)
                .ToArray();

            var allGroups = _memberGroupService.GetAll().ToArray();
            var groups = entry.Rules
                .Where(rule => rule.RuleType == Constants.Conventions.PublicAccess.MemberRoleRuleType)
                .Select(rule => allGroups.FirstOrDefault(g => g.Name == rule.RuleValue))
                .Where(memberGroup => memberGroup != null)
                .Select(_umbracoMapper.Map<MemberGroupDisplay>)
                .ToArray();

            return Ok(new PublicAccess
            {
                Members = members,
                Groups = groups,
                LoginPage = loginPageEntity != null ? _umbracoMapper.Map<EntityBasic>(loginPageEntity) : null,
                ErrorPage = errorPageEntity != null ? _umbracoMapper.Map<EntityBasic>(errorPageEntity) : null
            });
        }

        // set up public access using role based access
        [Authorize(Policy = AuthorizationPolicies.ContentPermissionProtectById)]
        [HttpPost]
        public IActionResult PostPublicAccess(int contentId, [FromQuery(Name = "groups[]")]string[] groups, [FromQuery(Name = "usernames[]")]string[] usernames, int loginPageId, int errorPageId)
        {
            if ((groups == null || groups.Any() == false) && (usernames == null || usernames.Any() == false))
            {
                return BadRequest();
            }

            var content = _contentService.GetById(contentId);
            var loginPage = _contentService.GetById(loginPageId);
            var errorPage = _contentService.GetById(errorPageId);
            if (content == null || loginPage == null || errorPage == null)
            {
                return BadRequest();
            }

            var isGroupBased = groups != null && groups.Any();
            var candidateRuleValues = isGroupBased
                ? groups
                : usernames;
            var newRuleType = isGroupBased
                ? Constants.Conventions.PublicAccess.MemberRoleRuleType
                : Constants.Conventions.PublicAccess.MemberUsernameRuleType;

            var entry = _publicAccessService.GetEntryForContent(content);

            if (entry == null || entry.ProtectedNodeId != content.Id)
            {
                entry = new PublicAccessEntry(content, loginPage, errorPage, new List<PublicAccessRule>());

                foreach (var ruleValue in candidateRuleValues)
                {
                    entry.AddRule(ruleValue, newRuleType);
                }
            }
            else
            {
                entry.LoginNodeId = loginPage.Id;
                entry.NoAccessNodeId = errorPage.Id;

                var currentRules = entry.Rules.ToArray();
                var obsoleteRules = currentRules.Where(rule =>
                    rule.RuleType != newRuleType
                    || candidateRuleValues.Contains(rule.RuleValue) == false
                );
                var newRuleValues = candidateRuleValues.Where(group =>
                    currentRules.Any(rule =>
                        rule.RuleType == newRuleType
                        && rule.RuleValue == group
                    ) == false
                );
                foreach (var rule in obsoleteRules)
                {
                    entry.RemoveRule(rule);
                }
                foreach (var ruleValue in newRuleValues)
                {
                    entry.AddRule(ruleValue, newRuleType);
                }
            }

            return _publicAccessService.Save(entry).Success
                ? (IActionResult) Ok()
                : Problem();
        }

        [Authorize(Policy = AuthorizationPolicies.ContentPermissionProtectById)]
        [HttpPost]
        public IActionResult RemovePublicAccess(int contentId)
        {
            var content = _contentService.GetById(contentId);
            if (content == null)
            {
                return NotFound();
            }

            var entry = _publicAccessService.GetEntryForContent(content);
            if (entry == null)
            {
                return Ok();
            }

            return _publicAccessService.Delete(entry).Success
                ? (IActionResult) Ok()
                : Problem();
        }
    }
}<|MERGE_RESOLUTION|>--- conflicted
+++ resolved
@@ -135,13 +135,8 @@
         /// </summary>
         /// <returns></returns>
         [HttpGet]
-<<<<<<< HEAD
         // TODO: We need to move this since we are going to delete OverrideAuthorization
-        [UmbracoBackOfficeAuthorize, OverrideAuthorization]
-=======
-        // TODO: Does this override work? What is best practices for this?
         [Authorize(Policy = AuthorizationPolicies.BackOfficeAccess), OverrideAuthorization]
->>>>>>> 98cf259f
         public bool AllowsCultureVariation()
         {
             var contentTypes = _contentTypeService.GetAll();
