--- conflicted
+++ resolved
@@ -24,10 +24,6 @@
     /// An API controller used for dealing with content types
     /// </summary>
     [PluginController(Constants.Web.Mvc.BackOfficeApiArea)]
-<<<<<<< HEAD
-=======
-    [Authorize(Policy = AuthorizationPolicies.TreeAccessMediaTypes)]
->>>>>>> 98cf259f
     public class MediaTypeController : ContentTypeControllerBase<IMediaType>
     {
         // TODO: Split this controller apart so that authz is consistent, currently we need to authz each action individually.
@@ -143,7 +139,7 @@
         /// <returns></returns>
         [HttpDelete]
         [HttpPost]
-        [UmbracoTreeAuthorize(Constants.Trees.MediaTypes)]
+        [Authorize(Policy = AuthorizationPolicies.TreeAccessMediaTypes)]
         public IActionResult DeleteById(int id)
         {
             var foundType = _mediaTypeService.Get(id);
@@ -179,7 +175,7 @@
         /// </param>
         /// <returns></returns>
         [HttpPost]
-        [UmbracoTreeAuthorize(Constants.Trees.MediaTypes)]
+        [Authorize(Policy = AuthorizationPolicies.TreeAccessMediaTypes)]
         public IActionResult GetAvailableCompositeMediaTypes(GetAvailableCompositionsFilter filter)
         {
             var result = PerformGetAvailableCompositeContentTypes(filter.ContentTypeId, UmbracoObjectTypes.MediaType,
@@ -200,7 +196,7 @@
         /// <param name="filter"></param>
         /// <returns></returns>
         [HttpPost]
-        [UmbracoTreeAuthorize(Constants.Trees.MediaTypes)]
+        [Authorize(Policy = AuthorizationPolicies.TreeAccessMediaTypes)]
         public IActionResult GetWhereCompositionIsUsedInContentTypes(GetAvailableCompositionsFilter filter)
         {
             var result =
@@ -212,7 +208,7 @@
             return Ok(result);
         }
 
-        [UmbracoTreeAuthorize(Constants.Trees.MediaTypes)]
+        [Authorize(Policy = AuthorizationPolicies.TreeAccessMediaTypes)]
         public MediaTypeDisplay GetEmpty(int parentId)
         {
             IMediaType mt;
@@ -236,7 +232,7 @@
         /// <summary>
         /// Returns all media types
         /// </summary>
-        [UmbracoTreeAuthorize(Constants.Trees.MediaTypes)]
+        [Authorize(Policy = AuthorizationPolicies.TreeAccessMediaTypes)]
         public IEnumerable<ContentTypeBasic> GetAll() =>
             _mediaTypeService.GetAll()
                 .Select(_umbracoMapper.Map<IMediaType, ContentTypeBasic>);
@@ -248,7 +244,7 @@
         /// <returns></returns>
         [HttpDelete]
         [HttpPost]
-        [UmbracoTreeAuthorize(Constants.Trees.MediaTypes)]
+        [Authorize(Policy = AuthorizationPolicies.TreeAccessMediaTypes)]
         public IActionResult DeleteContainer(int id)
         {
             _mediaTypeService.DeleteContainer(id, _backofficeSecurityAccessor.BackOfficeSecurity.CurrentUser.Id);
@@ -256,7 +252,7 @@
             return Ok();
         }
 
-        [UmbracoTreeAuthorize(Constants.Trees.MediaTypes)]
+        [Authorize(Policy = AuthorizationPolicies.TreeAccessMediaTypes)]
         public IActionResult PostCreateContainer(int parentId, string name)
         {
             var result = _mediaTypeService.CreateContainer(parentId, name, _backofficeSecurityAccessor.BackOfficeSecurity.CurrentUser.Id);
@@ -266,7 +262,7 @@
                 : throw HttpResponseException.CreateNotificationValidationErrorResponse(result.Exception.Message);
         }
 
-        [UmbracoTreeAuthorize(Constants.Trees.MediaTypes)]
+        [Authorize(Policy = AuthorizationPolicies.TreeAccessMediaTypes)]
         public IActionResult PostRenameContainer(int id, string name)
         {
             var result = _mediaTypeService.RenameContainer(id, name, _backofficeSecurityAccessor.BackOfficeSecurity.CurrentUser.Id);
@@ -276,7 +272,7 @@
                 : throw HttpResponseException.CreateNotificationValidationErrorResponse(result.Exception.Message);
         }
 
-        [UmbracoTreeAuthorize(Constants.Trees.MediaTypes)]
+        [Authorize(Policy = AuthorizationPolicies.TreeAccessMediaTypes)]
         public MediaTypeDisplay PostSave(MediaTypeSave contentTypeSave)
         {
             var savedCt = PerformPostSave<MediaTypeDisplay, MediaTypeSave, PropertyTypeBasic>(
@@ -298,7 +294,7 @@
         /// </summary>
         /// <param name="move"></param>
         /// <returns></returns>
-        [UmbracoTreeAuthorize(Constants.Trees.MediaTypes)]
+        [Authorize(Policy = AuthorizationPolicies.TreeAccessMediaTypes)]
         public IActionResult PostMove(MoveOrCopy move)
         {
             return PerformMove(
@@ -312,7 +308,7 @@
         /// </summary>
         /// <param name="copy"></param>
         /// <returns></returns>
-        [UmbracoTreeAuthorize(Constants.Trees.MediaTypes)]
+        [Authorize(Policy = AuthorizationPolicies.TreeAccessMediaTypes)]
         public IActionResult PostCopy(MoveOrCopy copy)
         {
             return PerformCopy(
