--- conflicted
+++ resolved
@@ -24,13 +24,10 @@
       <PackageReference Include="Microsoft.AspNetCore.Mvc.Razor.RuntimeCompilation" Version="3.1.8" />
       <PackageReference Include="MiniProfiler.AspNetCore.Mvc" Version="4.2.1" />
       <PackageReference Include="NETStandard.Library" Version="2.0.3" />
-<<<<<<< HEAD
       <PackageReference Include="Serilog.AspNetCore" Version="3.2.0" />
 <!--      <PackageReference Include="SixLabors.ImageSharp.Web" Version="1.0.0-rc0003" />-->
-=======
       <PackageReference Include="Serilog.AspNetCore" Version="3.4.0" />
       <PackageReference Include="SixLabors.ImageSharp.Web" Version="1.0.0" />
->>>>>>> 1587d7f4
       <PackageReference Include="Smidge" Version="3.1.1" />
       <PackageReference Include="Smidge.Nuglify" Version="2.0.0" />
     </ItemGroup>
