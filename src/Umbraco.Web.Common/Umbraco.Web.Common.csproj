<Project Sdk="Microsoft.NET.Sdk">

    <PropertyGroup>
        <TargetFrameworks>netcoreapp3.1;net5.0</TargetFrameworks>
        <OutputType>Library</OutputType>
        <LangVersion>latest</LangVersion>
    </PropertyGroup>

    <PropertyGroup Condition=" '$(Configuration)' == 'Release' ">
        <DocumentationFile>bin\Release\Umbraco.Web.Common.xml</DocumentationFile>
    </PropertyGroup>

    <ItemGroup>
        <FrameworkReference Include="Microsoft.AspNetCore.App" />
    </ItemGroup>

    <ItemGroup>
      <ProjectReference Include="..\Umbraco.Configuration\Umbraco.Configuration.csproj" />
      <ProjectReference Include="..\Umbraco.Core\Umbraco.Core.csproj" />
      <ProjectReference Include="..\Umbraco.Infrastructure\Umbraco.Infrastructure.csproj" />
    </ItemGroup>

    <ItemGroup>
<<<<<<< HEAD
=======
      <PackageReference Include="Microsoft.AspNetCore.Mvc.NewtonsoftJson" Version="3.1.3" />
      <PackageReference Include="Microsoft.AspNetCore.Mvc.Razor.RuntimeCompilation" Version="3.1.7" />
>>>>>>> 7d8c9ee4
      <PackageReference Include="MiniProfiler.AspNetCore.Mvc" Version="4.1.0" />
      <PackageReference Include="NETStandard.Library" Version="2.0.3" />
      <PackageReference Include="Serilog.AspNetCore" Version="3.2.0" />
<!--      <PackageReference Include="SixLabors.ImageSharp.Web" Version="1.0.0-rc0003" />-->
      <PackageReference Include="Smidge" Version="3.1.1" />
      <PackageReference Include="Smidge.Nuglify" Version="2.0.0" />
    </ItemGroup>

    <ItemGroup Condition=" '$(TargetFramework)' == 'netcoreapp3.1' ">
        <PackageReference Include="Microsoft.AspNetCore.Mvc.NewtonsoftJson" Version="3.1.3"  />
    </ItemGroup>
    <ItemGroup Condition=" '$(TargetFramework)' == 'net5.0' ">
        <PackageReference Include="Microsoft.AspNetCore.Mvc.NewtonsoftJson" Version="5.0.0-preview.8.20414.8"  />
    </ItemGroup>

    <ItemGroup>
        <AssemblyAttribute Include="System.Runtime.CompilerServices.InternalsVisibleTo">
            <_Parameter1>Umbraco.Tests.UnitTests</_Parameter1>
        </AssemblyAttribute>
    </ItemGroup>

</Project><|MERGE_RESOLUTION|>--- conflicted
+++ resolved
@@ -21,11 +21,8 @@
     </ItemGroup>
 
     <ItemGroup>
-<<<<<<< HEAD
-=======
       <PackageReference Include="Microsoft.AspNetCore.Mvc.NewtonsoftJson" Version="3.1.3" />
       <PackageReference Include="Microsoft.AspNetCore.Mvc.Razor.RuntimeCompilation" Version="3.1.7" />
->>>>>>> 7d8c9ee4
       <PackageReference Include="MiniProfiler.AspNetCore.Mvc" Version="4.1.0" />
       <PackageReference Include="NETStandard.Library" Version="2.0.3" />
       <PackageReference Include="Serilog.AspNetCore" Version="3.2.0" />
