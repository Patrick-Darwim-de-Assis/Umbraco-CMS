using System;
using System.Collections;
using System.Collections.Generic;
using System.Data.Common;
using System.IO;
using System.Reflection;
using Microsoft.AspNetCore.Hosting;
using Microsoft.AspNetCore.Http;
using Microsoft.Extensions.Configuration;
using Microsoft.Extensions.DependencyInjection;
using Microsoft.Extensions.Logging;
using Serilog;
using Serilog.Extensions.Hosting;
using Serilog.Extensions.Logging;
using Smidge;
using Smidge.Nuglify;
using Umbraco.Composing;
using Umbraco.Configuration;
using Umbraco.Core;
using Umbraco.Core.Cache;
using Umbraco.Core.Composing;
using Umbraco.Core.Configuration;
using Umbraco.Core.IO;
using Umbraco.Core.Logging;
using Umbraco.Core.Logging.Serilog;
using Umbraco.Core.Persistence;
using Umbraco.Core.Runtime;
using Umbraco.Web.Common.AspNetCore;
using Umbraco.Web.Common.Runtime.Profiler;

namespace Umbraco.Web.Common.Extensions
{
    public static class UmbracoCoreServiceCollectionExtensions
    {
        /// <summary>
        /// Adds the Umbraco Configuration requirements
        /// </summary>
        /// <param name="services"></param>
        /// <param name="configuration"></param>
        /// <returns></returns>
        public static IServiceCollection AddUmbracoConfiguration(this IServiceCollection services, IConfiguration configuration)
        {
            if (configuration == null) throw new ArgumentNullException(nameof(configuration));

            var configsFactory = new AspNetCoreConfigsFactory(configuration);

            var configs = configsFactory.Create();

            services.AddSingleton(configs);

            return services;
        }


        /// <summary>
        /// Adds the Umbraco Back Core requirements
        /// </summary>
        /// <param name="services"></param>
        /// <param name="webHostEnvironment"></param>
        /// <returns></returns>
        public static IServiceCollection AddUmbracoCore(this IServiceCollection services, IWebHostEnvironment webHostEnvironment)
        {
            return services.AddUmbracoCore(webHostEnvironment,out _);
        }

        /// <summary>
        /// Adds the Umbraco Back Core requirements
        /// </summary>
        /// <param name="services"></param>
        /// <param name="webHostEnvironment"></param>
        /// <param name="factory"></param>
        /// <returns></returns>
        public static IServiceCollection AddUmbracoCore(this IServiceCollection services, IWebHostEnvironment webHostEnvironment, out IFactory factory)
        {
            if (!UmbracoServiceProviderFactory.IsActive)
                throw new InvalidOperationException("Ensure to add UseUmbraco() in your Program.cs after ConfigureWebHostDefaults to enable Umbraco's service provider factory");

            var umbContainer = UmbracoServiceProviderFactory.UmbracoContainer;

<<<<<<< HEAD
            var loggingConfig = new LoggingConfiguration(
                Path.Combine(webHostEnvironment.ContentRootPath, "App_Data\\Logs"),
                Path.Combine(webHostEnvironment.ContentRootPath, "config\\serilog.config"),
                Path.Combine(webHostEnvironment.ContentRootPath, "config\\serilog.user.config"));

            services.AddUmbracoCore(webHostEnvironment, umbContainer, Assembly.GetEntryAssembly(), loggingConfig, out factory);
=======

            IHttpContextAccessor httpContextAccessor = new HttpContextAccessor();
            services.AddSingleton<IHttpContextAccessor>(httpContextAccessor);

            var requestCache = new GenericDictionaryRequestAppCache(() => httpContextAccessor.HttpContext.Items);

            services.AddUmbracoCore(webHostEnvironment, umbContainer, Assembly.GetEntryAssembly(), requestCache, httpContextAccessor, out factory);
>>>>>>> 30c877c6

            return services;
        }

        /// <summary>
        /// Adds the Umbraco Back Core requirements
        /// </summary>
        /// <param name="services"></param>
        /// <param name="webHostEnvironment"></param>
        /// <param name="umbContainer"></param>
        /// <param name="entryAssembly"></param>
<<<<<<< HEAD
        /// <param name="loggingConfiguration"></param>
=======
        /// <param name="requestCache"></param>
>>>>>>> 30c877c6
        /// <param name="factory"></param>
        /// <returns></returns>
        public static IServiceCollection AddUmbracoCore(
            this IServiceCollection services,
            IWebHostEnvironment webHostEnvironment,
            IRegister umbContainer,
            Assembly entryAssembly,
<<<<<<< HEAD
            ILoggingConfiguration loggingConfiguration,
=======
            IRequestCache requestCache,
            IHttpContextAccessor httpContextAccessor,
>>>>>>> 30c877c6
            out IFactory factory)
        {
            if (services is null) throw new ArgumentNullException(nameof(services));
            var container = umbContainer;
            if (container is null) throw new ArgumentNullException(nameof(container));
            if (entryAssembly is null) throw new ArgumentNullException(nameof(entryAssembly));

            var serviceProvider = services.BuildServiceProvider();
            var configs = serviceProvider.GetService<Configs>();


<<<<<<< HEAD
            CreateCompositionRoot(services, webHostEnvironment, loggingConfiguration, out var logger, out var configs, out var ioHelper, out var hostingEnvironment, out var backOfficeInfo, out var profiler);
=======
            CreateCompositionRoot(services, configs, httpContextAccessor, webHostEnvironment, out var logger,  out var ioHelper, out var hostingEnvironment, out var backOfficeInfo, out var profiler);
>>>>>>> 30c877c6

            var globalSettings = configs.Global();
            var umbracoVersion = new UmbracoVersion(globalSettings);

            var coreRuntime = GetCoreRuntime(
                configs,
                umbracoVersion,
                ioHelper,
                logger,
                profiler,
                hostingEnvironment,
                backOfficeInfo,
                CreateTypeFinder(logger, profiler, webHostEnvironment, entryAssembly),
                requestCache);

            factory = coreRuntime.Configure(container);

            return services;
        }

        private static ITypeFinder CreateTypeFinder(Core.Logging.ILogger logger, IProfiler profiler, IWebHostEnvironment webHostEnvironment, Assembly entryAssembly)
        {
            // TODO: Currently we are not passing in any TypeFinderConfig (with ITypeFinderSettings) which we should do, however
            // this is not critical right now and would require loading in some config before boot time so just leaving this as-is for now.
            var runtimeHashPaths = new RuntimeHashPaths();
            runtimeHashPaths.AddFolder(new DirectoryInfo(Path.Combine(webHostEnvironment.ContentRootPath, "bin")));
            var runtimeHash = new RuntimeHash(new ProfilingLogger(logger, profiler), runtimeHashPaths);
            return new TypeFinder(logger, new DefaultUmbracoAssemblyProvider(entryAssembly), runtimeHash);
        }

<<<<<<< HEAD
        private static IRuntime GetCoreRuntime(Configs configs, IUmbracoVersion umbracoVersion, IIOHelper ioHelper, Core.Logging.ILogger logger,
=======
        private static IRuntime GetCoreRuntime(
            Configs configs, IUmbracoVersion umbracoVersion, IIOHelper ioHelper, ILogger logger,
>>>>>>> 30c877c6
            IProfiler profiler, Core.Hosting.IHostingEnvironment hostingEnvironment, IBackOfficeInfo backOfficeInfo,
            ITypeFinder typeFinder, IRequestCache requestCache)
        {
            var connectionStringConfig = configs.ConnectionStrings()[Core.Constants.System.UmbracoConnectionName];
            var dbProviderFactoryCreator = new SqlServerDbProviderFactoryCreator(
                connectionStringConfig?.ProviderName,
                DbProviderFactories.GetFactory);

            // Determine if we should use the sql main dom or the default
            var globalSettings = configs.Global();
            var connStrings = configs.ConnectionStrings();
            var appSettingMainDomLock = globalSettings.MainDomLock;
            var mainDomLock = appSettingMainDomLock == "SqlMainDomLock"
                ? (IMainDomLock)new SqlMainDomLock(logger, globalSettings, connStrings, dbProviderFactoryCreator)
                : new MainDomSemaphoreLock(logger, hostingEnvironment);

            var mainDom = new MainDom(logger, mainDomLock);

            var coreRuntime = new CoreRuntime(
                configs,
                umbracoVersion,
                ioHelper,
                logger,
                profiler,
                new AspNetCoreBootPermissionsChecker(),
                hostingEnvironment,
                backOfficeInfo,
                dbProviderFactoryCreator,
                mainDom,
                typeFinder,
                requestCache);

            return coreRuntime;
        }

<<<<<<< HEAD
        private static IServiceCollection CreateCompositionRoot(
            IServiceCollection services,
            IWebHostEnvironment webHostEnvironment,
            ILoggingConfiguration loggingConfiguration, 
            out Core.Logging.ILogger logger, out Configs configs, out IIOHelper ioHelper, out Core.Hosting.IHostingEnvironment hostingEnvironment,
            out IBackOfficeInfo backOfficeInfo, out IProfiler profiler)
        {
            // TODO: We need to avoid this, surely there's a way? See ContainerTests.BuildServiceProvider_Before_Host_Is_Configured
            var serviceProvider = services.BuildServiceProvider();

            configs = serviceProvider.GetService<Configs>();
=======
        private static IServiceCollection CreateCompositionRoot(IServiceCollection services, Configs configs, IHttpContextAccessor httpContextAccessor, IWebHostEnvironment webHostEnvironment,
            out ILogger logger, out IIOHelper ioHelper, out Core.Hosting.IHostingEnvironment hostingEnvironment,
            out IBackOfficeInfo backOfficeInfo, out IProfiler profiler)
        {
>>>>>>> 30c877c6
            if (configs == null)
                throw new InvalidOperationException($"Could not resolve type {typeof(Configs)} from the container, ensure {nameof(AddUmbracoConfiguration)} is called before calling {nameof(AddUmbracoCore)}");

            var hostingSettings = configs.Hosting();
            var globalSettings = configs.Global();

            hostingEnvironment = new AspNetCoreHostingEnvironment(hostingSettings, webHostEnvironment);
            ioHelper = new IOHelper(hostingEnvironment, globalSettings);
            logger = AddLogger(services, hostingEnvironment, loggingConfiguration);

            backOfficeInfo = new AspNetCoreBackOfficeInfo(globalSettings);
            profiler = GetWebProfiler(hostingEnvironment);

            return services;
        }

        /// <summary>
        /// Create and configure the logger
        /// </summary>
        /// <param name="hostingEnvironment"></param>
        private static Core.Logging.ILogger AddLogger(IServiceCollection services, Core.Hosting.IHostingEnvironment hostingEnvironment, ILoggingConfiguration loggingConfiguration)
        {
            // Create a serilog logger
            var logger = SerilogLogger.CreateWithDefaultConfiguration(hostingEnvironment, loggingConfiguration);

            // Wire up all the bits that serilog needs. We need to use our own code since the Serilog ext methods don't cater to our needs since
            // we don't want to use the global serilog `Log` object and we don't have our own ILogger implementation before the HostBuilder runs which
            // is the only other option that these ext methods allow. 
            // I have created a PR to make this nicer https://github.com/serilog/serilog-extensions-hosting/pull/19 but we'll need to wait for that.
            // Also see : https://github.com/serilog/serilog-extensions-hosting/blob/dev/src/Serilog.Extensions.Hosting/SerilogHostBuilderExtensions.cs

            services.AddSingleton<ILoggerFactory>(services => new SerilogLoggerFactory(logger.SerilogLog, false));

            // This won't (and shouldn't) take ownership of the logger. 
            services.AddSingleton(logger.SerilogLog);

            // Registered to provide two services...
            var diagnosticContext = new DiagnosticContext(logger.SerilogLog);

            // Consumed by e.g. middleware
            services.AddSingleton(diagnosticContext);

            // Consumed by user code
            services.AddSingleton<IDiagnosticContext>(diagnosticContext);

            return logger;
        }

        public static IServiceCollection AddUmbracoRuntimeMinifier(this IServiceCollection services,
            IConfiguration configuration)
        {
            services.AddSmidge(configuration.GetSection(Core.Constants.Configuration.ConfigRuntimeMinification));
            services.AddSmidgeNuglify();

            return services;
        }

        private static IProfiler GetWebProfiler(Umbraco.Core.Hosting.IHostingEnvironment hostingEnvironment)
        {
            // create and start asap to profile boot
            if (!hostingEnvironment.IsDebugMode)
            {
                // should let it be null, that's how MiniProfiler is meant to work,
                // but our own IProfiler expects an instance so let's get one
                return new VoidProfiler();
            }

            var webProfiler = new WebProfiler();
            webProfiler.StartBoot();

            return webProfiler;
        }
        private class AspNetCoreBootPermissionsChecker : IUmbracoBootPermissionChecker
        {
            public void ThrowIfNotPermissions()
            {
                // nothing to check
            }
        }


    }

}<|MERGE_RESOLUTION|>--- conflicted
+++ resolved
@@ -77,22 +77,22 @@
 
             var umbContainer = UmbracoServiceProviderFactory.UmbracoContainer;
 
-<<<<<<< HEAD
             var loggingConfig = new LoggingConfiguration(
                 Path.Combine(webHostEnvironment.ContentRootPath, "App_Data\\Logs"),
                 Path.Combine(webHostEnvironment.ContentRootPath, "config\\serilog.config"),
                 Path.Combine(webHostEnvironment.ContentRootPath, "config\\serilog.user.config"));
 
-            services.AddUmbracoCore(webHostEnvironment, umbContainer, Assembly.GetEntryAssembly(), loggingConfig, out factory);
-=======
-
             IHttpContextAccessor httpContextAccessor = new HttpContextAccessor();
             services.AddSingleton<IHttpContextAccessor>(httpContextAccessor);
 
             var requestCache = new GenericDictionaryRequestAppCache(() => httpContextAccessor.HttpContext.Items);
 
-            services.AddUmbracoCore(webHostEnvironment, umbContainer, Assembly.GetEntryAssembly(), requestCache, httpContextAccessor, out factory);
->>>>>>> 30c877c6
+            services.AddUmbracoCore(webHostEnvironment,
+                umbContainer,
+                Assembly.GetEntryAssembly(),
+                requestCache,
+                loggingConfig,
+                out factory);
 
             return services;
         }
@@ -104,11 +104,9 @@
         /// <param name="webHostEnvironment"></param>
         /// <param name="umbContainer"></param>
         /// <param name="entryAssembly"></param>
-<<<<<<< HEAD
+        /// <param name="requestCache"></param>
+        /// <param name="httpContextAccessor"></param>
         /// <param name="loggingConfiguration"></param>
-=======
-        /// <param name="requestCache"></param>
->>>>>>> 30c877c6
         /// <param name="factory"></param>
         /// <returns></returns>
         public static IServiceCollection AddUmbracoCore(
@@ -116,12 +114,8 @@
             IWebHostEnvironment webHostEnvironment,
             IRegister umbContainer,
             Assembly entryAssembly,
-<<<<<<< HEAD
+            IRequestCache requestCache,
             ILoggingConfiguration loggingConfiguration,
-=======
-            IRequestCache requestCache,
-            IHttpContextAccessor httpContextAccessor,
->>>>>>> 30c877c6
             out IFactory factory)
         {
             if (services is null) throw new ArgumentNullException(nameof(services));
@@ -133,11 +127,11 @@
             var configs = serviceProvider.GetService<Configs>();
 
 
-<<<<<<< HEAD
-            CreateCompositionRoot(services, webHostEnvironment, loggingConfiguration, out var logger, out var configs, out var ioHelper, out var hostingEnvironment, out var backOfficeInfo, out var profiler);
-=======
-            CreateCompositionRoot(services, configs, httpContextAccessor, webHostEnvironment, out var logger,  out var ioHelper, out var hostingEnvironment, out var backOfficeInfo, out var profiler);
->>>>>>> 30c877c6
+            CreateCompositionRoot(services,
+                configs,
+                webHostEnvironment,
+                loggingConfiguration,
+                out var logger,  out var ioHelper, out var hostingEnvironment, out var backOfficeInfo, out var profiler);
 
             var globalSettings = configs.Global();
             var umbracoVersion = new UmbracoVersion(globalSettings);
@@ -168,12 +162,8 @@
             return new TypeFinder(logger, new DefaultUmbracoAssemblyProvider(entryAssembly), runtimeHash);
         }
 
-<<<<<<< HEAD
-        private static IRuntime GetCoreRuntime(Configs configs, IUmbracoVersion umbracoVersion, IIOHelper ioHelper, Core.Logging.ILogger logger,
-=======
         private static IRuntime GetCoreRuntime(
-            Configs configs, IUmbracoVersion umbracoVersion, IIOHelper ioHelper, ILogger logger,
->>>>>>> 30c877c6
+            Configs configs, IUmbracoVersion umbracoVersion, IIOHelper ioHelper, Core.Logging.ILogger logger,
             IProfiler profiler, Core.Hosting.IHostingEnvironment hostingEnvironment, IBackOfficeInfo backOfficeInfo,
             ITypeFinder typeFinder, IRequestCache requestCache)
         {
@@ -209,24 +199,17 @@
             return coreRuntime;
         }
 
-<<<<<<< HEAD
         private static IServiceCollection CreateCompositionRoot(
             IServiceCollection services,
+            Configs configs,
             IWebHostEnvironment webHostEnvironment,
-            ILoggingConfiguration loggingConfiguration, 
-            out Core.Logging.ILogger logger, out Configs configs, out IIOHelper ioHelper, out Core.Hosting.IHostingEnvironment hostingEnvironment,
-            out IBackOfficeInfo backOfficeInfo, out IProfiler profiler)
-        {
-            // TODO: We need to avoid this, surely there's a way? See ContainerTests.BuildServiceProvider_Before_Host_Is_Configured
-            var serviceProvider = services.BuildServiceProvider();
-
-            configs = serviceProvider.GetService<Configs>();
-=======
-        private static IServiceCollection CreateCompositionRoot(IServiceCollection services, Configs configs, IHttpContextAccessor httpContextAccessor, IWebHostEnvironment webHostEnvironment,
-            out ILogger logger, out IIOHelper ioHelper, out Core.Hosting.IHostingEnvironment hostingEnvironment,
-            out IBackOfficeInfo backOfficeInfo, out IProfiler profiler)
-        {
->>>>>>> 30c877c6
+            ILoggingConfiguration loggingConfiguration,
+            out Core.Logging.ILogger logger,
+            out IIOHelper ioHelper,
+            out Core.Hosting.IHostingEnvironment hostingEnvironment,
+            out IBackOfficeInfo backOfficeInfo,
+            out IProfiler profiler)
+        {
             if (configs == null)
                 throw new InvalidOperationException($"Could not resolve type {typeof(Configs)} from the container, ensure {nameof(AddUmbracoConfiguration)} is called before calling {nameof(AddUmbracoCore)}");
 
@@ -254,13 +237,13 @@
 
             // Wire up all the bits that serilog needs. We need to use our own code since the Serilog ext methods don't cater to our needs since
             // we don't want to use the global serilog `Log` object and we don't have our own ILogger implementation before the HostBuilder runs which
-            // is the only other option that these ext methods allow. 
+            // is the only other option that these ext methods allow.
             // I have created a PR to make this nicer https://github.com/serilog/serilog-extensions-hosting/pull/19 but we'll need to wait for that.
             // Also see : https://github.com/serilog/serilog-extensions-hosting/blob/dev/src/Serilog.Extensions.Hosting/SerilogHostBuilderExtensions.cs
 
             services.AddSingleton<ILoggerFactory>(services => new SerilogLoggerFactory(logger.SerilogLog, false));
 
-            // This won't (and shouldn't) take ownership of the logger. 
+            // This won't (and shouldn't) take ownership of the logger.
             services.AddSingleton(logger.SerilogLog);
 
             // Registered to provide two services...
