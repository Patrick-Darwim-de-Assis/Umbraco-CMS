﻿using System;
using System.Collections.Generic;
using Umbraco.Core.Cache;
using Umbraco.Core.Models.EntityBase;

namespace Umbraco.Core.Persistence.Caching
{
<<<<<<< HEAD
    //internal class RequestRepositoryCacheProvider : IRepositoryCacheProvider
    //{
    //    private readonly ICacheProvider _requestCacheProvider;

    //    public RequestRepositoryCacheProvider(ICacheProvider requestCacheProvider)
    //    {
    //        _requestCacheProvider = requestCacheProvider;
    //    }

    //    public IEntity GetById(Type type, Guid id)
    //    {
    //        throw new NotImplementedException();
    //    }

    //    public IEnumerable<IEntity> GetByIds(Type type, List<Guid> ids)
    //    {
    //        throw new NotImplementedException();
    //    }

    //    public IEnumerable<IEntity> GetAllByType(Type type)
    //    {
    //        throw new NotImplementedException();
    //    }

    //    public void Save(Type type, IEntity entity)
    //    {
    //        throw new NotImplementedException();
    //    }

    //    public void Delete(Type type, IEntity entity)
    //    {
    //        throw new NotImplementedException();
    //    }

    //    public void Clear(Type type)
    //    {
    //        throw new NotImplementedException();
    //    }
    //}

=======
  
>>>>>>> 9b43a86b
    /// <summary>
    /// Defines the implementation of a Cache Provider intented to back a repository
    /// </summary>
    internal interface IRepositoryCacheProvider
    {
        /// <summary>
        /// Gets an Entity from the cache by Type and Id
        /// </summary>
        /// <param name="type"></param>
        /// <param name="id"></param>
        /// <returns></returns>
        IEntity GetById(Type type, Guid id);

        /// <summary>
        /// Gets an Entity from the cache by Type and Ids
        /// </summary>
        /// <param name="type"></param>
        /// <param name="ids"></param>
        /// <returns></returns>
        IEnumerable<IEntity> GetByIds(Type type, List<Guid> ids);

        /// <summary>
        /// Gets all Entities of specified type
        /// </summary>
        /// <param name="type"></param>
        /// <returns></returns>
        IEnumerable<IEntity> GetAllByType(Type type);

        /// <summary>
        /// Saves the Entity
        /// </summary>
        /// <param name="type"></param>
        /// <param name="entity"></param>
        void Save(Type type, IEntity entity);

        /// <summary>
        /// Deletes the Entity from the cache
        /// </summary>
        /// <param name="type"></param>
        /// <param name="entity"></param>
        void Delete(Type type, IEntity entity);

        /// <summary>
        /// Clears the cache by type
        /// </summary>
        /// <param name="type"></param>
        void Clear(Type type);
    }
}<|MERGE_RESOLUTION|>--- conflicted
+++ resolved
@@ -1,100 +1,57 @@
-﻿using System;
-using System.Collections.Generic;
-using Umbraco.Core.Cache;
-using Umbraco.Core.Models.EntityBase;
-
-namespace Umbraco.Core.Persistence.Caching
-{
-<<<<<<< HEAD
-    //internal class RequestRepositoryCacheProvider : IRepositoryCacheProvider
-    //{
-    //    private readonly ICacheProvider _requestCacheProvider;
-
-    //    public RequestRepositoryCacheProvider(ICacheProvider requestCacheProvider)
-    //    {
-    //        _requestCacheProvider = requestCacheProvider;
-    //    }
-
-    //    public IEntity GetById(Type type, Guid id)
-    //    {
-    //        throw new NotImplementedException();
-    //    }
-
-    //    public IEnumerable<IEntity> GetByIds(Type type, List<Guid> ids)
-    //    {
-    //        throw new NotImplementedException();
-    //    }
-
-    //    public IEnumerable<IEntity> GetAllByType(Type type)
-    //    {
-    //        throw new NotImplementedException();
-    //    }
-
-    //    public void Save(Type type, IEntity entity)
-    //    {
-    //        throw new NotImplementedException();
-    //    }
-
-    //    public void Delete(Type type, IEntity entity)
-    //    {
-    //        throw new NotImplementedException();
-    //    }
-
-    //    public void Clear(Type type)
-    //    {
-    //        throw new NotImplementedException();
-    //    }
-    //}
-
-=======
-  
->>>>>>> 9b43a86b
-    /// <summary>
-    /// Defines the implementation of a Cache Provider intented to back a repository
-    /// </summary>
-    internal interface IRepositoryCacheProvider
-    {
-        /// <summary>
-        /// Gets an Entity from the cache by Type and Id
-        /// </summary>
-        /// <param name="type"></param>
-        /// <param name="id"></param>
-        /// <returns></returns>
-        IEntity GetById(Type type, Guid id);
-
-        /// <summary>
-        /// Gets an Entity from the cache by Type and Ids
-        /// </summary>
-        /// <param name="type"></param>
-        /// <param name="ids"></param>
-        /// <returns></returns>
-        IEnumerable<IEntity> GetByIds(Type type, List<Guid> ids);
-
-        /// <summary>
-        /// Gets all Entities of specified type
-        /// </summary>
-        /// <param name="type"></param>
-        /// <returns></returns>
-        IEnumerable<IEntity> GetAllByType(Type type);
-
-        /// <summary>
-        /// Saves the Entity
-        /// </summary>
-        /// <param name="type"></param>
-        /// <param name="entity"></param>
-        void Save(Type type, IEntity entity);
-
-        /// <summary>
-        /// Deletes the Entity from the cache
-        /// </summary>
-        /// <param name="type"></param>
-        /// <param name="entity"></param>
-        void Delete(Type type, IEntity entity);
-
-        /// <summary>
-        /// Clears the cache by type
-        /// </summary>
-        /// <param name="type"></param>
-        void Clear(Type type);
-    }
+﻿using System;
+using System.Collections.Generic;
+using Umbraco.Core.Cache;
+using Umbraco.Core.Models.EntityBase;
+
+namespace Umbraco.Core.Persistence.Caching
+{
+  
+    /// <summary>
+    /// Defines the implementation of a Cache Provider intented to back a repository
+    /// </summary>
+    internal interface IRepositoryCacheProvider
+    {
+        /// <summary>
+        /// Gets an Entity from the cache by Type and Id
+        /// </summary>
+        /// <param name="type"></param>
+        /// <param name="id"></param>
+        /// <returns></returns>
+        IEntity GetById(Type type, Guid id);
+
+        /// <summary>
+        /// Gets an Entity from the cache by Type and Ids
+        /// </summary>
+        /// <param name="type"></param>
+        /// <param name="ids"></param>
+        /// <returns></returns>
+        IEnumerable<IEntity> GetByIds(Type type, List<Guid> ids);
+
+        /// <summary>
+        /// Gets all Entities of specified type
+        /// </summary>
+        /// <param name="type"></param>
+        /// <returns></returns>
+        IEnumerable<IEntity> GetAllByType(Type type);
+
+        /// <summary>
+        /// Saves the Entity
+        /// </summary>
+        /// <param name="type"></param>
+        /// <param name="entity"></param>
+        void Save(Type type, IEntity entity);
+
+        /// <summary>
+        /// Deletes the Entity from the cache
+        /// </summary>
+        /// <param name="type"></param>
+        /// <param name="entity"></param>
+        void Delete(Type type, IEntity entity);
+
+        /// <summary>
+        /// Clears the cache by type
+        /// </summary>
+        /// <param name="type"></param>
+        void Clear(Type type);
+    }
 }