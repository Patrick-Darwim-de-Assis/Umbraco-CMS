﻿using System.Collections.Generic;
using Umbraco.Core.Persistence.SqlSyntax;

namespace Umbraco.Core.Persistence.Migrations.Syntax.Update.Expressions
{
    public class UpdateDataExpression : MigrationExpressionBase
    {
<<<<<<< HEAD
        public UpdateDataExpression(ISqlSyntaxProvider sqlSyntax, DatabaseProviders currentDatabaseProvider, DatabaseProviders[] supportedDatabaseProviders = null)
            : base(sqlSyntax, currentDatabaseProvider, supportedDatabaseProviders)
=======
        public UpdateDataExpression(DatabaseProviders current, DatabaseProviders[] databaseProviders, ISqlSyntaxProvider sqlSyntax) 
            : base(current, databaseProviders, sqlSyntax)
>>>>>>> cdce2a11
        {
        }

        public string SchemaName { get; set; }
        public string TableName { get; set; }

        public List<KeyValuePair<string, object>> Set { get; set; }
        public List<KeyValuePair<string, object>> Where { get; set; }
        public bool IsAllRows { get; set; }

        public override string ToString()
        {
            if (IsExpressionSupported() == false)
                return string.Empty;

            var updateItems = new List<string>();
            var whereClauses = new List<string>();

            foreach (var item in Set)
            {
                updateItems.Add(string.Format("{0} = {1}",
                                              SqlSyntax.GetQuotedColumnName(item.Key),
<<<<<<< HEAD
                                              SqlSyntax.GetQuotedValue(item.Value.ToString())));
=======
                                              GetQuotedValue(item.Value)));
>>>>>>> cdce2a11
            }

            if (IsAllRows)
            {
                whereClauses.Add("1 = 1");
            }
            else
            {
                foreach (var item in Where)
                {
                    whereClauses.Add(string.Format("{0} {1} {2}",
                                                   SqlSyntax.GetQuotedColumnName(item.Key),
                                                   item.Value == null ? "IS" : "=",
<<<<<<< HEAD
                                                   SqlSyntax.GetQuotedValue(item.Value.ToString())));
=======
                                                   GetQuotedValue(item.Value)));
>>>>>>> cdce2a11
                }
            }
            return string.Format(SqlSyntax.UpdateData,
                                 SqlSyntax.GetQuotedTableName(TableName),
<<<<<<< HEAD
                                 string.Join(", ", updateItems.ToArray()),
=======
                                 string.Join(", ", updateItems.ToArray()), 
>>>>>>> cdce2a11
                                 string.Join(" AND ", whereClauses.ToArray()));
        }
    }
}<|MERGE_RESOLUTION|>--- conflicted
+++ resolved
@@ -1,72 +1,55 @@
-﻿using System.Collections.Generic;
-using Umbraco.Core.Persistence.SqlSyntax;
-
-namespace Umbraco.Core.Persistence.Migrations.Syntax.Update.Expressions
-{
-    public class UpdateDataExpression : MigrationExpressionBase
-    {
-<<<<<<< HEAD
-        public UpdateDataExpression(ISqlSyntaxProvider sqlSyntax, DatabaseProviders currentDatabaseProvider, DatabaseProviders[] supportedDatabaseProviders = null)
-            : base(sqlSyntax, currentDatabaseProvider, supportedDatabaseProviders)
-=======
-        public UpdateDataExpression(DatabaseProviders current, DatabaseProviders[] databaseProviders, ISqlSyntaxProvider sqlSyntax) 
-            : base(current, databaseProviders, sqlSyntax)
->>>>>>> cdce2a11
-        {
-        }
-
-        public string SchemaName { get; set; }
-        public string TableName { get; set; }
-
-        public List<KeyValuePair<string, object>> Set { get; set; }
-        public List<KeyValuePair<string, object>> Where { get; set; }
-        public bool IsAllRows { get; set; }
-
-        public override string ToString()
-        {
-            if (IsExpressionSupported() == false)
-                return string.Empty;
-
-            var updateItems = new List<string>();
-            var whereClauses = new List<string>();
-
-            foreach (var item in Set)
-            {
-                updateItems.Add(string.Format("{0} = {1}",
-                                              SqlSyntax.GetQuotedColumnName(item.Key),
-<<<<<<< HEAD
-                                              SqlSyntax.GetQuotedValue(item.Value.ToString())));
-=======
-                                              GetQuotedValue(item.Value)));
->>>>>>> cdce2a11
-            }
-
-            if (IsAllRows)
-            {
-                whereClauses.Add("1 = 1");
-            }
-            else
-            {
-                foreach (var item in Where)
-                {
-                    whereClauses.Add(string.Format("{0} {1} {2}",
-                                                   SqlSyntax.GetQuotedColumnName(item.Key),
-                                                   item.Value == null ? "IS" : "=",
-<<<<<<< HEAD
-                                                   SqlSyntax.GetQuotedValue(item.Value.ToString())));
-=======
-                                                   GetQuotedValue(item.Value)));
->>>>>>> cdce2a11
-                }
-            }
-            return string.Format(SqlSyntax.UpdateData,
-                                 SqlSyntax.GetQuotedTableName(TableName),
-<<<<<<< HEAD
-                                 string.Join(", ", updateItems.ToArray()),
-=======
-                                 string.Join(", ", updateItems.ToArray()), 
->>>>>>> cdce2a11
-                                 string.Join(" AND ", whereClauses.ToArray()));
-        }
-    }
+﻿using System.Collections.Generic;
+using Umbraco.Core.Persistence.SqlSyntax;
+
+namespace Umbraco.Core.Persistence.Migrations.Syntax.Update.Expressions
+{
+    public class UpdateDataExpression : MigrationExpressionBase
+    {
+        public UpdateDataExpression(DatabaseProviders current, DatabaseProviders[] databaseProviders, ISqlSyntaxProvider sqlSyntax) 
+            : base(current, databaseProviders, sqlSyntax)
+        {
+        }
+
+        public string SchemaName { get; set; }
+        public string TableName { get; set; }
+
+        public List<KeyValuePair<string, object>> Set { get; set; }
+        public List<KeyValuePair<string, object>> Where { get; set; }
+        public bool IsAllRows { get; set; }
+
+        public override string ToString()
+        {
+            if (IsExpressionSupported() == false)
+                return string.Empty;
+
+            var updateItems = new List<string>();
+            var whereClauses = new List<string>();
+
+            foreach (var item in Set)
+            {
+                updateItems.Add(string.Format("{0} = {1}",
+                                              SqlSyntax.GetQuotedColumnName(item.Key),
+                                              GetQuotedValue(item.Value)));
+            }
+
+            if (IsAllRows)
+            {
+                whereClauses.Add("1 = 1");
+            }
+            else
+            {
+                foreach (var item in Where)
+                {
+                    whereClauses.Add(string.Format("{0} {1} {2}",
+                                                   SqlSyntax.GetQuotedColumnName(item.Key),
+                                                   item.Value == null ? "IS" : "=",
+                                                   GetQuotedValue(item.Value)));
+                }
+            }
+            return string.Format(SqlSyntax.UpdateData,
+                                 SqlSyntax.GetQuotedTableName(TableName),
+                                 string.Join(", ", updateItems.ToArray()), 
+                                 string.Join(" AND ", whereClauses.ToArray()));
+        }
+    }
 }