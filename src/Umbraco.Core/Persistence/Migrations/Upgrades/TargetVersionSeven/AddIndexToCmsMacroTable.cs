--- conflicted
+++ resolved
@@ -1,82 +1,78 @@
-﻿using System;
-using System.CodeDom;
-using System.Linq;
-using Umbraco.Core.Configuration;
-using Umbraco.Core.Logging;
-using Umbraco.Core.Models.Rdbms;
-using Umbraco.Core.Persistence.DatabaseModelDefinitions;
-using Umbraco.Core.Persistence.SqlSyntax;
-
-namespace Umbraco.Core.Persistence.Migrations.Upgrades.TargetVersionSeven
-{
-    /// <summary>
-    /// Creates a unique index on the macro alias so we cannot have duplicates by alias
-    /// </summary>
-    [Migration("7.0.0", 4, GlobalSettings.UmbracoMigrationName)]
-    public class AddIndexToCmsMacroTable : MigrationBase
-    {
-        private readonly bool _forTesting;
-
-        internal AddIndexToCmsMacroTable(bool forTesting, ISqlSyntaxProvider sqlSyntax, ILogger logger)
-            : base(sqlSyntax, logger)
-        {
-            _forTesting = forTesting;
-        }
-
-        public AddIndexToCmsMacroTable(ISqlSyntaxProvider sqlSyntax, ILogger logger) : base(sqlSyntax, logger)
-        {
-        }
-
-        public override void Up()
-        {
-            var dbIndexes = _forTesting ? new DbIndexDefinition[] { } : SqlSyntax.GetDefinedIndexes(Context.Database)
-                .Select(x => new DbIndexDefinition()
-                {
-                    TableName = x.Item1,
-                    IndexName = x.Item2,
-                    ColumnName = x.Item3,
-                    IsUnique = x.Item4
-                }).ToArray();
-
-            //make sure it doesn't already exist
-            if (dbIndexes.Any(x => x.IndexName.InvariantEquals("IX_cmsMacro_Alias")) == false)
-            {
-<<<<<<< HEAD
-                Create.Index("IX_cmsMacro_Alias").OnTable("cmsMacro").OnColumn("macroAlias").Unique();
-=======
-                //in order to create this index, we need to ensure that there are no duplicates. This could have happened with very old/corrupt umbraco versions.
-                // So we'll remove any duplicates based on alias and only keep the one with the smallest id since I'm pretty sure we'd always choose the 'first' one
-                // when running a query.
-
-                if (_forTesting == false)
-                {
-                    //NOTE: Using full SQL statement here in case the DTO has changed between versions
-                    var macros = Context.Database.Fetch<MacroDto>("SELECT * FROM cmsMacro")
-                        .GroupBy(x => x.Alias)
-                        .Where(x => x.Count() > 1);
-
-                    foreach (var m in macros)
-                    {
-                        //get the min id (to keep)
-                        var minId = m.Min(x => x.Id);
-                        //delete all the others
-                        foreach (var macroDto in m.Where(x => x.Id != minId))
-                        {
-                            Delete.FromTable("cmsMacro").Row(new { id = macroDto.Id });
-                        }
-                    }
-                }
-                
-
-                Create.Index("IX_cmsMacro_Alias").OnTable("cmsMacro").OnColumn("macroAlias").Unique();            
->>>>>>> cdce2a11
-            }
-
-        }
-
-        public override void Down()
-        {
-            Delete.Index("IX_cmsMacro_Alias").OnTable("cmsMacro");
-        }
-    }
+﻿using System;
+using System.CodeDom;
+using System.Linq;
+using Umbraco.Core.Configuration;
+using Umbraco.Core.Logging;
+using Umbraco.Core.Models.Rdbms;
+using Umbraco.Core.Persistence.DatabaseModelDefinitions;
+using Umbraco.Core.Persistence.SqlSyntax;
+
+namespace Umbraco.Core.Persistence.Migrations.Upgrades.TargetVersionSeven
+{
+    /// <summary>
+    /// Creates a unique index on the macro alias so we cannot have duplicates by alias
+    /// </summary>
+    [Migration("7.0.0", 4, GlobalSettings.UmbracoMigrationName)]
+    public class AddIndexToCmsMacroTable : MigrationBase
+    {
+        private readonly bool _forTesting;
+
+        internal AddIndexToCmsMacroTable(bool forTesting, ISqlSyntaxProvider sqlSyntax, ILogger logger)
+            : base(sqlSyntax, logger)
+        {
+            _forTesting = forTesting;
+        }
+
+        public AddIndexToCmsMacroTable(ISqlSyntaxProvider sqlSyntax, ILogger logger) : base(sqlSyntax, logger)
+        {
+        }
+
+        public override void Up()
+        {
+            var dbIndexes = _forTesting ? new DbIndexDefinition[] { } : SqlSyntax.GetDefinedIndexes(Context.Database)
+                .Select(x => new DbIndexDefinition()
+                {
+                    TableName = x.Item1,
+                    IndexName = x.Item2,
+                    ColumnName = x.Item3,
+                    IsUnique = x.Item4
+                }).ToArray();
+
+            //make sure it doesn't already exist
+            if (dbIndexes.Any(x => x.IndexName.InvariantEquals("IX_cmsMacro_Alias")) == false)
+            {
+                //in order to create this index, we need to ensure that there are no duplicates. This could have happened with very old/corrupt umbraco versions.
+                // So we'll remove any duplicates based on alias and only keep the one with the smallest id since I'm pretty sure we'd always choose the 'first' one
+                // when running a query.
+
+                if (_forTesting == false)
+                {
+                    //NOTE: Using full SQL statement here in case the DTO has changed between versions
+                    var macros = Context.Database.Fetch<MacroDto>("SELECT * FROM cmsMacro")
+                        .GroupBy(x => x.Alias)
+                        .Where(x => x.Count() > 1);
+
+                    foreach (var m in macros)
+                    {
+                        //get the min id (to keep)
+                        var minId = m.Min(x => x.Id);
+                        //delete all the others
+                        foreach (var macroDto in m.Where(x => x.Id != minId))
+                        {
+                            Delete.FromTable("cmsMacro").Row(new { id = macroDto.Id });
+                        }
+                    }
+                }
+                
+
+                Create.Index("IX_cmsMacro_Alias").OnTable("cmsMacro").OnColumn("macroAlias").Unique();            
+            }
+            
+        }
+
+        public override void Down()
+        {
+            Delete.Index("IX_cmsMacro_Alias").OnTable("cmsMacro");
+        }
+    }
 }