--- conflicted
+++ resolved
@@ -33,18 +33,6 @@
             var constraints = SqlSyntax.GetConstraintsPerColumn(Context.Database).Distinct().ToArray();
 
             //update the parentId column for all templates to be correct so it matches the current 'master' template
-<<<<<<< HEAD
-            //NOTE: we are using dynamic because we need to get the data in a column that no longer exists in the schema
-            var templates = Context.Database.Fetch<dynamic>(new Sql().Select("*").From<TemplateDto>(SqlSyntax));
-            foreach (var template in templates)
-            {
-                Update.Table("umbracoNode").Set(new { parentID = template.master ?? -1 }).Where(new { id = template.nodeId });
-
-                //now build the correct path for the template
-                Update.Table("umbracoNode").Set(new { path = BuildPath(template, templates) }).Where(new { id = template.nodeId });
-
-            }
-=======
 
             //In some old corrupted databases, the information will not be correct in the master column so we need to fix that
             //first by nulling out the master column where the id doesn't actually exist
@@ -108,7 +96,6 @@
             });
 
             
->>>>>>> cdce2a11
 
             //now remove the master column and key
             if (this.Context.CurrentDatabaseProvider == DatabaseProviders.MySql)
@@ -125,7 +112,7 @@
             {
                 if (constraints.Any(x => x.Item1.InvariantEquals("cmsTemplate") && x.Item3.InvariantEquals("FK_cmsTemplate_cmsTemplate")))
                 {
-                    Delete.ForeignKey("FK_cmsTemplate_cmsTemplate").OnTable("cmsTemplate");
+                    Delete.ForeignKey("FK_cmsTemplate_cmsTemplate").OnTable("cmsTemplate");                   
                 }
 
                 //TODO: Hopefully it's not named something else silly in some crazy old versions
@@ -150,7 +137,7 @@
 
             if (cols.Any(x => x.ColumnName.InvariantEquals("master") && x.TableName.InvariantEquals("cmsTemplate")))
             {
-                Delete.Column("master").FromTable("cmsTemplate");
+                Delete.Column("master").FromTable("cmsTemplate");    
             }
         }
 
