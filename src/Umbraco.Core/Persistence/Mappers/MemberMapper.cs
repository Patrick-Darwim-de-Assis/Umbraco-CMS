--- conflicted
+++ resolved
@@ -1,150 +1,74 @@
-<<<<<<< HEAD
-﻿using System.Collections.Concurrent;
-using Umbraco.Core.Models.EntityBase;
-using Umbraco.Core.Models;
-using Umbraco.Core.Models.Rdbms;
-
-namespace Umbraco.Core.Persistence.Mappers
-{
-    /// <summary>
-    /// Represents a <see cref="Member"/> to DTO mapper used to translate the properties of the public api 
-    /// implementation to that of the database's DTO as sql: [tableName].[columnName].
-    /// </summary>
-    [MapperFor(typeof(IMember))]
-    [MapperFor(typeof(Member))]
-    public sealed class MemberMapper : BaseMapper
-    {
-        private static readonly ConcurrentDictionary<string, DtoMapModel> PropertyInfoCacheInstance = new ConcurrentDictionary<string, DtoMapModel>();
-
-        //NOTE: its an internal class but the ctor must be public since we're using Activator.CreateInstance to create it
-        // otherwise that would fail because there is no public constructor.
-        public MemberMapper()
-        {
-            BuildMap();
-        }
-
-        #region Overrides of BaseMapper
-
-        internal override ConcurrentDictionary<string, DtoMapModel> PropertyInfoCache
-        {
-            get { return PropertyInfoCacheInstance; }
-        }
-
-        internal override void BuildMap()
-        {
-            CacheMap<Member, NodeDto>(src => src.Id, dto => dto.NodeId);
-            CacheMap<Member, NodeDto>(src => src.CreateDate, dto => dto.CreateDate);
-            CacheMap<Member, NodeDto>(src => ((IUmbracoEntity)src).Level, dto => dto.Level);
-            CacheMap<Member, NodeDto>(src => ((IUmbracoEntity)src).ParentId, dto => dto.ParentId);
-            CacheMap<Member, NodeDto>(src => ((IUmbracoEntity)src).Path, dto => dto.Path);
-            CacheMap<Member, NodeDto>(src => ((IUmbracoEntity)src).SortOrder, dto => dto.SortOrder);
-            CacheMap<Member, NodeDto>(src => ((IUmbracoEntity)src).CreatorId, dto => dto.UserId);
-            CacheMap<Member, NodeDto>(src => src.Name, dto => dto.Text);
-            CacheMap<Member, NodeDto>(src => src.Trashed, dto => dto.Trashed);
-            CacheMap<Member, NodeDto>(src => src.Key, dto => dto.UniqueId);
-            CacheMap<Member, ContentDto>(src => src.ContentTypeId, dto => dto.ContentTypeId);
-            CacheMap<Member, ContentTypeDto>(src => src.ContentTypeAlias, dto => dto.Alias);
-            CacheMap<Member, ContentVersionDto>(src => src.UpdateDate, dto => dto.VersionDate);
-            CacheMap<Member, ContentVersionDto>(src => src.Version, dto => dto.VersionId);
-
-            CacheMap<Member, MemberDto>(src => src.Email, dto => dto.Email);
-            CacheMap<Member, MemberDto>(src => src.Username, dto => dto.LoginName);
-            CacheMap<Member, MemberDto>(src => src.Password, dto => dto.Password);
-
-            CacheMap<Member, PropertyDataDto>(src => src.IsApproved, dto => dto.Integer);
-            CacheMap<Member, PropertyDataDto>(src => src.IsLockedOut, dto => dto.Integer);
-            CacheMap<Member, PropertyDataDto>(src => src.Comments, dto => dto.Text);
-            CacheMap<Member, PropertyDataDto>(src => src.PasswordAnswer, dto => dto.VarChar);
-            CacheMap<Member, PropertyDataDto>(src => src.PasswordQuestion, dto => dto.VarChar);
-            CacheMap<Member, PropertyDataDto>(src => src.FailedPasswordAttempts, dto => dto.Integer);
-            CacheMap<Member, PropertyDataDto>(src => src.LastLockoutDate, dto => dto.Date);
-            CacheMap<Member, PropertyDataDto>(src => src.LastLoginDate, dto => dto.Date);
-            CacheMap<Member, PropertyDataDto>(src => src.LastPasswordChangeDate, dto => dto.Date);
-
-            /* Internal experiment */
-            CacheMap<Member, PropertyDataDto>(src => src.DateTimePropertyValue, dto => dto.Date);
-            CacheMap<Member, PropertyDataDto>(src => src.IntegerropertyValue, dto => dto.Integer);
-            CacheMap<Member, PropertyDataDto>(src => src.BoolPropertyValue, dto => dto.Integer);
-            CacheMap<Member, PropertyDataDto>(src => src.LongStringPropertyValue, dto => dto.Text);
-            CacheMap<Member, PropertyDataDto>(src => src.ShortStringPropertyValue, dto => dto.VarChar);
-            CacheMap<Member, PropertyTypeDto>(src => src.PropertyTypeAlias, dto => dto.Alias);
-        }
-
-        #endregion
-    }
-=======
-﻿using System.Collections.Concurrent;
-using Umbraco.Core.Models.EntityBase;
-using Umbraco.Core.Models;
-using Umbraco.Core.Models.Rdbms;
-
-namespace Umbraco.Core.Persistence.Mappers
-{
-    /// <summary>
-    /// Represents a <see cref="Member"/> to DTO mapper used to translate the properties of the public api 
-    /// implementation to that of the database's DTO as sql: [tableName].[columnName].
-    /// </summary>
-    [MapperFor(typeof(IMember))]
-    [MapperFor(typeof(Member))]
-    public sealed class MemberMapper : BaseMapper
-    {
-        private static readonly ConcurrentDictionary<string, DtoMapModel> PropertyInfoCacheInstance = new ConcurrentDictionary<string, DtoMapModel>();
-
-        //NOTE: its an internal class but the ctor must be public since we're using Activator.CreateInstance to create it
-        // otherwise that would fail because there is no public constructor.
-        public MemberMapper()
-        {
-            BuildMap();
-        }
-
-        #region Overrides of BaseMapper
-
-        internal override ConcurrentDictionary<string, DtoMapModel> PropertyInfoCache
-        {
-            get { return PropertyInfoCacheInstance; }
-        }
-
-        internal override void BuildMap()
-        {
-            CacheMap<Member, NodeDto>(src => src.Id, dto => dto.NodeId);
-            CacheMap<Member, NodeDto>(src => src.CreateDate, dto => dto.CreateDate);
-            CacheMap<Member, NodeDto>(src => ((IUmbracoEntity)src).Level, dto => dto.Level);
-            CacheMap<Member, NodeDto>(src => ((IUmbracoEntity)src).ParentId, dto => dto.ParentId);
-            CacheMap<Member, NodeDto>(src => ((IUmbracoEntity)src).Path, dto => dto.Path);
-            CacheMap<Member, NodeDto>(src => ((IUmbracoEntity)src).SortOrder, dto => dto.SortOrder);
-            CacheMap<Member, NodeDto>(src => ((IUmbracoEntity)src).CreatorId, dto => dto.UserId);
-            CacheMap<Member, NodeDto>(src => src.Name, dto => dto.Text);
-            CacheMap<Member, NodeDto>(src => src.Trashed, dto => dto.Trashed);
-            CacheMap<Member, NodeDto>(src => src.Key, dto => dto.UniqueId);
-            CacheMap<Member, ContentDto>(src => src.ContentTypeId, dto => dto.ContentTypeId);
-            CacheMap<Member, ContentTypeDto>(src => src.ContentTypeAlias, dto => dto.Alias);
-            CacheMap<Member, ContentVersionDto>(src => src.UpdateDate, dto => dto.VersionDate);
-            CacheMap<Member, ContentVersionDto>(src => src.Version, dto => dto.VersionId);
-
-            CacheMap<Member, MemberDto>(src => src.Email, dto => dto.Email);
-            CacheMap<Member, MemberDto>(src => src.Username, dto => dto.LoginName);
-            CacheMap<Member, MemberDto>(src => src.RawPasswordValue, dto => dto.Password);
-
-            CacheMap<Member, PropertyDataDto>(src => src.IsApproved, dto => dto.Integer);
-            CacheMap<Member, PropertyDataDto>(src => src.IsLockedOut, dto => dto.Integer);
-            CacheMap<Member, PropertyDataDto>(src => src.Comments, dto => dto.Text);
-            CacheMap<Member, PropertyDataDto>(src => src.RawPasswordAnswerValue, dto => dto.VarChar);
-            CacheMap<Member, PropertyDataDto>(src => src.PasswordQuestion, dto => dto.VarChar);
-            CacheMap<Member, PropertyDataDto>(src => src.FailedPasswordAttempts, dto => dto.Integer);
-            CacheMap<Member, PropertyDataDto>(src => src.LastLockoutDate, dto => dto.Date);
-            CacheMap<Member, PropertyDataDto>(src => src.LastLoginDate, dto => dto.Date);
-            CacheMap<Member, PropertyDataDto>(src => src.LastPasswordChangeDate, dto => dto.Date);
-
-            /* Internal experiment */
-            CacheMap<Member, PropertyDataDto>(src => src.DateTimePropertyValue, dto => dto.Date);
-            CacheMap<Member, PropertyDataDto>(src => src.IntegerropertyValue, dto => dto.Integer);
-            CacheMap<Member, PropertyDataDto>(src => src.BoolPropertyValue, dto => dto.Integer);
-            CacheMap<Member, PropertyDataDto>(src => src.LongStringPropertyValue, dto => dto.Text);
-            CacheMap<Member, PropertyDataDto>(src => src.ShortStringPropertyValue, dto => dto.VarChar);
-            CacheMap<Member, PropertyTypeDto>(src => src.PropertyTypeAlias, dto => dto.Alias);
-        }
-
-        #endregion
-    }
->>>>>>> 7a7720c4
+﻿using System.Collections.Concurrent;
+using Umbraco.Core.Models.EntityBase;
+using Umbraco.Core.Models;
+using Umbraco.Core.Models.Rdbms;
+
+namespace Umbraco.Core.Persistence.Mappers
+{
+    /// <summary>
+    /// Represents a <see cref="Member"/> to DTO mapper used to translate the properties of the public api 
+    /// implementation to that of the database's DTO as sql: [tableName].[columnName].
+    /// </summary>
+    [MapperFor(typeof(IMember))]
+    [MapperFor(typeof(Member))]
+    public sealed class MemberMapper : BaseMapper
+    {
+        private static readonly ConcurrentDictionary<string, DtoMapModel> PropertyInfoCacheInstance = new ConcurrentDictionary<string, DtoMapModel>();
+
+        //NOTE: its an internal class but the ctor must be public since we're using Activator.CreateInstance to create it
+        // otherwise that would fail because there is no public constructor.
+        public MemberMapper()
+        {
+            BuildMap();
+        }
+
+        #region Overrides of BaseMapper
+
+        internal override ConcurrentDictionary<string, DtoMapModel> PropertyInfoCache
+        {
+            get { return PropertyInfoCacheInstance; }
+        }
+
+        internal override void BuildMap()
+        {
+            CacheMap<Member, NodeDto>(src => src.Id, dto => dto.NodeId);
+            CacheMap<Member, NodeDto>(src => src.CreateDate, dto => dto.CreateDate);
+            CacheMap<Member, NodeDto>(src => ((IUmbracoEntity)src).Level, dto => dto.Level);
+            CacheMap<Member, NodeDto>(src => ((IUmbracoEntity)src).ParentId, dto => dto.ParentId);
+            CacheMap<Member, NodeDto>(src => ((IUmbracoEntity)src).Path, dto => dto.Path);
+            CacheMap<Member, NodeDto>(src => ((IUmbracoEntity)src).SortOrder, dto => dto.SortOrder);
+            CacheMap<Member, NodeDto>(src => ((IUmbracoEntity)src).CreatorId, dto => dto.UserId);
+            CacheMap<Member, NodeDto>(src => src.Name, dto => dto.Text);
+            CacheMap<Member, NodeDto>(src => src.Trashed, dto => dto.Trashed);
+            CacheMap<Member, NodeDto>(src => src.Key, dto => dto.UniqueId);
+            CacheMap<Member, ContentDto>(src => src.ContentTypeId, dto => dto.ContentTypeId);
+            CacheMap<Member, ContentTypeDto>(src => src.ContentTypeAlias, dto => dto.Alias);
+            CacheMap<Member, ContentVersionDto>(src => src.UpdateDate, dto => dto.VersionDate);
+            CacheMap<Member, ContentVersionDto>(src => src.Version, dto => dto.VersionId);
+
+            CacheMap<Member, MemberDto>(src => src.Email, dto => dto.Email);
+            CacheMap<Member, MemberDto>(src => src.Username, dto => dto.LoginName);
+            CacheMap<Member, MemberDto>(src => src.RawPasswordValue, dto => dto.Password);
+
+            CacheMap<Member, PropertyDataDto>(src => src.IsApproved, dto => dto.Integer);
+            CacheMap<Member, PropertyDataDto>(src => src.IsLockedOut, dto => dto.Integer);
+            CacheMap<Member, PropertyDataDto>(src => src.Comments, dto => dto.Text);
+            CacheMap<Member, PropertyDataDto>(src => src.RawPasswordAnswerValue, dto => dto.VarChar);
+            CacheMap<Member, PropertyDataDto>(src => src.PasswordQuestion, dto => dto.VarChar);
+            CacheMap<Member, PropertyDataDto>(src => src.FailedPasswordAttempts, dto => dto.Integer);
+            CacheMap<Member, PropertyDataDto>(src => src.LastLockoutDate, dto => dto.Date);
+            CacheMap<Member, PropertyDataDto>(src => src.LastLoginDate, dto => dto.Date);
+            CacheMap<Member, PropertyDataDto>(src => src.LastPasswordChangeDate, dto => dto.Date);
+
+            /* Internal experiment */
+            CacheMap<Member, PropertyDataDto>(src => src.DateTimePropertyValue, dto => dto.Date);
+            CacheMap<Member, PropertyDataDto>(src => src.IntegerropertyValue, dto => dto.Integer);
+            CacheMap<Member, PropertyDataDto>(src => src.BoolPropertyValue, dto => dto.Integer);
+            CacheMap<Member, PropertyDataDto>(src => src.LongStringPropertyValue, dto => dto.Text);
+            CacheMap<Member, PropertyDataDto>(src => src.ShortStringPropertyValue, dto => dto.VarChar);
+            CacheMap<Member, PropertyTypeDto>(src => src.PropertyTypeAlias, dto => dto.Alias);
+        }
+
+        #endregion
+    }
 }