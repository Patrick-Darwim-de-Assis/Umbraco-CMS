--- conflicted
+++ resolved
@@ -1,92 +1,45 @@
-<<<<<<< HEAD
-﻿using System;
-using System.Collections.Generic;
-
-namespace Umbraco.Core.Persistence.Repositories
-{
-    /// <summary>
-    /// Comparer that takes into account the duplicate index of a node name
-    /// This is needed as a normal alphabetic sort would go Page (1), Page (10), Page (2) etc.
-    /// </summary>
-    internal class SimilarNodeNameComparer : IComparer<string>
-    {
-        public int Compare(string x, string y)
-        {
-            if (x.LastIndexOf(')') == x.Length - 1 && y.LastIndexOf(')') == y.Length - 1)
-            {
-                if (x.ToLower().Substring(0, x.LastIndexOf('(')) == y.ToLower().Substring(0, y.LastIndexOf('(')))
-                {
-                    int xDuplicateIndex = ExtractDuplicateIndex(x);
-                    int yDuplicateIndex = ExtractDuplicateIndex(y);
-
-                    if (xDuplicateIndex != 0 && yDuplicateIndex != 0)
-                    {
-                        return xDuplicateIndex.CompareTo(yDuplicateIndex);
-                    }
-                }
-            }
-            return String.Compare(x.ToLower(), y.ToLower(), StringComparison.Ordinal);
-        }
-
-        private int ExtractDuplicateIndex(string text)
-        {
-            int index = 0;
-
-            if (text.LastIndexOf('(') != -1 && text.LastIndexOf('(') < text.Length - 2)
-            {
-                int startPos = text.LastIndexOf('(') + 1;
-                int length = text.Length - 1 - startPos;
-
-                int.TryParse(text.Substring(startPos, length), out index);
-            }
-
-            return index;
-        }
-    }
-=======
-﻿using System;
-using System.Collections.Generic;
-
-namespace Umbraco.Core.Persistence.Repositories
-{
-    /// <summary>
-    /// Comparer that takes into account the duplicate index of a node name
-    /// This is needed as a normal alphabetic sort would go Page (1), Page (10), Page (2) etc.
-    /// </summary>
-    internal class SimilarNodeNameComparer : IComparer<string>
-    {
-        public int Compare(string x, string y)
-        {
-            if (x.LastIndexOf('(') != -1 && x.LastIndexOf(')') == x.Length - 1 && y.LastIndexOf(')') == y.Length - 1)
-            {
-                if (x.ToLower().Substring(0, x.LastIndexOf('(')) == y.ToLower().Substring(0, y.LastIndexOf('(')))
-                {
-                    int xDuplicateIndex = ExtractDuplicateIndex(x);
-                    int yDuplicateIndex = ExtractDuplicateIndex(y);
-
-                    if (xDuplicateIndex != 0 && yDuplicateIndex != 0)
-                    {
-                        return xDuplicateIndex.CompareTo(yDuplicateIndex);
-                    }
-                }
-            }
-            return String.Compare(x.ToLower(), y.ToLower(), StringComparison.Ordinal);
-        }
-
-        private int ExtractDuplicateIndex(string text)
-        {
-            int index = 0;
-
-            if (text.LastIndexOf('(') != -1 && text.LastIndexOf('(') < text.Length - 2)
-            {
-                int startPos = text.LastIndexOf('(') + 1;
-                int length = text.Length - 1 - startPos;
-
-                int.TryParse(text.Substring(startPos, length), out index);
-            }
-
-            return index;
-        }
-    }
->>>>>>> 766497e3
+﻿using System;
+using System.Collections.Generic;
+
+namespace Umbraco.Core.Persistence.Repositories
+{
+    /// <summary>
+    /// Comparer that takes into account the duplicate index of a node name
+    /// This is needed as a normal alphabetic sort would go Page (1), Page (10), Page (2) etc.
+    /// </summary>
+    internal class SimilarNodeNameComparer : IComparer<string>
+    {
+        public int Compare(string x, string y)
+        {
+            if (x.LastIndexOf('(') != -1 && x.LastIndexOf(')') == x.Length - 1 && y.LastIndexOf(')') == y.Length - 1)
+            {
+                if (x.ToLower().Substring(0, x.LastIndexOf('(')) == y.ToLower().Substring(0, y.LastIndexOf('(')))
+                {
+                    int xDuplicateIndex = ExtractDuplicateIndex(x);
+                    int yDuplicateIndex = ExtractDuplicateIndex(y);
+
+                    if (xDuplicateIndex != 0 && yDuplicateIndex != 0)
+                    {
+                        return xDuplicateIndex.CompareTo(yDuplicateIndex);
+                    }
+                }
+            }
+            return String.Compare(x.ToLower(), y.ToLower(), StringComparison.Ordinal);
+        }
+
+        private int ExtractDuplicateIndex(string text)
+        {
+            int index = 0;
+
+            if (text.LastIndexOf('(') != -1 && text.LastIndexOf('(') < text.Length - 2)
+            {
+                int startPos = text.LastIndexOf('(') + 1;
+                int length = text.Length - 1 - startPos;
+
+                int.TryParse(text.Substring(startPos, length), out index);
+            }
+
+            return index;
+        }
+    }
 }