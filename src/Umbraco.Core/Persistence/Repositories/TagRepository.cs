--- conflicted
+++ resolved
@@ -165,11 +165,7 @@
         public IEnumerable<TaggedEntity> GetTaggedEntitiesByTagGroup(TaggableObjectTypes objectType, string tagGroup)
         {
             var sql = new Sql()
-<<<<<<< HEAD
-                .Select("cmsTagRelationship.nodeId, cmsPropertyType.Alias, cmsPropertyType.id as propertyTypeId, cmsTags.tag, cmsTags.id as tagId, cmsTags." + SqlSyntaxProvider.GetQuotedColumnName("group"))
-=======
                 .Select("cmsTagRelationship.nodeId, cmsPropertyType.Alias, cmsPropertyType.id as propertyTypeId, cmsTags.tag, cmsTags.id as tagId, cmsTags." + SqlSyntax.GetQuotedColumnName("group"))
->>>>>>> e94b6fa3
                 .From<TagDto>()
                 .InnerJoin<TagRelationshipDto>()
                 .On<TagRelationshipDto, TagDto>(left => left.TagId, right => right.Id)
@@ -195,11 +191,7 @@
         public IEnumerable<TaggedEntity> GetTaggedEntitiesByTag(TaggableObjectTypes objectType, string tag, string tagGroup = null)
         {
             var sql = new Sql()
-<<<<<<< HEAD
-                .Select("cmsTagRelationship.nodeId, cmsPropertyType.Alias, cmsPropertyType.id as propertyTypeId, cmsTags.tag, cmsTags.id as tagId, cmsTags." + SqlSyntaxProvider.GetQuotedColumnName("group"))
-=======
                 .Select("cmsTagRelationship.nodeId, cmsPropertyType.Alias, cmsPropertyType.id as propertyTypeId, cmsTags.tag, cmsTags.id as tagId, cmsTags." + SqlSyntax.GetQuotedColumnName("group"))
->>>>>>> e94b6fa3
                 .From<TagDto>()
                 .InnerJoin<TagRelationshipDto>()
                 .On<TagRelationshipDto, TagDto>(left => left.TagId, right => right.Id)
@@ -306,11 +298,7 @@
 
             if (withGrouping)
             {
-<<<<<<< HEAD
-                sql = sql.Select("cmsTags.Id, cmsTags.Tag, cmsTags." + SqlSyntaxProvider.GetQuotedColumnName("Group") + @", Count(*) NodeCount");
-=======
                 sql = sql.Select("cmsTags.Id, cmsTags.Tag, cmsTags." + SqlSyntax.GetQuotedColumnName("Group") + @", Count(*) NodeCount");
->>>>>>> e94b6fa3
             }
             else
             {
@@ -340,11 +328,7 @@
 
         private Sql ApplyGroupByToTagsQuery(Sql sql)
         {
-<<<<<<< HEAD
-            return sql.GroupBy(new string[] { "cmsTags.Id", "cmsTags.Tag", "cmsTags." + SqlSyntaxProvider.GetQuotedColumnName("Group") + @"" });
-=======
             return sql.GroupBy(new string[] { "cmsTags.Id", "cmsTags.Tag", "cmsTags." + SqlSyntax.GetQuotedColumnName("Group") + @"" });
->>>>>>> e94b6fa3
         }
 
         private IEnumerable<ITag> ExecuteTagsQuery(Sql sql)
@@ -401,18 +385,6 @@
 
                 //adds any tags found in the collection that aren't in cmsTag
                 var insertTagsSql = string.Concat("insert into cmsTags (Tag,",
-<<<<<<< HEAD
-                                                  SqlSyntaxProvider.GetQuotedColumnName("Group"),
-                                                  ") ",
-                                                  " select TagSet.Tag, TagSet.",
-                                                  SqlSyntaxProvider.GetQuotedColumnName("Group"),
-                                                  " from ",
-                                                  tagSetSql,
-                                                  " left outer join cmsTags on (TagSet.Tag = cmsTags.Tag and TagSet.",
-                                                  SqlSyntaxProvider.GetQuotedColumnName("Group"),
-                                                  " = cmsTags.",
-                                                  SqlSyntaxProvider.GetQuotedColumnName("Group"),
-=======
                                                   SqlSyntax.GetQuotedColumnName("Group"),
                                                   ") ",
                                                   " select TagSet.Tag, TagSet.",
@@ -423,7 +395,6 @@
                                                   SqlSyntax.GetQuotedColumnName("Group"),
                                                   " = cmsTags.",
                                                   SqlSyntax.GetQuotedColumnName("Group"),
->>>>>>> e94b6fa3
                                                   ")",
                                                   " where cmsTags.Id is null ");
                 //insert the tags that don't exist
@@ -442,15 +413,9 @@
                                                           "select NewTags.Id from  ",
                                                           tagSetSql,
                                                           " inner join cmsTags as NewTags on (TagSet.Tag = NewTags.Tag and TagSet.",
-<<<<<<< HEAD
-                                                          SqlSyntaxProvider.GetQuotedColumnName("Group"),
-                                                          " = TagSet.",
-                                                          SqlSyntaxProvider.GetQuotedColumnName("Group"),
-=======
                                                           SqlSyntax.GetQuotedColumnName("Group"),
                                                           " = TagSet.",
                                                           SqlSyntax.GetQuotedColumnName("Group"),
->>>>>>> e94b6fa3
                                                           ") ",
                                                           ") as NewTagsSet ",
                                                           "left outer join cmsTagRelationship ",
@@ -486,11 +451,7 @@
                                           " AND tagId IN ",
                                           "(SELECT id FROM cmsTags INNER JOIN ",
                                           tagSetSql,
-<<<<<<< HEAD
-                                          " ON (TagSet.Tag = cmsTags.Tag and TagSet." + SqlSyntaxProvider.GetQuotedColumnName("Group") + @" = cmsTags." + SqlSyntaxProvider.GetQuotedColumnName("Group") + @"))");
-=======
                                           " ON (TagSet.Tag = cmsTags.Tag and TagSet." + SqlSyntax.GetQuotedColumnName("Group") + @" = cmsTags." + SqlSyntax.GetQuotedColumnName("Group") + @"))");
->>>>>>> e94b6fa3
 
             Database.Execute(deleteSql);
         }
@@ -542,11 +503,7 @@
 
             var array = tagsToInsert
                 .Select(tag =>
-<<<<<<< HEAD
-                    string.Format("select '{0}' as Tag, '{1}' as " + SqlSyntaxProvider.GetQuotedColumnName("Group") + @"",
-=======
                     string.Format("select '{0}' as Tag, '{1}' as " + SqlSyntax.GetQuotedColumnName("Group") + @"",
->>>>>>> e94b6fa3
                         PetaPocoExtensions.EscapeAtSymbols(tag.Text.Replace("'", "''")), tag.Group))
                 .ToArray();
             return "(" + string.Join(" union ", array).Replace("  ", " ") + ") as TagSet";
