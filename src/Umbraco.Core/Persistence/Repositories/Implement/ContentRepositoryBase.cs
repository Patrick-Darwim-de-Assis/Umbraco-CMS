--- conflicted
+++ resolved
@@ -742,10 +742,6 @@
         /// <param name="queryType"></param>
         /// <returns></returns>
         protected abstract Sql<ISqlContext> GetBaseQuery(QueryType queryType);
-<<<<<<< HEAD
-=======
-
->>>>>>> 53d767e9
         #endregion
 
         #region Utilities
