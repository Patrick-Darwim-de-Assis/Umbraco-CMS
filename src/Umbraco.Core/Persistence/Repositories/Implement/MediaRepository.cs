--- conflicted
+++ resolved
@@ -281,13 +281,7 @@
             Database.Insert(mediaVersionDto);
 
             // persist the property data
-<<<<<<< HEAD
-            var propertyDataDtos = PropertyFactory.BuildDtos(entity.ContentType.Variations, entity.VersionId, 0, entity.Properties, LanguageRepository, out _, out _);
-            foreach (var propertyDataDto in propertyDataDtos)
-                Database.Insert(propertyDataDto);
-=======
             InsertPropertyValues(entity, 0, out _, out _);
->>>>>>> 843ea1d8
 
             // set tags
             SetEntityTags(entity, _tagRepository);
@@ -303,12 +297,6 @@
         {
             // update
             entity.UpdatingEntity();
-<<<<<<< HEAD
-=======
-
-            // ensure unique name on the same level
-            entity.Name = EnsureUniqueNodeName(entity.ParentId, entity.Name, entity.Id);
->>>>>>> 843ea1d8
 
             // Check if this entity is being moved as a descendant as part of a bulk moving operations.
             // In this case we can bypass a lot of the below operations which will make this whole operation go much faster.
@@ -343,7 +331,6 @@
             nodeDto.ValidatePathWithException();
             Database.Update(nodeDto);
 
-<<<<<<< HEAD
             if (!isMoving)
             {
                 // update the content dto
@@ -357,34 +344,12 @@
                 Database.Update(mediaVersionDto);
 
                 // replace the property data
-                var deletePropertyDataSql = SqlContext.Sql().Delete<PropertyDataDto>().Where<PropertyDataDto>(x => x.VersionId == entity.VersionId);
-                Database.Execute(deletePropertyDataSql);
-                var propertyDataDtos = PropertyFactory.BuildDtos(entity.ContentType.Variations, entity.VersionId, 0, entity.Properties, LanguageRepository, out _, out _);
-                foreach (var propertyDataDto in propertyDataDtos)
-                    Database.Insert(propertyDataDto);
+                ReplacePropertyValues(entity, entity.VersionId, 0, out _, out _);
 
                 SetEntityTags(entity, _tagRepository);
 
                 PersistRelations(entity);
             }
-=======
-            // update the content dto
-            Database.Update(dto.ContentDto);
-
-            // update the content & media version dtos
-            var contentVersionDto = dto.MediaVersionDto.ContentVersionDto;
-            var mediaVersionDto = dto.MediaVersionDto;
-            contentVersionDto.Current = true;
-            Database.Update(contentVersionDto);
-            Database.Update(mediaVersionDto);
-
-            // replace the property data
-            ReplacePropertyValues(entity, entity.VersionId, 0, out _, out _);
-
-            SetEntityTags(entity, _tagRepository);
-
-            PersistRelations(entity);
->>>>>>> 843ea1d8
 
             OnUowRefreshedEntity(new ScopedEntityEventArgs(AmbientScope, entity));
 
