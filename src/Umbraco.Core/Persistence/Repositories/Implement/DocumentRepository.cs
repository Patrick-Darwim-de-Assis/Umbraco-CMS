﻿using System;
using System.Collections.Generic;
using System.Linq;
using NPoco;
using Umbraco.Core.Cache;
using Umbraco.Core.Logging;
using Umbraco.Core.Models;
using Umbraco.Core.Models.Entities;
using Umbraco.Core.Models.Membership;
using Umbraco.Core.Persistence.Dtos;
using Umbraco.Core.Persistence.Factories;
using Umbraco.Core.Persistence.Querying;
using Umbraco.Core.Persistence.SqlSyntax;
using Umbraco.Core.PropertyEditors;
using Umbraco.Core.Scoping;
using Umbraco.Core.Services;

namespace Umbraco.Core.Persistence.Repositories.Implement
{
    /// <summary>
    /// Represents a repository for doing CRUD operations for <see cref="IContent"/>.
    /// </summary>
    internal class DocumentRepository : ContentRepositoryBase<int, IContent, DocumentRepository>, IDocumentRepository
    {
        private readonly IContentTypeRepository _contentTypeRepository;
        private readonly ITemplateRepository _templateRepository;
        private readonly ITagRepository _tagRepository;
        private readonly AppCaches _appCaches;
        private PermissionRepository<IContent> _permissionRepository;
        private readonly ContentByGuidReadRepository _contentByGuidReadRepository;
        private readonly IScopeAccessor _scopeAccessor;

        /// <summary>
        /// Constructor
        /// </summary>
        /// <param name="scopeAccessor"></param>
        /// <param name="appCaches"></param>
        /// <param name="logger"></param>
        /// <param name="contentTypeRepository"></param>
        /// <param name="templateRepository"></param>
        /// <param name="tagRepository"></param>
        /// <param name="languageRepository"></param>
        /// <param name="propertyEditors">
        ///     Lazy property value collection - must be lazy because we have a circular dependency since some property editors require services, yet these services require property editors
        /// </param>
        public DocumentRepository(IScopeAccessor scopeAccessor, AppCaches appCaches, ILogger logger,
            IContentTypeRepository contentTypeRepository, ITemplateRepository templateRepository, ITagRepository tagRepository, ILanguageRepository languageRepository, IRelationRepository relationRepository, IRelationTypeRepository relationTypeRepository,
            Lazy<PropertyEditorCollection> propertyEditors, DataValueReferenceFactoryCollection dataValueReferenceFactories)
            : base(scopeAccessor, appCaches, logger, languageRepository, relationRepository, relationTypeRepository, propertyEditors, dataValueReferenceFactories)
        {
            _contentTypeRepository = contentTypeRepository ?? throw new ArgumentNullException(nameof(contentTypeRepository));
            _templateRepository = templateRepository ?? throw new ArgumentNullException(nameof(templateRepository));
            _tagRepository = tagRepository ?? throw new ArgumentNullException(nameof(tagRepository));
            _appCaches = appCaches;
            _scopeAccessor = scopeAccessor;
            _contentByGuidReadRepository = new ContentByGuidReadRepository(this, scopeAccessor, appCaches, logger);
        }

        protected override DocumentRepository This => this;

        /// <summary>
        /// Default is to always ensure all documents have unique names
        /// </summary>
        protected virtual bool EnsureUniqueNaming { get; } = true;

        // note: is ok to 'new' the repo here as it's a sub-repo really
        private PermissionRepository<IContent> PermissionRepository => _permissionRepository
            ?? (_permissionRepository = new PermissionRepository<IContent>(_scopeAccessor, _appCaches, Logger));

        #region Repository Base

        protected override Guid NodeObjectTypeId => Constants.ObjectTypes.Document;

        protected override IContent PerformGet(int id)
        {
            var sql = GetBaseQuery(QueryType.Single)
                .Where<NodeDto>(x => x.NodeId == id)
                .SelectTop(1);

            var dto = Database.Fetch<DocumentDto>(sql).FirstOrDefault();
            return dto == null
                ? null
                : MapDtoToContent(dto);
        }

        protected override IEnumerable<IContent> PerformGetAll(params int[] ids)
        {
            var sql = GetBaseQuery(QueryType.Many);

            if (ids.Any())
                sql.WhereIn<NodeDto>(x => x.NodeId, ids);

            return MapDtosToContent(Database.Fetch<DocumentDto>(sql));
        }

        protected override IEnumerable<IContent> PerformGetByQuery(IQuery<IContent> query)
        {
            var sqlClause = GetBaseQuery(QueryType.Many);

            var translator = new SqlTranslator<IContent>(sqlClause, query);
            var sql = translator.Translate();

            AddGetByQueryOrderBy(sql);

            return MapDtosToContent(Database.Fetch<DocumentDto>(sql));
        }

        private void AddGetByQueryOrderBy(Sql<ISqlContext> sql)
        {
            sql
                .OrderBy<NodeDto>(x => x.Level)
                .OrderBy<NodeDto>(x => x.SortOrder);
        }

        protected override Sql<ISqlContext> GetBaseQuery(QueryType queryType)
        {
            return GetBaseQuery(queryType, true);
        }

        // gets the COALESCE expression for variant/invariant name
        private string VariantNameSqlExpression
            => SqlContext.VisitDto<ContentVersionCultureVariationDto, NodeDto>((ccv, node) => ccv.Name ?? node.Text, "ccv").Sql;

        protected Sql<ISqlContext> GetBaseQuery(QueryType queryType, bool current)
        {
            var sql = SqlContext.Sql();

            switch (queryType)
            {
                case QueryType.Count:
                    sql = sql.SelectCount();
                    break;
                case QueryType.Ids:
                    sql = sql.Select<DocumentDto>(x => x.NodeId);
                    break;
                case QueryType.Single:
                case QueryType.Many:
                    // R# may flag this ambiguous and red-squiggle it, but it is not
                    sql = sql.Select<DocumentDto>(r =>
                       r.Select(documentDto => documentDto.ContentDto, r1 =>
                           r1.Select(contentDto => contentDto.NodeDto))
                        .Select(documentDto => documentDto.DocumentVersionDto, r1 =>
                           r1.Select(documentVersionDto => documentVersionDto.ContentVersionDto))
                        .Select(documentDto => documentDto.PublishedVersionDto, "pdv", r1 =>
                           r1.Select(documentVersionDto => documentVersionDto.ContentVersionDto, "pcv")))

                       // select the variant name, coalesce to the invariant name, as "variantName"
                       .AndSelect(VariantNameSqlExpression + " AS variantName");
                    break;
            }

            sql
                .From<DocumentDto>()
                .InnerJoin<ContentDto>().On<DocumentDto, ContentDto>(left => left.NodeId, right => right.NodeId)
                .InnerJoin<NodeDto>().On<ContentDto, NodeDto>(left => left.NodeId, right => right.NodeId)

                // inner join on mandatory edited version
                .InnerJoin<ContentVersionDto>()
                    .On<DocumentDto, ContentVersionDto>((left, right) => left.NodeId == right.NodeId)
                .InnerJoin<DocumentVersionDto>()
                    .On<ContentVersionDto, DocumentVersionDto>((left, right) => left.Id == right.Id)

                // left join on optional published version
                .LeftJoin<ContentVersionDto>(nested =>
                    nested.InnerJoin<DocumentVersionDto>("pdv")
                            .On<ContentVersionDto, DocumentVersionDto>((left, right) => left.Id == right.Id && right.Published, "pcv", "pdv"), "pcv")
                    .On<DocumentDto, ContentVersionDto>((left, right) => left.NodeId == right.NodeId, aliasRight: "pcv")

                // TODO: should we be joining this when the query type is not single/many?
                // left join on optional culture variation
                //the magic "[[[ISOCODE]]]" parameter value will be replaced in ContentRepositoryBase.GetPage() by the actual ISO code
                .LeftJoin<ContentVersionCultureVariationDto>(nested =>
                    nested.InnerJoin<LanguageDto>("lang").On<ContentVersionCultureVariationDto, LanguageDto>((ccv, lang) => ccv.LanguageId == lang.Id && lang.IsoCode == "[[[ISOCODE]]]", "ccv", "lang"), "ccv")
                    .On<ContentVersionDto, ContentVersionCultureVariationDto>((version, ccv) => version.Id == ccv.VersionId, aliasRight: "ccv");

            sql
                .Where<NodeDto>(x => x.NodeObjectType == NodeObjectTypeId);

            // this would ensure we don't get the published version - keep for reference
            //sql
            //    .WhereAny(
            //        x => x.Where<ContentVersionDto, ContentVersionDto>((x1, x2) => x1.Id != x2.Id, alias2: "pcv"),
            //        x => x.WhereNull<ContentVersionDto>(x1 => x1.Id, "pcv")
            //    );

            if (current)
                sql.Where<ContentVersionDto>(x => x.Current); // always get the current version

            return sql;
        }

        protected override Sql<ISqlContext> GetBaseQuery(bool isCount)
        {
            return GetBaseQuery(isCount ? QueryType.Count : QueryType.Single);
        }

        // ah maybe not, that what's used for eg Exists in base repo
        protected override string GetBaseWhereClause()
        {
            return $"{Constants.DatabaseSchema.Tables.Node}.id = @id";
        }

        protected override IEnumerable<string> GetDeleteClauses()
        {
            var list = new List<string>
            {
                "DELETE FROM " + Constants.DatabaseSchema.Tables.ContentSchedule + " WHERE nodeId = @id",
                "DELETE FROM " + Constants.DatabaseSchema.Tables.RedirectUrl + " WHERE contentKey IN (SELECT uniqueId FROM " + Constants.DatabaseSchema.Tables.Node + " WHERE id = @id)",
                "DELETE FROM " + Constants.DatabaseSchema.Tables.User2NodeNotify + " WHERE nodeId = @id",
                "DELETE FROM " + Constants.DatabaseSchema.Tables.UserGroup2NodePermission + " WHERE nodeId = @id",
                "DELETE FROM " + Constants.DatabaseSchema.Tables.UserStartNode + " WHERE startNode = @id",
                "UPDATE " + Constants.DatabaseSchema.Tables.UserGroup + " SET startContentId = NULL WHERE startContentId = @id",
                "DELETE FROM " + Constants.DatabaseSchema.Tables.Relation + " WHERE parentId = @id",
                "DELETE FROM " + Constants.DatabaseSchema.Tables.Relation + " WHERE childId = @id",
                "DELETE FROM " + Constants.DatabaseSchema.Tables.TagRelationship + " WHERE nodeId = @id",
                "DELETE FROM " + Constants.DatabaseSchema.Tables.Domain + " WHERE domainRootStructureID = @id",
                "DELETE FROM " + Constants.DatabaseSchema.Tables.Document + " WHERE nodeId = @id",
                "DELETE FROM " + Constants.DatabaseSchema.Tables.DocumentCultureVariation + " WHERE nodeId = @id",
                "DELETE FROM " + Constants.DatabaseSchema.Tables.DocumentVersion + " WHERE id IN (SELECT id FROM " + Constants.DatabaseSchema.Tables.ContentVersion + " WHERE nodeId = @id)",
                "DELETE FROM " + Constants.DatabaseSchema.Tables.PropertyData + " WHERE versionId IN (SELECT id FROM " + Constants.DatabaseSchema.Tables.ContentVersion + " WHERE nodeId = @id)",
                "DELETE FROM " + Constants.DatabaseSchema.Tables.ContentVersionCultureVariation + " WHERE versionId IN (SELECT id FROM " + Constants.DatabaseSchema.Tables.ContentVersion + " WHERE nodeId = @id)",
                "DELETE FROM " + Constants.DatabaseSchema.Tables.ContentVersion + " WHERE nodeId = @id",
                "DELETE FROM " + Constants.DatabaseSchema.Tables.Content + " WHERE nodeId = @id",
                "DELETE FROM " + Constants.DatabaseSchema.Tables.AccessRule + " WHERE accessId IN (SELECT id FROM " + Constants.DatabaseSchema.Tables.Access + " WHERE nodeId = @id OR loginNodeId = @id OR noAccessNodeId = @id)",
                "DELETE FROM " + Constants.DatabaseSchema.Tables.Access + " WHERE nodeId = @id",
                "DELETE FROM " + Constants.DatabaseSchema.Tables.Access + " WHERE loginNodeId = @id",
                "DELETE FROM " + Constants.DatabaseSchema.Tables.Access + " WHERE noAccessNodeId = @id",
                "DELETE FROM " + Constants.DatabaseSchema.Tables.Node + " WHERE id = @id"
            };
            return list;
        }

        #endregion

        #region Versions

        public override IEnumerable<IContent> GetAllVersions(int nodeId)
        {
            var sql = GetBaseQuery(QueryType.Many, false)
                .Where<NodeDto>(x => x.NodeId == nodeId)
                .OrderByDescending<ContentVersionDto>(x => x.Current)
                .AndByDescending<ContentVersionDto>(x => x.VersionDate);

            return MapDtosToContent(Database.Fetch<DocumentDto>(sql), true);
        }

        // TODO: This method needs to return a readonly version of IContent! The content returned
        // from this method does not contain all of the data required to re-persist it and if that
        // is attempted some odd things will occur.
        // Either we create an IContentReadOnly (which ultimately we should for vNext so we can
        // differentiate between methods that return entities that can be re-persisted or not), or
        // in the meantime to not break API compatibility, we can add a property to IContentBase
        // (or go further and have it on IUmbracoEntity): "IsReadOnly" and if that is true we throw
        // an exception if that entity is passed to a Save method.
        // Ideally we return "Slim" versions of content for all sorts of methods here and in ContentService.
        // Perhaps another non-breaking alternative is to have new services like IContentServiceReadOnly
        // which can return IContentReadOnly.
        // We have the ability with `MapDtosToContent` to reduce the amount of data looked up for a
        // content item. Ideally for paged data that populates list views, these would be ultra slim
        // content items, there's no reason to populate those with really anything apart from property data,
        // but until we do something like the above, we can't do that since it would be breaking and unclear.
        public override IEnumerable<IContent> GetAllVersionsSlim(int nodeId, int skip, int take)
        {
            var sql = GetBaseQuery(QueryType.Many, false)
                .Where<NodeDto>(x => x.NodeId == nodeId)
                .OrderByDescending<ContentVersionDto>(x => x.Current)
                .AndByDescending<ContentVersionDto>(x => x.VersionDate);

            return MapDtosToContent(Database.Fetch<DocumentDto>(sql), true,
                // load bare minimum, need variants though since this is used to rollback with variants
                false, false, false, true).Skip(skip).Take(take);
        }

        public override IContent GetVersion(int versionId)
        {
            var sql = GetBaseQuery(QueryType.Single, false)
                .Where<ContentVersionDto>(x => x.Id == versionId);

            var dto = Database.Fetch<DocumentDto>(sql).FirstOrDefault();
            return dto == null ? null : MapDtoToContent(dto);
        }

        // deletes a specific version
        public override void DeleteVersion(int versionId)
        {
            // TODO: test object node type?

            // get the version we want to delete
            var template = SqlContext.Templates.Get("Umbraco.Core.DocumentRepository.GetVersion", tsql =>
                tsql.Select<ContentVersionDto>()
                    .AndSelect<DocumentVersionDto>()
                    .From<ContentVersionDto>()
                    .InnerJoin<DocumentVersionDto>()
                    .On<ContentVersionDto, DocumentVersionDto>((c, d) => c.Id == d.Id)
                    .Where<ContentVersionDto>(x => x.Id == SqlTemplate.Arg<int>("versionId"))
            );
            var versionDto = Database.Fetch<DocumentVersionDto>(template.Sql(new { versionId })).FirstOrDefault();

            // nothing to delete
            if (versionDto == null)
                return;

            // don't delete the current or published version
            if (versionDto.ContentVersionDto.Current)
                throw new InvalidOperationException("Cannot delete the current version.");
            else if (versionDto.Published)
                throw new InvalidOperationException("Cannot delete the published version.");

            PerformDeleteVersion(versionDto.ContentVersionDto.NodeId, versionId);
        }

        //  deletes all versions of an entity, older than a date.
        public override void DeleteVersions(int nodeId, DateTime versionDate)
        {
            // TODO: test object node type?

            // get the versions we want to delete, excluding the current one
            var template = SqlContext.Templates.Get("Umbraco.Core.DocumentRepository.GetVersions", tsql =>
               tsql.Select<ContentVersionDto>()
                    .From<ContentVersionDto>()
                    .InnerJoin<DocumentVersionDto>()
                    .On<ContentVersionDto, DocumentVersionDto>((c, d) => c.Id == d.Id)
                    .Where<ContentVersionDto>(x => x.NodeId == SqlTemplate.Arg<int>("nodeId") && !x.Current && x.VersionDate < SqlTemplate.Arg<DateTime>("versionDate"))
                    .Where<DocumentVersionDto>(x => !x.Published)
            );
            var versionDtos = Database.Fetch<ContentVersionDto>(template.Sql(new { nodeId, versionDate }));
            foreach (var versionDto in versionDtos)
                PerformDeleteVersion(versionDto.NodeId, versionDto.Id);
        }

        protected override void PerformDeleteVersion(int id, int versionId)
        {
            // raise event first else potential FK issues
            OnUowRemovingVersion(new ScopedVersionEventArgs(AmbientScope, id, versionId));

            Database.Delete<PropertyDataDto>("WHERE versionId = @versionId", new { versionId });
            Database.Delete<ContentVersionCultureVariationDto>("WHERE versionId = @versionId", new { versionId });
            Database.Delete<DocumentVersionDto>("WHERE id = @versionId", new { versionId });
            Database.Delete<ContentVersionDto>("WHERE id = @versionId", new { versionId });
        }

        #endregion

        #region Persist

        protected override void PersistNewItem(IContent entity)
        {
            entity.AddingEntity();

            var publishing = entity.PublishedState == PublishedState.Publishing;

            // ensure that the default template is assigned
            if (entity.TemplateId.HasValue == false)
                entity.TemplateId = entity.ContentType.DefaultTemplate?.Id;

            // sanitize names
            SanitizeNames(entity, publishing);

            // ensure that strings don't contain characters that are invalid in xml
            // TODO: do we really want to keep doing this here?
            entity.SanitizeEntityPropertiesForXmlStorage();

            // create the dto
            var dto = ContentBaseFactory.BuildDto(entity, NodeObjectTypeId);

            // derive path and level from parent
            var parent = GetParentNodeDto(entity.ParentId);
            var level = parent.Level + 1;

            // get sort order
            var sortOrder = GetNewChildSortOrder(entity.ParentId, 0);

            // persist the node dto
            var nodeDto = dto.ContentDto.NodeDto;
            nodeDto.Path = parent.Path;
            nodeDto.Level = Convert.ToInt16(level);
            nodeDto.SortOrder = sortOrder;

            // see if there's a reserved identifier for this unique id
            // and then either update or insert the node dto
            var id = GetReservedId(nodeDto.UniqueId);
            if (id > 0)
                nodeDto.NodeId = id;
            else
                Database.Insert(nodeDto);

            nodeDto.Path = string.Concat(parent.Path, ",", nodeDto.NodeId);
            nodeDto.ValidatePathWithException();
            Database.Update(nodeDto);

            // update entity
            entity.Id = nodeDto.NodeId;
            entity.Path = nodeDto.Path;
            entity.SortOrder = sortOrder;
            entity.Level = level;

            // persist the content dto
            var contentDto = dto.ContentDto;
            contentDto.NodeId = nodeDto.NodeId;
            Database.Insert(contentDto);

            // persist the content version dto
            var contentVersionDto = dto.DocumentVersionDto.ContentVersionDto;
            contentVersionDto.NodeId = nodeDto.NodeId;
            contentVersionDto.Current = !publishing;
            Database.Insert(contentVersionDto);
            entity.VersionId = contentVersionDto.Id;

            // persist the document version dto
            var documentVersionDto = dto.DocumentVersionDto;
            documentVersionDto.Id = entity.VersionId;
            if (publishing)
                documentVersionDto.Published = true;
            Database.Insert(documentVersionDto);

            // and again in case we're publishing immediately
            if (publishing)
            {
                entity.PublishedVersionId = entity.VersionId;
                contentVersionDto.Id = 0;
                contentVersionDto.Current = true;
                contentVersionDto.Text = entity.Name;
                Database.Insert(contentVersionDto);
                entity.VersionId = contentVersionDto.Id;

                documentVersionDto.Id = entity.VersionId;
                documentVersionDto.Published = false;
                Database.Insert(documentVersionDto);
            }

            // persist the property data
            var propertyDataDtos = PropertyFactory.BuildDtos(entity.ContentType.Variations, entity.VersionId, entity.PublishedVersionId, entity.Properties, LanguageRepository, out var edited, out var editedCultures);
            foreach (var propertyDataDto in propertyDataDtos)
                Database.Insert(propertyDataDto);

            // if !publishing, we may have a new name != current publish name,
            // also impacts 'edited'
            if (!publishing && entity.PublishName != entity.Name)
                edited = true;

            // persist the document dto
            // at that point, when publishing, the entity still has its old Published value
            // so we need to explicitly update the dto to persist the correct value
            if (entity.PublishedState == PublishedState.Publishing)
                dto.Published = true;
            dto.NodeId = nodeDto.NodeId;
            entity.Edited = dto.Edited = !dto.Published || edited; // if not published, always edited
            Database.Insert(dto);

            //insert the schedule
            PersistContentSchedule(entity, false);

            // persist the variations
            if (entity.ContentType.VariesByCulture())
            {
                // bump dates to align cultures to version
                if (publishing)
                    entity.AdjustDates(contentVersionDto.VersionDate);

                // names also impact 'edited'
                // ReSharper disable once UseDeconstruction
                foreach (var cultureInfo in entity.CultureInfos)
                    if (cultureInfo.Name != entity.GetPublishName(cultureInfo.Culture))
                        (editedCultures ?? (editedCultures = new HashSet<string>(StringComparer.OrdinalIgnoreCase))).Add(cultureInfo.Culture);

                // insert content variations
                Database.BulkInsertRecords(GetContentVariationDtos(entity, publishing));

                // insert document variations
                Database.BulkInsertRecords(GetDocumentVariationDtos(entity, editedCultures));
            }

            // refresh content
            entity.SetCultureEdited(editedCultures);

            // trigger here, before we reset Published etc
            OnUowRefreshedEntity(new ScopedEntityEventArgs(AmbientScope, entity));

            // flip the entity's published property
            // this also flips its published state
            // note: what depends on variations (eg PublishNames) is managed directly by the content
            if (entity.PublishedState == PublishedState.Publishing)
            {
                entity.Published = true;
                entity.PublishTemplateId = entity.TemplateId;
                entity.PublisherId = entity.WriterId;
                entity.PublishName = entity.Name;
                entity.PublishDate = entity.UpdateDate;

                SetEntityTags(entity, _tagRepository);
            }
            else if (entity.PublishedState == PublishedState.Unpublishing)
            {
                entity.Published = false;
                entity.PublishTemplateId = null;
                entity.PublisherId = null;
                entity.PublishName = null;
                entity.PublishDate = null;

                ClearEntityTags(entity, _tagRepository);
            }

            PersistRelations(entity);

            entity.ResetDirtyProperties();

            // troubleshooting
            //if (Database.ExecuteScalar<int>($"SELECT COUNT(*) FROM {Constants.DatabaseSchema.Tables.DocumentVersion} JOIN {Constants.DatabaseSchema.Tables.ContentVersion} ON {Constants.DatabaseSchema.Tables.DocumentVersion}.id={Constants.DatabaseSchema.Tables.ContentVersion}.id WHERE published=1 AND nodeId=" + content.Id) > 1)
            //{
            //    Debugger.Break();
            //    throw new Exception("oops");
            //}
            //if (Database.ExecuteScalar<int>($"SELECT COUNT(*) FROM {Constants.DatabaseSchema.Tables.DocumentVersion} JOIN {Constants.DatabaseSchema.Tables.ContentVersion} ON {Constants.DatabaseSchema.Tables.DocumentVersion}.id={Constants.DatabaseSchema.Tables.ContentVersion}.id WHERE [current]=1 AND nodeId=" + content.Id) > 1)
            //{
            //    Debugger.Break();
            //    throw new Exception("oops");
            //}
        }

        protected override void PersistUpdatedItem(IContent entity)
        {
            var isEntityDirty = entity.IsDirty();

            // check if we need to make any database changes at all
            if ((entity.PublishedState == PublishedState.Published || entity.PublishedState == PublishedState.Unpublished)
                    && !isEntityDirty && !entity.IsAnyUserPropertyDirty())
                return; // no change to save, do nothing, don't even update dates

            // whatever we do, we must check that we are saving the current version
            var version = Database.Fetch<ContentVersionDto>(SqlContext.Sql().Select<ContentVersionDto>().From<ContentVersionDto>().Where<ContentVersionDto>(x => x.Id == entity.VersionId)).FirstOrDefault();
            if (version == null || !version.Current)
                throw new InvalidOperationException("Cannot save a non-current version.");

            // update
            entity.UpdatingEntity();

            // Check if this entity is being moved as a descendant as part of a bulk moving operations.
            // In this case we can bypass a lot of the below operations which will make this whole operation go much faster.
            // When moving we don't need to create new versions, etc... because we cannot roll this operation back anyways.
            var isMoving = entity.IsMoving();
            // TODO: I'm sure we can also detect a "Copy" (of a descendant) operation and probably perform similar checks below.
            // There is probably more stuff that would be required for copying but I'm sure not all of this logic would be, we could more than likely boost
            // copy performance by 95% just like we did for Move


            var publishing = entity.PublishedState == PublishedState.Publishing;

            if (!isMoving)
            {
                // check if we need to create a new version
                if (publishing && entity.PublishedVersionId > 0)
                {
                    // published version is not published anymore
                    Database.Execute(Sql().Update<DocumentVersionDto>(u => u.Set(x => x.Published, false)).Where<DocumentVersionDto>(x => x.Id == entity.PublishedVersionId));
                }

                // sanitize names
                SanitizeNames(entity, publishing);

                // ensure that strings don't contain characters that are invalid in xml
                // TODO: do we really want to keep doing this here?
                entity.SanitizeEntityPropertiesForXmlStorage();

                // if parent has changed, get path, level and sort order
                if (entity.IsPropertyDirty("ParentId"))
                {
                    var parent = GetParentNodeDto(entity.ParentId);
                    entity.Path = string.Concat(parent.Path, ",", entity.Id);
                    entity.Level = parent.Level + 1;
                    entity.SortOrder = GetNewChildSortOrder(entity.ParentId, 0);
                }
            }

            // create the dto
            var dto = ContentBaseFactory.BuildDto(entity, NodeObjectTypeId);

            // update the node dto
            var nodeDto = dto.ContentDto.NodeDto;
            nodeDto.ValidatePathWithException();
            Database.Update(nodeDto);

            if (!isMoving)
            {
                // update the content dto
                Database.Update(dto.ContentDto);

<<<<<<< HEAD
                // update the content & document version dtos
                var contentVersionDto = dto.DocumentVersionDto.ContentVersionDto;
                var documentVersionDto = dto.DocumentVersionDto;
                if (publishing)
                {
                    documentVersionDto.Published = true; // now published
                    contentVersionDto.Current = false; // no more current
                }
                Database.Update(contentVersionDto);
                Database.Update(documentVersionDto);
=======
            // and, if publishing, insert new content & document version dtos
            if (publishing)
            {
                entity.PublishedVersionId = entity.VersionId;

                contentVersionDto.Id = 0; // want a new id
                contentVersionDto.Current = true; // current version
                contentVersionDto.Text = entity.Name;
                Database.Insert(contentVersionDto);
                entity.VersionId = documentVersionDto.Id = contentVersionDto.Id; // get the new id

                documentVersionDto.Published = false; // non-published version
                Database.Insert(documentVersionDto); 
            }

            // replace the property data
            // only need to delete for the version that existed, the new version (if any) has no property data yet
            var versionToDelete = publishing ? entity.PublishedVersionId : entity.VersionId;         
            ReplacePropertyValues(entity, versionToDelete, publishing ? entity.PublishedVersionId : 0, out var edited, out var editedCultures);

            // if !publishing, we may have a new name != current publish name,
            // also impacts 'edited'
            if (!publishing && entity.PublishName != entity.Name)
                edited = true;
>>>>>>> 843ea1d8

                // and, if publishing, insert new content & document version dtos
                if (publishing)
                {
                    entity.PublishedVersionId = entity.VersionId;

                    contentVersionDto.Id = 0; // want a new id
                    contentVersionDto.Current = true; // current version
                    contentVersionDto.Text = entity.Name;
                    Database.Insert(contentVersionDto);
                    entity.VersionId = documentVersionDto.Id = contentVersionDto.Id; // get the new id

                    documentVersionDto.Published = false; // non-published version
                    Database.Insert(documentVersionDto);
                }

                // replace the property data (rather than updating)
                // only need to delete for the version that existed, the new version (if any) has no property data yet
                var versionToDelete = publishing ? entity.PublishedVersionId : entity.VersionId;
                var deletePropertyDataSql = Sql().Delete<PropertyDataDto>().Where<PropertyDataDto>(x => x.VersionId == versionToDelete);
                Database.Execute(deletePropertyDataSql);

                // insert property data
                var propertyDataDtos = PropertyFactory.BuildDtos(entity.ContentType.Variations, entity.VersionId, publishing ? entity.PublishedVersionId : 0,
                    entity.Properties, LanguageRepository, out var edited, out var editedCultures);
                foreach (var propertyDataDto in propertyDataDtos)
                    Database.Insert(propertyDataDto);

                // if !publishing, we may have a new name != current publish name,
                // also impacts 'edited'
                if (!publishing && entity.PublishName != entity.Name)
                    edited = true;

                if (entity.ContentType.VariesByCulture())
                {
                    // bump dates to align cultures to version
                    if (publishing)
                        entity.AdjustDates(contentVersionDto.VersionDate);

                    // names also impact 'edited'
                    // ReSharper disable once UseDeconstruction
                    foreach (var cultureInfo in entity.CultureInfos)
                        if (cultureInfo.Name != entity.GetPublishName(cultureInfo.Culture))
                        {
                            edited = true;
                            (editedCultures ?? (editedCultures = new HashSet<string>(StringComparer.OrdinalIgnoreCase))).Add(cultureInfo.Culture);

                            // TODO: change tracking
                            // at the moment, we don't do any dirty tracking on property values, so we don't know whether the
                            // culture has just been edited or not, so we don't update its update date - that date only changes
                            // when the name is set, and it all works because the controller does it - but, if someone uses a
                            // service to change a property value and save (without setting name), the update date does not change.
                        }

                    // replace the content version variations (rather than updating)
                    // only need to delete for the version that existed, the new version (if any) has no property data yet
                    var deleteContentVariations = Sql().Delete<ContentVersionCultureVariationDto>().Where<ContentVersionCultureVariationDto>(x => x.VersionId == versionToDelete);
                    Database.Execute(deleteContentVariations);

                    // replace the document version variations (rather than updating)
                    var deleteDocumentVariations = Sql().Delete<DocumentCultureVariationDto>().Where<DocumentCultureVariationDto>(x => x.NodeId == entity.Id);
                    Database.Execute(deleteDocumentVariations);

                    // TODO: NPoco InsertBulk issue?
                    // we should use the native NPoco InsertBulk here but it causes problems (not sure exactly all scenarios)
                    // but by using SQL Server and updating a variants name will cause: Unable to cast object of type
                    // 'Umbraco.Core.Persistence.FaultHandling.RetryDbConnection' to type 'System.Data.SqlClient.SqlConnection'.
                    // (same in PersistNewItem above)

                    // insert content variations
                    Database.BulkInsertRecords(GetContentVariationDtos(entity, publishing));

                    // insert document variations
                    Database.BulkInsertRecords(GetDocumentVariationDtos(entity, editedCultures));
                }

                // refresh content
                entity.SetCultureEdited(editedCultures);

                // update the document dto
                // at that point, when un/publishing, the entity still has its old Published value
                // so we need to explicitly update the dto to persist the correct value
                if (entity.PublishedState == PublishedState.Publishing)
                    dto.Published = true;
                else if (entity.PublishedState == PublishedState.Unpublishing)
                    dto.Published = false;
                entity.Edited = dto.Edited = !dto.Published || edited; // if not published, always edited
                Database.Update(dto);

                //update the schedule
                if (entity.IsPropertyDirty("ContentSchedule"))
                    PersistContentSchedule(entity, true);

                // if entity is publishing, update tags, else leave tags there
                // means that implicitly unpublished, or trashed, entities *still* have tags in db
                if (entity.PublishedState == PublishedState.Publishing)
                    SetEntityTags(entity, _tagRepository);
            }

            // trigger here, before we reset Published etc
            OnUowRefreshedEntity(new ScopedEntityEventArgs(AmbientScope, entity));

            if (!isMoving)
            {
                // flip the entity's published property
                // this also flips its published state
                if (entity.PublishedState == PublishedState.Publishing)
                {
                    entity.Published = true;
                    entity.PublishTemplateId = entity.TemplateId;
                    entity.PublisherId = entity.WriterId;
                    entity.PublishName = entity.Name;
                    entity.PublishDate = entity.UpdateDate;

                    SetEntityTags(entity, _tagRepository);
                }
                else if (entity.PublishedState == PublishedState.Unpublishing)
                {
                    entity.Published = false;
                    entity.PublishTemplateId = null;
                    entity.PublisherId = null;
                    entity.PublishName = null;
                    entity.PublishDate = null;

                    ClearEntityTags(entity, _tagRepository);
                }

                PersistRelations(entity);

                // TODO: note re. tags: explicitly unpublished entities have cleared tags, but masked or trashed entities *still* have tags in the db - so what?
            }

            entity.ResetDirtyProperties();

            // troubleshooting
            //if (Database.ExecuteScalar<int>($"SELECT COUNT(*) FROM {Constants.DatabaseSchema.Tables.DocumentVersion} JOIN {Constants.DatabaseSchema.Tables.ContentVersion} ON {Constants.DatabaseSchema.Tables.DocumentVersion}.id={Constants.DatabaseSchema.Tables.ContentVersion}.id WHERE published=1 AND nodeId=" + content.Id) > 1)
            //{
            //    Debugger.Break();
            //    throw new Exception("oops");
            //}
            //if (Database.ExecuteScalar<int>($"SELECT COUNT(*) FROM {Constants.DatabaseSchema.Tables.DocumentVersion} JOIN {Constants.DatabaseSchema.Tables.ContentVersion} ON {Constants.DatabaseSchema.Tables.DocumentVersion}.id={Constants.DatabaseSchema.Tables.ContentVersion}.id WHERE [current]=1 AND nodeId=" + content.Id) > 1)
            //{
            //    Debugger.Break();
            //    throw new Exception("oops");
            //}
        }

        private void PersistContentSchedule(IContent content, bool update)
        {
            var schedules = ContentBaseFactory.BuildScheduleDto(content, LanguageRepository).ToList();

            //remove any that no longer exist
            if (update)
            {
                var ids = schedules.Where(x => x.Model.Id != Guid.Empty).Select(x => x.Model.Id).Distinct();
                Database.Execute(Sql()
                    .Delete<ContentScheduleDto>()
                    .Where<ContentScheduleDto>(x => x.NodeId == content.Id)
                    .WhereNotIn<ContentScheduleDto>(x => x.Id, ids));
            }

            //add/update the rest
            foreach (var schedule in schedules)
            {
                if (schedule.Model.Id == Guid.Empty)
                {
                    schedule.Model.Id = schedule.Dto.Id = Guid.NewGuid();
                    Database.Insert(schedule.Dto);
                }
                else
                {
                    Database.Update(schedule.Dto);
                }
            }
        }

        protected override void PersistDeletedItem(IContent entity)
        {
            // raise event first else potential FK issues
            OnUowRemovingEntity(new ScopedEntityEventArgs(AmbientScope, entity));

            //We need to clear out all access rules but we need to do this in a manual way since
            // nothing in that table is joined to a content id
            var subQuery = SqlContext.Sql()
                .Select<AccessRuleDto>(x => x.AccessId)
                .From<AccessRuleDto>()
                .InnerJoin<AccessDto>()
                .On<AccessRuleDto, AccessDto>(left => left.AccessId, right => right.Id)
                .Where<AccessDto>(dto => dto.NodeId == entity.Id);
            Database.Execute(SqlContext.SqlSyntax.GetDeleteSubquery("umbracoAccessRule", "accessId", subQuery));

            //now let the normal delete clauses take care of everything else
            base.PersistDeletedItem(entity);
        }

        #endregion

        #region Content Repository

        public int CountPublished(string contentTypeAlias = null)
        {
            var sql = SqlContext.Sql();
            if (contentTypeAlias.IsNullOrWhiteSpace())
            {
                sql.SelectCount()
                    .From<NodeDto>()
                    .InnerJoin<DocumentDto>()
                    .On<NodeDto, DocumentDto>(left => left.NodeId, right => right.NodeId)
                    .Where<NodeDto>(x => x.NodeObjectType == NodeObjectTypeId && x.Trashed == false)
                    .Where<DocumentDto>(x => x.Published);
            }
            else
            {
                sql.SelectCount()
                    .From<NodeDto>()
                    .InnerJoin<ContentDto>()
                    .On<NodeDto, ContentDto>(left => left.NodeId, right => right.NodeId)
                    .InnerJoin<DocumentDto>()
                    .On<NodeDto, DocumentDto>(left => left.NodeId, right => right.NodeId)
                    .InnerJoin<ContentTypeDto>()
                    .On<ContentTypeDto, ContentDto>(left => left.NodeId, right => right.ContentTypeId)
                    .Where<NodeDto>(x => x.NodeObjectType == NodeObjectTypeId && x.Trashed == false)
                    .Where<ContentTypeDto>(x => x.Alias == contentTypeAlias)
                    .Where<DocumentDto>(x => x.Published);
            }

            return Database.ExecuteScalar<int>(sql);
        }

        public void ReplaceContentPermissions(EntityPermissionSet permissionSet)
        {
            PermissionRepository.ReplaceEntityPermissions(permissionSet);
        }

        /// <summary>
        /// Assigns a single permission to the current content item for the specified group ids
        /// </summary>
        /// <param name="entity"></param>
        /// <param name="permission"></param>
        /// <param name="groupIds"></param>
        public void AssignEntityPermission(IContent entity, char permission, IEnumerable<int> groupIds)
        {
            PermissionRepository.AssignEntityPermission(entity, permission, groupIds);
        }

        public EntityPermissionCollection GetPermissionsForEntity(int entityId)
        {
            return PermissionRepository.GetPermissionsForEntity(entityId);
        }

        /// <summary>
        /// Used to add/update a permission for a content item
        /// </summary>
        /// <param name="permission"></param>
        public void AddOrUpdatePermissions(ContentPermissionSet permission)
        {
            PermissionRepository.Save(permission);
        }

        /// <inheritdoc />
        public override IEnumerable<IContent> GetPage(IQuery<IContent> query,
            long pageIndex, int pageSize, out long totalRecords,
            IQuery<IContent> filter, Ordering ordering)
        {
            Sql<ISqlContext> filterSql = null;

            // if we have a filter, map its clauses to an Sql statement
            if (filter != null)
            {
                // if the clause works on "name", we need to swap the field and use the variantName instead,
                // so that querying also works on variant content (for instance when searching a listview).

                // figure out how the "name" field is going to look like - so we can look for it
                var nameField = SqlContext.VisitModelField<IContent>(x => x.Name);

                filterSql = Sql();
                foreach (var filterClause in filter.GetWhereClauses())
                {
                    var clauseSql = filterClause.Item1;
                    var clauseArgs = filterClause.Item2;

                    // replace the name field
                    // we cannot reference an aliased field in a WHERE clause, so have to repeat the expression here
                    clauseSql = clauseSql.Replace(nameField, VariantNameSqlExpression);

                    // append the clause
                    filterSql.Append($"AND ({clauseSql})", clauseArgs);
                }
            }

            return GetPage<DocumentDto>(query, pageIndex, pageSize, out totalRecords,
                x => MapDtosToContent(x),
                filterSql,
                ordering);
        }

        public bool IsPathPublished(IContent content)
        {
            // fail fast
            if (content.Path.StartsWith("-1,-20,"))
                return false;

            // succeed fast
            if (content.ParentId == -1)
                return content.Published;

            var ids = content.Path.Split(',').Skip(1).Select(int.Parse);

            var sql = SqlContext.Sql()
                .SelectCount<NodeDto>(x => x.NodeId)
                .From<NodeDto>()
                .InnerJoin<DocumentDto>().On<NodeDto, DocumentDto>((n, d) => n.NodeId == d.NodeId && d.Published)
                .WhereIn<NodeDto>(x => x.NodeId, ids);

            var count = Database.ExecuteScalar<int>(sql);
            return count == content.Level;
        }

        #endregion

        #region Recycle Bin

        public override int RecycleBinId => Constants.System.RecycleBinContent;

        #endregion

        #region Read Repository implementation for Guid keys

        public IContent Get(Guid id)
        {
            return _contentByGuidReadRepository.Get(id);
        }

        IEnumerable<IContent> IReadRepository<Guid, IContent>.GetMany(params Guid[] ids)
        {
            return _contentByGuidReadRepository.GetMany(ids);
        }

        public bool Exists(Guid id)
        {
            return _contentByGuidReadRepository.Exists(id);
        }

        // reading repository purely for looking up by GUID
        // TODO: ugly and to fix we need to decouple the IRepositoryQueryable -> IRepository -> IReadRepository which should all be separate things!
        private class ContentByGuidReadRepository : NPocoRepositoryBase<Guid, IContent>
        {
            private readonly DocumentRepository _outerRepo;

            public ContentByGuidReadRepository(DocumentRepository outerRepo, IScopeAccessor scopeAccessor, AppCaches cache, ILogger logger)
                : base(scopeAccessor, cache, logger)
            {
                _outerRepo = outerRepo;
            }

            protected override Guid NodeObjectTypeId => _outerRepo.NodeObjectTypeId;

            protected override IContent PerformGet(Guid id)
            {
                var sql = _outerRepo.GetBaseQuery(QueryType.Single)
                    .Where<NodeDto>(x => x.UniqueId == id);

                var dto = Database.Fetch<DocumentDto>(sql.SelectTop(1)).FirstOrDefault();

                if (dto == null)
                    return null;

                var content = _outerRepo.MapDtoToContent(dto);

                return content;
            }

            protected override IEnumerable<IContent> PerformGetAll(params Guid[] ids)
            {
                var sql = _outerRepo.GetBaseQuery(QueryType.Many);
                if (ids.Length > 0)
                    sql.WhereIn<NodeDto>(x => x.UniqueId, ids);

                return _outerRepo.MapDtosToContent(Database.Fetch<DocumentDto>(sql));
            }

            protected override IEnumerable<IContent> PerformGetByQuery(IQuery<IContent> query)
            {
                throw new InvalidOperationException("This method won't be implemented.");
            }

            protected override IEnumerable<string> GetDeleteClauses()
            {
                throw new InvalidOperationException("This method won't be implemented.");
            }

            protected override void PersistNewItem(IContent entity)
            {
                throw new InvalidOperationException("This method won't be implemented.");
            }

            protected override void PersistUpdatedItem(IContent entity)
            {
                throw new InvalidOperationException("This method won't be implemented.");
            }

            protected override Sql<ISqlContext> GetBaseQuery(bool isCount)
            {
                throw new InvalidOperationException("This method won't be implemented.");
            }

            protected override string GetBaseWhereClause()
            {
                throw new InvalidOperationException("This method won't be implemented.");
            }
        }

        #endregion

        #region Schedule

        /// <inheritdoc />
        public void ClearSchedule(DateTime date)
        {
            var sql = Sql().Delete<ContentScheduleDto>().Where<ContentScheduleDto>(x => x.Date <= date);
            Database.Execute(sql);
        }

        /// <inheritdoc />
        public void ClearSchedule(DateTime date, ContentScheduleAction action)
        {
            var a = action.ToString();
            var sql = Sql().Delete<ContentScheduleDto>().Where<ContentScheduleDto>(x => x.Date <= date && x.Action == a);
            Database.Execute(sql);
        }

        private Sql GetSqlForHasScheduling(ContentScheduleAction action, DateTime date)
        {
            var template = SqlContext.Templates.Get("Umbraco.Core.DocumentRepository.GetSqlForHasScheduling", tsql => tsql
                .SelectCount()
                    .From<ContentScheduleDto>()
                    .Where<ContentScheduleDto>(x => x.Action == SqlTemplate.Arg<string>("action") && x.Date <= SqlTemplate.Arg<DateTime>("date")));

            var sql = template.Sql(action.ToString(), date);
            return sql;
        }

        public bool HasContentForExpiration(DateTime date)
        {
            var sql = GetSqlForHasScheduling(ContentScheduleAction.Expire, date);
            return Database.ExecuteScalar<int>(sql) > 0;
        }

        public bool HasContentForRelease(DateTime date)
        {
            var sql = GetSqlForHasScheduling(ContentScheduleAction.Release, date);
            return Database.ExecuteScalar<int>(sql) > 0;
        }

        /// <inheritdoc />
        public IEnumerable<IContent> GetContentForRelease(DateTime date)
        {
            var action = ContentScheduleAction.Release.ToString();

            var sql = GetBaseQuery(QueryType.Many)
                .WhereIn<NodeDto>(x => x.NodeId, Sql()
                    .Select<ContentScheduleDto>(x => x.NodeId)
                    .From<ContentScheduleDto>()
                    .Where<ContentScheduleDto>(x => x.Action == action && x.Date <= date));

            AddGetByQueryOrderBy(sql);

            return MapDtosToContent(Database.Fetch<DocumentDto>(sql));
        }

        /// <inheritdoc />
        public IEnumerable<IContent> GetContentForExpiration(DateTime date)
        {
            var action = ContentScheduleAction.Expire.ToString();

            var sql = GetBaseQuery(QueryType.Many)
                .WhereIn<NodeDto>(x => x.NodeId, Sql()
                    .Select<ContentScheduleDto>(x => x.NodeId)
                    .From<ContentScheduleDto>()
                    .Where<ContentScheduleDto>(x => x.Action == action && x.Date <= date));

            AddGetByQueryOrderBy(sql);

            return MapDtosToContent(Database.Fetch<DocumentDto>(sql));
        }

        #endregion

        protected override string ApplySystemOrdering(ref Sql<ISqlContext> sql, Ordering ordering)
        {
            // note: 'updater' is the user who created the latest draft version,
            //       we don't have an 'updater' per culture (should we?)
            if (ordering.OrderBy.InvariantEquals("updater"))
            {
                var joins = Sql()
                    .InnerJoin<UserDto>("updaterUser").On<ContentVersionDto, UserDto>((version, user) => version.UserId == user.Id, aliasRight: "updaterUser");

                // see notes in ApplyOrdering: the field MUST be selected + aliased
                sql = Sql(InsertBefore(sql, "FROM", ", " + SqlSyntax.GetFieldName<UserDto>(x => x.UserName, "updaterUser") + " AS ordering "), sql.Arguments);

                sql = InsertJoins(sql, joins);

                return "ordering";
            }

            if (ordering.OrderBy.InvariantEquals("published"))
            {
                // no culture = can only work on the global 'published' flag
                if (ordering.Culture.IsNullOrWhiteSpace())
                {
                    // see notes in ApplyOrdering: the field MUST be selected + aliased, and we cannot have
                    // the whole CASE fragment in ORDER BY due to it not being detected by NPoco
                    sql = Sql(InsertBefore(sql, "FROM", ", (CASE WHEN pcv.id IS NULL THEN 0 ELSE 1 END) AS ordering "), sql.Arguments);
                    return "ordering";
                }

                // invariant: left join will yield NULL and we must use pcv to determine published
                // variant: left join may yield NULL or something, and that determines published


                var joins = Sql()
                    .InnerJoin<ContentTypeDto>("ctype").On<ContentDto, ContentTypeDto>((content, contentType) => content.ContentTypeId == contentType.NodeId, aliasRight: "ctype")
                    // left join on optional culture variation
                    //the magic "[[[ISOCODE]]]" parameter value will be replaced in ContentRepositoryBase.GetPage() by the actual ISO code
                    .LeftJoin<ContentVersionCultureVariationDto>(nested =>
                        nested.InnerJoin<LanguageDto>("langp").On<ContentVersionCultureVariationDto, LanguageDto>((ccv, lang) => ccv.LanguageId == lang.Id && lang.IsoCode == "[[[ISOCODE]]]", "ccvp", "langp"), "ccvp")
                    .On<ContentVersionDto, ContentVersionCultureVariationDto>((version, ccv) => version.Id == ccv.VersionId, aliasLeft: "pcv", aliasRight: "ccvp");

                sql = InsertJoins(sql, joins);

                // see notes in ApplyOrdering: the field MUST be selected + aliased, and we cannot have
                // the whole CASE fragment in ORDER BY due to it not being detected by NPoco
                var sqlText = InsertBefore(sql.SQL, "FROM",

                    // when invariant, ie 'variations' does not have the culture flag (value 1), use the global 'published' flag on pcv.id,
                    // otherwise check if there's a version culture variation for the lang, via ccv.id
                    ", (CASE WHEN (ctype.variations & 1) = 0 THEN (CASE WHEN pcv.id IS NULL THEN 0 ELSE 1 END) ELSE (CASE WHEN ccvp.id IS NULL THEN 0 ELSE 1 END) END) AS ordering "); // trailing space is important!

                sql = Sql(sqlText, sql.Arguments);

                return "ordering";
            }

            return base.ApplySystemOrdering(ref sql, ordering);
        }

        private IEnumerable<IContent> MapDtosToContent(List<DocumentDto> dtos,
            bool withCache = false,
            bool loadProperties = true,
            bool loadTemplates = true,
            bool loadSchedule = true,
            bool loadVariants = true)
        {
            var temps = new List<TempContent<Content>>();
            var contentTypes = new Dictionary<int, IContentType>();
            var templateIds = new List<int>();

            var content = new Content[dtos.Count];

            for (var i = 0; i < dtos.Count; i++)
            {
                var dto = dtos[i];

                if (withCache)
                {
                    // if the cache contains the (proper version of the) item, use it
                    var cached = IsolatedCache.GetCacheItem<IContent>(RepositoryCacheKeys.GetKey<IContent>(dto.NodeId));
                    if (cached != null && cached.VersionId == dto.DocumentVersionDto.ContentVersionDto.Id)
                    {
                        content[i] = (Content)cached;
                        continue;
                    }
                }

                // else, need to build it

                // get the content type - the repository is full cache *but* still deep-clones
                // whatever comes out of it, so use our own local index here to avoid this
                var contentTypeId = dto.ContentDto.ContentTypeId;
                if (contentTypes.TryGetValue(contentTypeId, out var contentType) == false)
                    contentTypes[contentTypeId] = contentType = _contentTypeRepository.Get(contentTypeId);

                var c = content[i] = ContentBaseFactory.BuildEntity(dto, contentType);

                if (loadTemplates)
                {
                    // need templates
                    var templateId = dto.DocumentVersionDto.TemplateId;
                    if (templateId.HasValue && templateId.Value > 0)
                        templateIds.Add(templateId.Value);
                    if (dto.Published)
                    {
                        templateId = dto.PublishedVersionDto.TemplateId;
                        if (templateId.HasValue && templateId.Value > 0)
                            templateIds.Add(templateId.Value);
                    }
                }

                // need temps, for properties, templates and variations
                var versionId = dto.DocumentVersionDto.Id;
                var publishedVersionId = dto.Published ? dto.PublishedVersionDto.Id : 0;
                var temp = new TempContent<Content>(dto.NodeId, versionId, publishedVersionId, contentType, c)
                {
                    Template1Id = dto.DocumentVersionDto.TemplateId
                };
                if (dto.Published) temp.Template2Id = dto.PublishedVersionDto.TemplateId;
                temps.Add(temp);
            }

            Dictionary<int, ITemplate> templates = null;
            if (loadTemplates)
            {
                // load all required templates in 1 query, and index
                templates = _templateRepository.GetMany(templateIds.ToArray())
                    .ToDictionary(x => x.Id, x => x);
            }

            IDictionary<int, PropertyCollection> properties = null;
            if (loadProperties)
            {
                // load all properties for all documents from database in 1 query - indexed by version id
                properties = GetPropertyCollections(temps);
            }

            var schedule = GetContentSchedule(temps.Select(x => x.Content.Id).ToArray());

            // assign templates and properties
            foreach (var temp in temps)
            {
                if (loadTemplates)
                {
                    // set the template ID if it matches an existing template
                    if (temp.Template1Id.HasValue && templates.ContainsKey(temp.Template1Id.Value))
                        temp.Content.TemplateId = temp.Template1Id;
                    if (temp.Template2Id.HasValue && templates.ContainsKey(temp.Template2Id.Value))
                        temp.Content.PublishTemplateId = temp.Template2Id;
                }


                // set properties
                if (loadProperties)
                {
                    if (properties.ContainsKey(temp.VersionId))
                        temp.Content.Properties = properties[temp.VersionId];
                    else
                        throw new InvalidOperationException($"No property data found for version: '{temp.VersionId}'.");
                }

                if (loadSchedule)
                {
                    // load in the schedule
                    if (schedule.TryGetValue(temp.Content.Id, out var s))
                        temp.Content.ContentSchedule = s;
                }

            }

            if (loadVariants)
            {
                // set variations, if varying
                temps = temps.Where(x => x.ContentType.VariesByCulture()).ToList();
                if (temps.Count > 0)
                {
                    // load all variations for all documents from database, in one query
                    var contentVariations = GetContentVariations(temps);
                    var documentVariations = GetDocumentVariations(temps);
                    foreach (var temp in temps)
                        SetVariations(temp.Content, contentVariations, documentVariations);
                }
            }



            foreach (var c in content)
                c.ResetDirtyProperties(false); // reset dirty initial properties (U4-1946)

            return content;
        }

        private IContent MapDtoToContent(DocumentDto dto)
        {
            var contentType = _contentTypeRepository.Get(dto.ContentDto.ContentTypeId);
            var content = ContentBaseFactory.BuildEntity(dto, contentType);

            try
            {
                content.DisableChangeTracking();

                // get template
                if (dto.DocumentVersionDto.TemplateId.HasValue && dto.DocumentVersionDto.TemplateId.Value > 0)
                    content.TemplateId = dto.DocumentVersionDto.TemplateId;

                // get properties - indexed by version id
                var versionId = dto.DocumentVersionDto.Id;

                // TODO: shall we get published properties or not?
                //var publishedVersionId = dto.Published ? dto.PublishedVersionDto.Id : 0;
                var publishedVersionId = dto.PublishedVersionDto?.Id ?? 0;

                var temp = new TempContent<Content>(dto.NodeId, versionId, publishedVersionId, contentType);
                var ltemp = new List<TempContent<Content>> { temp };
                var properties = GetPropertyCollections(ltemp);
                content.Properties = properties[dto.DocumentVersionDto.Id];

                // set variations, if varying
                if (contentType.VariesByCulture())
                {
                    var contentVariations = GetContentVariations(ltemp);
                    var documentVariations = GetDocumentVariations(ltemp);
                    SetVariations(content, contentVariations, documentVariations);
                }

                //load in the schedule
                var schedule = GetContentSchedule(dto.NodeId);
                if (schedule.TryGetValue(dto.NodeId, out var s))
                    content.ContentSchedule = s;

                // reset dirty initial properties (U4-1946)
                content.ResetDirtyProperties(false);
                return content;
            }
            finally
            {
                content.EnableChangeTracking();
            }
        }

        private IDictionary<int, ContentScheduleCollection> GetContentSchedule(params int[] contentIds)
        {
            var result = new Dictionary<int, ContentScheduleCollection>();

            var scheduleDtos = Database.FetchByGroups<ContentScheduleDto, int>(contentIds, 2000, batch => Sql()
                .Select<ContentScheduleDto>()
                .From<ContentScheduleDto>()
                .WhereIn<ContentScheduleDto>(x => x.NodeId, batch));

            foreach (var scheduleDto in scheduleDtos)
            {
                if (!result.TryGetValue(scheduleDto.NodeId, out var col))
                    col = result[scheduleDto.NodeId] = new ContentScheduleCollection();

                col.Add(new ContentSchedule(scheduleDto.Id,
                    LanguageRepository.GetIsoCodeById(scheduleDto.LanguageId) ?? string.Empty,
                    scheduleDto.Date,
                    scheduleDto.Action == ContentScheduleAction.Release.ToString()
                        ? ContentScheduleAction.Release
                        : ContentScheduleAction.Expire));
            }

            return result;
        }

        private void SetVariations(Content content, IDictionary<int, List<ContentVariation>> contentVariations, IDictionary<int, List<DocumentVariation>> documentVariations)
        {
            if (contentVariations.TryGetValue(content.VersionId, out var contentVariation))
                foreach (var v in contentVariation)
                    content.SetCultureInfo(v.Culture, v.Name, v.Date);

            if (content.PublishedVersionId > 0 && contentVariations.TryGetValue(content.PublishedVersionId, out contentVariation))
            {
                foreach (var v in contentVariation)
                    content.SetPublishInfo(v.Culture, v.Name, v.Date);
            }

            if (documentVariations.TryGetValue(content.Id, out var documentVariation))
                content.SetCultureEdited(documentVariation.Where(x => x.Edited).Select(x => x.Culture));
        }

        private IDictionary<int, List<ContentVariation>> GetContentVariations<T>(List<TempContent<T>> temps)
            where T : class, IContentBase
        {
            var versions = new List<int>();
            foreach (var temp in temps)
            {
                versions.Add(temp.VersionId);
                if (temp.PublishedVersionId > 0)
                    versions.Add(temp.PublishedVersionId);
            }
            if (versions.Count == 0) return new Dictionary<int, List<ContentVariation>>();

            var dtos = Database.FetchByGroups<ContentVersionCultureVariationDto, int>(versions, 2000, batch
                => Sql()
                    .Select<ContentVersionCultureVariationDto>()
                    .From<ContentVersionCultureVariationDto>()
                    .WhereIn<ContentVersionCultureVariationDto>(x => x.VersionId, batch));

            var variations = new Dictionary<int, List<ContentVariation>>();

            foreach (var dto in dtos)
            {
                if (!variations.TryGetValue(dto.VersionId, out var variation))
                    variations[dto.VersionId] = variation = new List<ContentVariation>();

                variation.Add(new ContentVariation
                {
                    Culture = LanguageRepository.GetIsoCodeById(dto.LanguageId),
                    Name = dto.Name,
                    Date = dto.UpdateDate
                });
            }

            return variations;
        }

        private IDictionary<int, List<DocumentVariation>> GetDocumentVariations<T>(List<TempContent<T>> temps)
            where T : class, IContentBase
        {
            var ids = temps.Select(x => x.Id);

            var dtos = Database.FetchByGroups<DocumentCultureVariationDto, int>(ids, 2000, batch =>
                Sql()
                    .Select<DocumentCultureVariationDto>()
                    .From<DocumentCultureVariationDto>()
                    .WhereIn<DocumentCultureVariationDto>(x => x.NodeId, batch));

            var variations = new Dictionary<int, List<DocumentVariation>>();

            foreach (var dto in dtos)
            {
                if (!variations.TryGetValue(dto.NodeId, out var variation))
                    variations[dto.NodeId] = variation = new List<DocumentVariation>();

                variation.Add(new DocumentVariation
                {
                    Culture = LanguageRepository.GetIsoCodeById(dto.LanguageId),
                    Edited = dto.Edited
                });
            }

            return variations;
        }

        private IEnumerable<ContentVersionCultureVariationDto> GetContentVariationDtos(IContent content, bool publishing)
        {
            // create dtos for the 'current' (non-published) version, all cultures
            // ReSharper disable once UseDeconstruction
            foreach (var cultureInfo in content.CultureInfos)
                yield return new ContentVersionCultureVariationDto
                {
                    VersionId = content.VersionId,
                    LanguageId = LanguageRepository.GetIdByIsoCode(cultureInfo.Culture) ?? throw new InvalidOperationException("Not a valid culture."),
                    Culture = cultureInfo.Culture,
                    Name = cultureInfo.Name,
                    UpdateDate = content.GetUpdateDate(cultureInfo.Culture) ?? DateTime.MinValue // we *know* there is a value
                };

            // if not publishing, we're just updating the 'current' (non-published) version,
            // so there are no DTOs to create for the 'published' version which remains unchanged
            if (!publishing) yield break;

            // create dtos for the 'published' version, for published cultures (those having a name)
            // ReSharper disable once UseDeconstruction
            foreach (var cultureInfo in content.PublishCultureInfos)
                yield return new ContentVersionCultureVariationDto
                {
                    VersionId = content.PublishedVersionId,
                    LanguageId = LanguageRepository.GetIdByIsoCode(cultureInfo.Culture) ?? throw new InvalidOperationException("Not a valid culture."),
                    Culture = cultureInfo.Culture,
                    Name = cultureInfo.Name,
                    UpdateDate = content.GetPublishDate(cultureInfo.Culture) ?? DateTime.MinValue // we *know* there is a value
                };
        }

        private IEnumerable<DocumentCultureVariationDto> GetDocumentVariationDtos(IContent content, HashSet<string> editedCultures)
        {
            var allCultures = content.AvailableCultures.Union(content.PublishedCultures); // union = distinct
            foreach (var culture in allCultures)
            {
                var dto = new DocumentCultureVariationDto
                {
                    NodeId = content.Id,
                    LanguageId = LanguageRepository.GetIdByIsoCode(culture) ?? throw new InvalidOperationException("Not a valid culture."),
                    Culture = culture,

                    Name = content.GetCultureName(culture) ?? content.GetPublishName(culture),
                    Available = content.IsCultureAvailable(culture),
                    Published = content.IsCulturePublished(culture),
                    // note: can't use IsCultureEdited at that point - hasn't been updated yet - see PersistUpdatedItem
                    Edited = content.IsCultureAvailable(culture) &&
                             (!content.IsCulturePublished(culture) || (editedCultures != null && editedCultures.Contains(culture)))
                };

                yield return dto;
            }

        }

        private class ContentVariation
        {
            public string Culture { get; set; }
            public string Name { get; set; }
            public DateTime Date { get; set; }
        }

        private class DocumentVariation
        {
            public string Culture { get; set; }
            public bool Edited { get; set; }
        }

        #region Utilities

        private void SanitizeNames(IContent content, bool publishing)
        {
            // a content item *must* have an invariant name, and invariant published name
            // else we just cannot write the invariant rows (node, content version...) to the database

            // ensure that we have an invariant name
            // invariant content = must be there already, else throw
            // variant content = update with default culture or anything really
            EnsureInvariantNameExists(content);

            // ensure that invariant name is unique
            EnsureInvariantNameIsUnique(content);

            // and finally,
            // ensure that each culture has a unique node name
            // no published name = not published
            // else, it needs to be unique
            EnsureVariantNamesAreUnique(content, publishing);
        }

        private void EnsureInvariantNameExists(IContent content)
        {
            if (content.ContentType.VariesByCulture())
            {
                // content varies by culture
                // then it must have at least a variant name, else it makes no sense
                if (content.CultureInfos.Count == 0)
                    throw new InvalidOperationException("Cannot save content with an empty name.");

                // and then, we need to set the invariant name implicitly,
                // using the default culture if it has a name, otherwise anything we can
                var defaultCulture = LanguageRepository.GetDefaultIsoCode();
                content.Name = defaultCulture != null && content.CultureInfos.TryGetValue(defaultCulture, out var cultureName)
                    ? cultureName.Name
                    : content.CultureInfos[0].Name;
            }
            else
            {
                // content is invariant, and invariant content must have an explicit invariant name
                if (string.IsNullOrWhiteSpace(content.Name))
                    throw new InvalidOperationException("Cannot save content with an empty name.");
            }
        }

        private void EnsureInvariantNameIsUnique(IContent content)
        {
            content.Name = EnsureUniqueNodeName(content.ParentId, content.Name, content.Id);
        }

        protected override string EnsureUniqueNodeName(int parentId, string nodeName, int id = 0)
        {
            return EnsureUniqueNaming == false ? nodeName : base.EnsureUniqueNodeName(parentId, nodeName, id);
        }

        private SqlTemplate SqlEnsureVariantNamesAreUnique => SqlContext.Templates.Get("Umbraco.Core.DomainRepository.EnsureVariantNamesAreUnique", tsql => tsql
            .Select<ContentVersionCultureVariationDto>(x => x.Id, x => x.Name, x => x.LanguageId)
            .From<ContentVersionCultureVariationDto>()
            .InnerJoin<ContentVersionDto>().On<ContentVersionDto, ContentVersionCultureVariationDto>(x => x.Id, x => x.VersionId)
            .InnerJoin<NodeDto>().On<NodeDto, ContentVersionDto>(x => x.NodeId, x => x.NodeId)
            .Where<ContentVersionDto>(x => x.Current == SqlTemplate.Arg<bool>("current"))
            .Where<NodeDto>(x => x.NodeObjectType == SqlTemplate.Arg<Guid>("nodeObjectType") &&
                                 x.ParentId == SqlTemplate.Arg<int>("parentId") &&
                                 x.NodeId != SqlTemplate.Arg<int>("id"))
            .OrderBy<ContentVersionCultureVariationDto>(x => x.LanguageId));

        private void EnsureVariantNamesAreUnique(IContent content, bool publishing)
        {
            if (!EnsureUniqueNaming || !content.ContentType.VariesByCulture() || content.CultureInfos.Count == 0) return;

            // get names per culture, at same level (ie all siblings)
            var sql = SqlEnsureVariantNamesAreUnique.Sql(true, NodeObjectTypeId, content.ParentId, content.Id);
            var names = Database.Fetch<CultureNodeName>(sql)
                .GroupBy(x => x.LanguageId)
                .ToDictionary(x => x.Key, x => x);

            if (names.Count == 0) return;

            // note: the code below means we are going to unique-ify every culture names, regardless
            // of whether the name has changed (ie the culture has been updated) - some saving culture
            // fr-FR could cause culture en-UK name to change - not sure that is clean

            foreach (var cultureInfo in content.CultureInfos)
            {
                var langId = LanguageRepository.GetIdByIsoCode(cultureInfo.Culture);
                if (!langId.HasValue) continue;
                if (!names.TryGetValue(langId.Value, out var cultureNames)) continue;

                // get a unique name
                var otherNames = cultureNames.Select(x => new SimilarNodeName { Id = x.Id, Name = x.Name });
                var uniqueName = SimilarNodeName.GetUniqueName(otherNames, 0, cultureInfo.Name);

                if (uniqueName == content.GetCultureName(cultureInfo.Culture)) continue;

                // update the name, and the publish name if published
                content.SetCultureName(uniqueName, cultureInfo.Culture);
                if (publishing && content.PublishCultureInfos.ContainsKey(cultureInfo.Culture))
                    content.SetPublishInfo(cultureInfo.Culture, uniqueName, DateTime.Now); //TODO: This is weird, this call will have already been made in the SetCultureName
            }
        }

        // ReSharper disable once ClassNeverInstantiated.Local
        private class CultureNodeName
        {
            public int Id { get; set; }
            public string Name { get; set; }
            public int LanguageId { get; set; }
        }

        #endregion
    }
}<|MERGE_RESOLUTION|>--- conflicted
+++ resolved
@@ -584,7 +584,6 @@
                 // update the content dto
                 Database.Update(dto.ContentDto);
 
-<<<<<<< HEAD
                 // update the content & document version dtos
                 var contentVersionDto = dto.DocumentVersionDto.ContentVersionDto;
                 var documentVersionDto = dto.DocumentVersionDto;
@@ -595,32 +594,6 @@
                 }
                 Database.Update(contentVersionDto);
                 Database.Update(documentVersionDto);
-=======
-            // and, if publishing, insert new content & document version dtos
-            if (publishing)
-            {
-                entity.PublishedVersionId = entity.VersionId;
-
-                contentVersionDto.Id = 0; // want a new id
-                contentVersionDto.Current = true; // current version
-                contentVersionDto.Text = entity.Name;
-                Database.Insert(contentVersionDto);
-                entity.VersionId = documentVersionDto.Id = contentVersionDto.Id; // get the new id
-
-                documentVersionDto.Published = false; // non-published version
-                Database.Insert(documentVersionDto); 
-            }
-
-            // replace the property data
-            // only need to delete for the version that existed, the new version (if any) has no property data yet
-            var versionToDelete = publishing ? entity.PublishedVersionId : entity.VersionId;         
-            ReplacePropertyValues(entity, versionToDelete, publishing ? entity.PublishedVersionId : 0, out var edited, out var editedCultures);
-
-            // if !publishing, we may have a new name != current publish name,
-            // also impacts 'edited'
-            if (!publishing && entity.PublishName != entity.Name)
-                edited = true;
->>>>>>> 843ea1d8
 
                 // and, if publishing, insert new content & document version dtos
                 if (publishing)
@@ -637,17 +610,11 @@
                     Database.Insert(documentVersionDto);
                 }
 
-                // replace the property data (rather than updating)
+            // replace the property data (rather than updating)
                 // only need to delete for the version that existed, the new version (if any) has no property data yet
-                var versionToDelete = publishing ? entity.PublishedVersionId : entity.VersionId;
-                var deletePropertyDataSql = Sql().Delete<PropertyDataDto>().Where<PropertyDataDto>(x => x.VersionId == versionToDelete);
-                Database.Execute(deletePropertyDataSql);
-
-                // insert property data
-                var propertyDataDtos = PropertyFactory.BuildDtos(entity.ContentType.Variations, entity.VersionId, publishing ? entity.PublishedVersionId : 0,
-                    entity.Properties, LanguageRepository, out var edited, out var editedCultures);
-                foreach (var propertyDataDto in propertyDataDtos)
-                    Database.Insert(propertyDataDto);
+            var versionToDelete = publishing ? entity.PublishedVersionId : entity.VersionId;
+            // insert property data
+            ReplacePropertyValues(entity, versionToDelete, publishing ? entity.PublishedVersionId : 0, out var edited, out var editedCultures);
 
                 // if !publishing, we may have a new name != current publish name,
                 // also impacts 'edited'
