﻿
using System;
using System.Collections.Generic;
using System.Data;
using System.Globalization;
using System.Linq;
using System.Threading.Tasks;
using NPoco;
using Umbraco.Core.Cache;
using Umbraco.Core.Events;
using Umbraco.Core.Exceptions;
using Umbraco.Core.Logging;
using Umbraco.Core.Models;
using Umbraco.Core.Persistence.Dtos;
using Umbraco.Core.Persistence.Factories;
using Umbraco.Core.Persistence.Querying;
using Umbraco.Core.Scoping;
using Umbraco.Core.Services;

namespace Umbraco.Core.Persistence.Repositories.Implement
{
    /// <summary>
    /// Represent an abstract Repository for ContentType based repositories
    /// </summary>
    /// <remarks>Exposes shared functionality</remarks>
    /// <typeparam name="TEntity"></typeparam>
    internal abstract class ContentTypeRepositoryBase<TEntity> : NPocoRepositoryBase<int, TEntity>, IReadRepository<Guid, TEntity>
        where TEntity : class, IContentTypeComposition
    {
        protected ContentTypeRepositoryBase(IScopeAccessor scopeAccessor, AppCaches cache, ILogger logger, IContentTypeCommonRepository commonRepository, ILanguageRepository languageRepository)
            : base(scopeAccessor, cache, logger)
        {
            CommonRepository = commonRepository;
            LanguageRepository = languageRepository;
        }

        protected IContentTypeCommonRepository CommonRepository { get; }
        protected ILanguageRepository LanguageRepository { get; }
        protected abstract bool SupportsPublishing { get; }

        public IEnumerable<MoveEventInfo<TEntity>> Move(TEntity moving, EntityContainer container)
        {
            var parentId = Constants.System.Root;
            if (container != null)
            {
                // check path
                if ((string.Format(",{0},", container.Path)).IndexOf(string.Format(",{0},", moving.Id), StringComparison.Ordinal) > -1)
                    throw new DataOperationException<MoveOperationStatusType>(MoveOperationStatusType.FailedNotAllowedByPath);

                parentId = container.Id;
            }

            // track moved entities
            var moveInfo = new List<MoveEventInfo<TEntity>>
            {
                new MoveEventInfo<TEntity>(moving, moving.Path, parentId)
            };


            // get the level delta (old pos to new pos)
            var levelDelta = container == null
                ? 1 - moving.Level
                : container.Level + 1 - moving.Level;

            // move to parent (or -1), update path, save
            moving.ParentId = parentId;
            var movingPath = moving.Path + ","; // save before changing
            moving.Path = (container == null ? Constants.System.RootString : container.Path) + "," + moving.Id;
            moving.Level = container == null ? 1 : container.Level + 1;
            Save(moving);

            //update all descendants, update in order of level
            var descendants = Get(Query<TEntity>().Where(type => type.Path.StartsWith(movingPath)));
            var paths = new Dictionary<int, string>();
            paths[moving.Id] = moving.Path;

            foreach (var descendant in descendants.OrderBy(x => x.Level))
            {
                moveInfo.Add(new MoveEventInfo<TEntity>(descendant, descendant.Path, descendant.ParentId));

                descendant.Path = paths[descendant.Id] = paths[descendant.ParentId] + "," + descendant.Id;
                descendant.Level += levelDelta;

                Save(descendant);
            }

            return moveInfo;
        }

        protected virtual PropertyType CreatePropertyType(string propertyEditorAlias, ValueStorageType storageType, string propertyTypeAlias)
        {
            return new PropertyType(propertyEditorAlias, storageType, propertyTypeAlias);
        }

        protected override void PersistDeletedItem(TEntity entity)
        {
            base.PersistDeletedItem(entity);
            CommonRepository.ClearCache(); // always
        }

        protected void PersistNewBaseContentType(IContentTypeComposition entity)
        {
            ValidateVariations(entity);

            var dto = ContentTypeFactory.BuildContentTypeDto(entity);

            //Cannot add a duplicate content type
            var exists = Database.ExecuteScalar<int>(@"SELECT COUNT(*) FROM cmsContentType
INNER JOIN umbracoNode ON cmsContentType.nodeId = umbracoNode.id
WHERE cmsContentType." + SqlSyntax.GetQuotedColumnName("alias") + @"= @alias
AND umbracoNode.nodeObjectType = @objectType",
                new { alias = entity.Alias, objectType = NodeObjectTypeId });
            if (exists > 0)
            {
                throw new DuplicateNameException("An item with the alias " + entity.Alias + " already exists");
            }

            //Logic for setting Path, Level and SortOrder
            var parent = Database.First<NodeDto>("WHERE id = @ParentId", new { ParentId = entity.ParentId });
            int level = parent.Level + 1;
            int sortOrder =
                Database.ExecuteScalar<int>("SELECT COUNT(*) FROM umbracoNode WHERE parentID = @ParentId AND nodeObjectType = @NodeObjectType",
                                                      new { ParentId = entity.ParentId, NodeObjectType = NodeObjectTypeId });

            //Create the (base) node data - umbracoNode
            var nodeDto = dto.NodeDto;
            nodeDto.Path = parent.Path;
            nodeDto.Level = short.Parse(level.ToString(CultureInfo.InvariantCulture));
            nodeDto.SortOrder = sortOrder;
            var o = Database.IsNew<NodeDto>(nodeDto) ? Convert.ToInt32(Database.Insert(nodeDto)) : Database.Update(nodeDto);

            //Update with new correct path
            nodeDto.Path = string.Concat(parent.Path, ",", nodeDto.NodeId);
            Database.Update(nodeDto);

            //Update entity with correct values
            entity.Id = nodeDto.NodeId; //Set Id on entity to ensure an Id is set
            entity.Path = nodeDto.Path;
            entity.SortOrder = sortOrder;
            entity.Level = level;

            //Insert new ContentType entry
            dto.NodeId = nodeDto.NodeId;
            Database.Insert(dto);

            //Insert ContentType composition in new table
            foreach (var composition in entity.ContentTypeComposition)
            {
                if (composition.Id == entity.Id) continue;//Just to ensure that we aren't creating a reference to ourself.

                if (composition.HasIdentity)
                {
                    Database.Insert(new ContentType2ContentTypeDto { ParentId = composition.Id, ChildId = entity.Id });
                }
                else
                {
                    //Fallback for ContentTypes with no identity
                    var contentTypeDto = Database.FirstOrDefault<ContentTypeDto>("WHERE alias = @Alias", new { Alias = composition.Alias });
                    if (contentTypeDto != null)
                    {
                        Database.Insert(new ContentType2ContentTypeDto { ParentId = contentTypeDto.NodeId, ChildId = entity.Id });
                    }
                }
            }

            //Insert collection of allowed content types
            foreach (var allowedContentType in entity.AllowedContentTypes)
            {
                Database.Insert(new ContentTypeAllowedContentTypeDto
                {
                    Id = entity.Id,
                    AllowedId = allowedContentType.Id.Value,
                    SortOrder = allowedContentType.SortOrder
                });
            }


            //Insert Tabs
            foreach (var propertyGroup in entity.PropertyGroups)
            {
                var tabDto = PropertyGroupFactory.BuildGroupDto(propertyGroup, nodeDto.NodeId);
                var primaryKey = Convert.ToInt32(Database.Insert(tabDto));
                propertyGroup.Id = primaryKey;//Set Id on PropertyGroup

                //Ensure that the PropertyGroup's Id is set on the PropertyTypes within a group
                //unless the PropertyGroupId has already been changed.
                foreach (var propertyType in propertyGroup.PropertyTypes)
                {
                    if (propertyType.IsPropertyDirty("PropertyGroupId") == false)
                    {
                        var tempGroup = propertyGroup;
                        propertyType.PropertyGroupId = new Lazy<int>(() => tempGroup.Id);
                    }
                }
            }

            //Insert PropertyTypes
            foreach (var propertyType in entity.PropertyTypes)
            {
                var tabId = propertyType.PropertyGroupId != null ? propertyType.PropertyGroupId.Value : default(int);
                //If the Id of the DataType is not set, we resolve it from the db by its PropertyEditorAlias
                if (propertyType.DataTypeId == 0 || propertyType.DataTypeId == default(int))
                {
                    AssignDataTypeFromPropertyEditor(propertyType);
                }
                var propertyTypeDto = PropertyGroupFactory.BuildPropertyTypeDto(tabId, propertyType, nodeDto.NodeId);
                int typePrimaryKey = Convert.ToInt32(Database.Insert(propertyTypeDto));
                propertyType.Id = typePrimaryKey; //Set Id on new PropertyType

                //Update the current PropertyType with correct PropertyEditorAlias and DatabaseType
                var dataTypeDto = Database.FirstOrDefault<DataTypeDto>("WHERE nodeId = @Id", new { Id = propertyTypeDto.DataTypeId });
                propertyType.PropertyEditorAlias = dataTypeDto.EditorAlias;
                propertyType.ValueStorageType = dataTypeDto.DbType.EnumParse<ValueStorageType>(true);
            }

            CommonRepository.ClearCache(); // always
        }

        protected void PersistUpdatedBaseContentType(IContentTypeComposition entity)
        {
            CorrectPropertyTypeVariations(entity);
            ValidateVariations(entity);

            var dto = ContentTypeFactory.BuildContentTypeDto(entity);

            // ensure the alias is not used already
            var exists = Database.ExecuteScalar<int>(@"SELECT COUNT(*) FROM cmsContentType
INNER JOIN umbracoNode ON cmsContentType.nodeId = umbracoNode.id
WHERE cmsContentType." + SqlSyntax.GetQuotedColumnName("alias") + @"= @alias
AND umbracoNode.nodeObjectType = @objectType
AND umbracoNode.id <> @id",
                new { id = dto.NodeId, alias = dto.Alias, objectType = NodeObjectTypeId });
            if (exists > 0)
            {
                throw new DuplicateNameException("An item with the alias " + dto.Alias + " already exists");
            }

            // repository should be write-locked when doing this, so we are safe from race-conds
            // handle (update) the node
            var nodeDto = dto.NodeDto;
            Database.Update(nodeDto);

            // we NEED this: updating, so the .PrimaryKey already exists, but the entity does
            // not carry it and therefore the dto does not have it yet - must get it from db,
            // look up ContentType entry to get PrimaryKey for updating the DTO
            var dtoPk = Database.First<ContentTypeDto>("WHERE nodeId = @Id", new { entity.Id });
            dto.PrimaryKey = dtoPk.PrimaryKey;
            Database.Update(dto);

            // handle (delete then recreate) compositions
            Database.Delete<ContentType2ContentTypeDto>("WHERE childContentTypeId = @Id", new { entity.Id });
            foreach (var composition in entity.ContentTypeComposition)
                Database.Insert(new ContentType2ContentTypeDto { ParentId = composition.Id, ChildId = entity.Id });

            // removing a ContentType from a composition (U4-1690)
            // 1. Find content based on the current ContentType: entity.Id
            // 2. Find all PropertyTypes on the ContentType that was removed - tracked id (key)
            // 3. Remove properties based on property types from the removed content type where the content ids correspond to those found in step one
            if (entity is ContentTypeCompositionBase compositionBase &&
                compositionBase.RemovedContentTypeKeyTracker != null &&
                compositionBase.RemovedContentTypeKeyTracker.Any())
            {
                // TODO: Could we do the below with bulk SQL statements instead of looking everything up and then manipulating?

                // find Content based on the current ContentType
                var sql = Sql()
                    .SelectAll()
                    .From<ContentDto>()
                    .InnerJoin<NodeDto>().On<ContentDto, NodeDto>(left => left.NodeId, right => right.NodeId)
                    .Where<NodeDto>(x => x.NodeObjectType == Constants.ObjectTypes.Document)
                    .Where<ContentDto>(x => x.ContentTypeId == entity.Id);
                var contentDtos = Database.Fetch<ContentDto>(sql);

                // loop through all tracked keys, which corresponds to the ContentTypes that has been removed from the composition
                foreach (var key in compositionBase.RemovedContentTypeKeyTracker)
                {
                    // find PropertyTypes for the removed ContentType
                    var propertyTypes = Database.Fetch<PropertyTypeDto>("WHERE contentTypeId = @Id", new { Id = key });
                    // loop through the Content that is based on the current ContentType in order to remove the Properties that are
                    // based on the PropertyTypes that belong to the removed ContentType.
                    foreach (var contentDto in contentDtos)
                    {
                        // TODO: This could be done with bulk SQL statements
                        foreach (var propertyType in propertyTypes)
                        {
                            var nodeId = contentDto.NodeId;
                            var propertyTypeId = propertyType.Id;
                            var propertySql = Sql()
                                .Select<PropertyDataDto>(x => x.Id)
                                .From<PropertyDataDto>()
                                .InnerJoin<PropertyTypeDto>().On<PropertyDataDto, PropertyTypeDto>((left, right) => left.PropertyTypeId == right.Id)
                                .InnerJoin<ContentVersionDto>().On<PropertyDataDto, ContentVersionDto>((left, right) => left.VersionId == right.Id)
                                .Where<ContentVersionDto>(x => x.NodeId == nodeId)
                                .Where<PropertyTypeDto>(x => x.Id == propertyTypeId);

                            // finally delete the properties that match our criteria for removing a ContentType from the composition
                            Database.Delete<PropertyDataDto>(new Sql("WHERE id IN (" + propertySql.SQL + ")", propertySql.Arguments));
                        }
                    }
                }
            }

            // delete the allowed content type entries before re-inserting the collection of allowed content types
            Database.Delete<ContentTypeAllowedContentTypeDto>("WHERE Id = @Id", new { entity.Id });
            foreach (var allowedContentType in entity.AllowedContentTypes)
            {
                Database.Insert(new ContentTypeAllowedContentTypeDto
                {
                    Id = entity.Id,
                    AllowedId = allowedContentType.Id.Value,
                    SortOrder = allowedContentType.SortOrder
                });
            }

            // Delete property types ... by excepting entries from db with entries from collections.
            // We check if the entity's own PropertyTypes has been modified and then also check
            // any of the property groups PropertyTypes has been modified.
            // This specifically tells us if any property type collections have changed.
            if (entity.IsPropertyDirty("NoGroupPropertyTypes") || entity.PropertyGroups.Any(x => x.IsPropertyDirty("PropertyTypes")))
            {
                var dbPropertyTypes = Database.Fetch<PropertyTypeDto>("WHERE contentTypeId = @Id", new { entity.Id });
                var dbPropertyTypeIds = dbPropertyTypes.Select(x => x.Id);
                var entityPropertyTypes = entity.PropertyTypes.Where(x => x.HasIdentity).Select(x => x.Id);
                var propertyTypeToDeleteIds = dbPropertyTypeIds.Except(entityPropertyTypes);
                foreach (var propertyTypeId in propertyTypeToDeleteIds)
                    DeletePropertyType(entity.Id, propertyTypeId);
            }

            // Delete tabs ... by excepting entries from db with entries from collections.
            // We check if the entity's own PropertyGroups has been modified.
            // This specifically tells us if the property group collections have changed.
            List<int> orphanPropertyTypeIds = null;
            if (entity.IsPropertyDirty("PropertyGroups"))
            {
                // TODO: we used to try to propagate tabs renaming downstream, relying on ParentId, but
                // 1) ParentId makes no sense (if a tab can be inherited from multiple composition
                //    types) so we would need to figure things out differently, visiting downstream
                //    content types and looking for tabs with the same name...
                // 2) It was not deployable as changing a content type changes other content types
                //    that was not deterministic, because it would depend on the order of the changes.
                // That last point could be fixed if (1) is fixed, but then it still is an issue with
                // deploy because changing a content type changes other content types that are not
                // dependencies but dependents, and then what?
                //
                // So... for the time being, all renaming propagation is disabled. We just don't do it.

                // (all gone)

                // delete tabs that do not exist anymore
                // get the tabs that are currently existing (in the db), get the tabs that we want,
                // now, and derive the tabs that we want to delete
                var existingPropertyGroups = Database.Fetch<PropertyTypeGroupDto>("WHERE contentTypeNodeId = @id", new { id = entity.Id })
                    .Select(x => x.Id)
                    .ToList();
                var newPropertyGroups = entity.PropertyGroups.Select(x => x.Id).ToList();
                var groupsToDelete = existingPropertyGroups
                    .Except(newPropertyGroups)
                    .ToArray();

                // delete the tabs
                if (groupsToDelete.Length > 0)
                {
                    // if the tab contains properties, take care of them
                    // - move them to 'generic properties' so they remain consistent
                    // - keep track of them, later on we'll figure out what to do with them
                    // see http://issues.umbraco.org/issue/U4-8663
                    orphanPropertyTypeIds = Database.Fetch<PropertyTypeDto>("WHERE propertyTypeGroupId IN (@ids)", new { ids = groupsToDelete })
                        .Select(x => x.Id).ToList();
                    Database.Update<PropertyTypeDto>("SET propertyTypeGroupId=NULL WHERE propertyTypeGroupId IN (@ids)", new { ids = groupsToDelete });

                    // now we can delete the tabs
                    Database.Delete<PropertyTypeGroupDto>("WHERE id IN (@ids)", new { ids = groupsToDelete });
                }
            }

            // insert or update groups, assign properties
            foreach (var propertyGroup in entity.PropertyGroups)
            {
                // insert or update group
                var groupDto = PropertyGroupFactory.BuildGroupDto(propertyGroup, entity.Id);
                var groupId = propertyGroup.HasIdentity
                    ? Database.Update(groupDto)
                    : Convert.ToInt32(Database.Insert(groupDto));
                if (propertyGroup.HasIdentity == false)
                    propertyGroup.Id = groupId;
                else
                    groupId = propertyGroup.Id;

                // assign properties to the group
                // (all of them, even those that have .IsPropertyDirty("PropertyGroupId") == true,
                //  because it should have been set to this group anyways and better be safe)
                foreach (var propertyType in propertyGroup.PropertyTypes)
                    propertyType.PropertyGroupId = new Lazy<int>(() => groupId);
            }

            //check if the content type variation has been changed
            var contentTypeVariationDirty = entity.IsPropertyDirty("Variations");
            var oldContentTypeVariation = (ContentVariation)dtoPk.Variations;
            var newContentTypeVariation = entity.Variations;
            var contentTypeVariationChanging = contentTypeVariationDirty && oldContentTypeVariation != newContentTypeVariation;
            if (contentTypeVariationChanging)
            {
                MoveContentTypeVariantData(entity, oldContentTypeVariation, newContentTypeVariation);
                Clear301Redirects(entity);
                ClearScheduledPublishing(entity);
            }

            // collect property types that have a dirty variation
            List<PropertyType> propertyTypeVariationDirty = null;

            // note: this only deals with *local* property types, we're dealing w/compositions later below
            foreach (var propertyType in entity.PropertyTypes)
            {
                // track each property individually
                if (propertyType.IsPropertyDirty("Variations"))
                {
                    // allocate the list only when needed
                    if (propertyTypeVariationDirty == null)
                        propertyTypeVariationDirty = new List<PropertyType>();

                    propertyTypeVariationDirty.Add(propertyType);
                }
            }

            // figure out dirty property types that have actually changed
            // before we insert or update properties, so we can read the old variations
            var propertyTypeVariationChanges = propertyTypeVariationDirty != null
                ? GetPropertyVariationChanges(propertyTypeVariationDirty)
                : null;

            // deal with composition property types
            // add changes for property types obtained via composition, which change due
            // to this content type variations change
            if (contentTypeVariationChanging)
            {
                // must use RawComposedPropertyTypes here: only those types that are obtained
                // via composition, with their original variations (ie not filtered by this
                // content type variations - we need this true value to make decisions.

                propertyTypeVariationChanges = propertyTypeVariationChanges ?? new Dictionary<int, (ContentVariation, ContentVariation)>();

                foreach (var composedPropertyType in ((ContentTypeCompositionBase)entity).RawComposedPropertyTypes)
                {
                    if (composedPropertyType.Variations == ContentVariation.Nothing) continue;

                    // Determine target variation of the composed property type.
                    // The composed property is only considered culture variant when the base content type is also culture variant.
                    // The composed property is only considered segment variant when the base content type is also segment variant.
                    // Example: Culture variant content type with a Culture+Segment variant property type will become ContentVariation.Culture
                    var target = newContentTypeVariation & composedPropertyType.Variations;

                    propertyTypeVariationChanges[composedPropertyType.Id] = (composedPropertyType.Variations, target);
                }
            }

            // insert or update properties
            // all of them, no-group and in-groups
            foreach (var propertyType in entity.PropertyTypes)
            {
                // if the Id of the DataType is not set, we resolve it from the db by its PropertyEditorAlias
                if (propertyType.DataTypeId == 0 || propertyType.DataTypeId == default)
                    AssignDataTypeFromPropertyEditor(propertyType);

                // validate the alias
                ValidateAlias(propertyType);

                // insert or update property
                var groupId = propertyType.PropertyGroupId?.Value ?? default;
                var propertyTypeDto = PropertyGroupFactory.BuildPropertyTypeDto(groupId, propertyType, entity.Id);
                var typeId = propertyType.HasIdentity
                    ? Database.Update(propertyTypeDto)
                    : Convert.ToInt32(Database.Insert(propertyTypeDto));
                if (propertyType.HasIdentity == false)
                    propertyType.Id = typeId;
                else
                    typeId = propertyType.Id;

                // not an orphan anymore
                orphanPropertyTypeIds?.Remove(typeId);
            }

            // must restrict property data changes to impacted content types - if changing a composing
            // type, some composed types (those that do not vary) are not impacted and should be left
            // unchanged
            //
            // getting 'all' from the cache policy is prone to race conditions - fast but dangerous
            //var all = ((FullDataSetRepositoryCachePolicy<TEntity, int>)CachePolicy).GetAllCached(PerformGetAll);
            var all = PerformGetAll();

            var impacted = GetImpactedContentTypes(entity, all);

            // if some property types have actually changed, move their variant data
            if (propertyTypeVariationChanges?.Count > 0)
                MovePropertyTypeVariantData(propertyTypeVariationChanges, impacted);

            // deal with orphan properties: those that were in a deleted tab,
            // and have not been re-mapped to another tab or to 'generic properties'
            if (orphanPropertyTypeIds != null)
                foreach (var id in orphanPropertyTypeIds)
                    DeletePropertyType(entity.Id, id);

            CommonRepository.ClearCache(); // always
        }

        /// <summary>
        /// Corrects the property type variations for the given entity
        /// to make sure the property type variation is compatible with the
        /// variation set on the entity itself.        
        /// </summary>
        /// <param name="entity">Entity to correct properties for</param>
        private void CorrectPropertyTypeVariations(IContentTypeComposition entity)
        {
            // Update property variations based on the content type variation
            foreach (var propertyType in entity.PropertyTypes)
            {
                // Determine variation for the property type.
                // The property is only considered culture variant when the base content type is also culture variant.
                // The property is only considered segment variant when the base content type is also segment variant.
                // Example: Culture variant content type with a Culture+Segment variant property type will become ContentVariation.Culture
                propertyType.Variations = entity.Variations & propertyType.Variations;
            }
        }

        /// <summary>
        /// Ensures that no property types are flagged for a variance that is not supported by the content type itself
        /// </summary>
        /// <param name="entity">The entity for which the property types will be validated</param>
        private void ValidateVariations(IContentTypeComposition entity)
        {
            foreach (var prop in entity.PropertyTypes)
            {
<<<<<<< HEAD
                foreach (var prop in entity.PropertyTypes)
                {
                    if (prop.IsPropertyDirty(nameof(prop.Variations)) && prop.Variations > entity.Variations)
                        throw new InvalidOperationException($"The property {prop.Alias} cannot have variations of {prop.Variations} with the content type variations of {entity.Variations}");
                }

            }

=======
                // The variation of a property is only allowed if all its variation flags
                // are also set on the entity itself. It cannot set anything that is not also set by the content type.
                // For example, when entity.Variations is set to Culture a property cannot be set to Segment.
                var isValid = entity.Variations.HasFlag(prop.Variations);
                if (!isValid)
                    throw new InvalidOperationException($"The property {prop.Alias} cannot have variations of {prop.Variations} with the content type variations of {entity.Variations}");
            }
>>>>>>> ff36cf11
        }

        private IEnumerable<IContentTypeComposition> GetImpactedContentTypes(IContentTypeComposition contentType, IEnumerable<IContentTypeComposition> all)
        {
            var impact = new List<IContentTypeComposition>();
            var set = new List<IContentTypeComposition> { contentType };

            var tree = new Dictionary<int, List<IContentTypeComposition>>();
            foreach (var x in all)
                foreach (var y in x.ContentTypeComposition)
                {
                    if (!tree.TryGetValue(y.Id, out var list))
                        list = tree[y.Id] = new List<IContentTypeComposition>();
                    list.Add(x);
                }

            var nset = new List<IContentTypeComposition>();
            do
            {
                impact.AddRange(set);

                foreach (var x in set)
                {
                    if (!tree.TryGetValue(x.Id, out var list)) continue;
                    nset.AddRange(list.Where(y => y.VariesByCulture()));
                }

                set = nset;
                nset = new List<IContentTypeComposition>();
            } while (set.Count > 0);

            return impact;
        }

        // gets property types that have actually changed, and the corresponding changes
        // returns null if no property type has actually changed
        private Dictionary<int, (ContentVariation FromVariation, ContentVariation ToVariation)> GetPropertyVariationChanges(IEnumerable<PropertyType> propertyTypes)
        {
            var propertyTypesL = propertyTypes.ToList();

            // select the current variations (before the change) from database
            var selectCurrentVariations = Sql()
                .Select<PropertyTypeDto>(x => x.Id, x => x.Variations)
                .From<PropertyTypeDto>()
                .WhereIn<PropertyTypeDto>(x => x.Id, propertyTypesL.Select(x => x.Id));

            var oldVariations = Database.Dictionary<int, byte>(selectCurrentVariations);

            // build a dictionary of actual changes
            Dictionary<int, (ContentVariation, ContentVariation)> changes = null;

            foreach (var propertyType in propertyTypesL)
            {
                // new property type, ignore
                if (!oldVariations.TryGetValue(propertyType.Id, out var oldVariationB))
                    continue;
                var oldVariation = (ContentVariation)oldVariationB; // NPoco cannot fetch directly

                // only those property types that *actually* changed
                var newVariation = propertyType.Variations;
                if (oldVariation == newVariation)
                    continue;

                // allocate the dictionary only when needed
                if (changes == null)
                    changes = new Dictionary<int, (ContentVariation, ContentVariation)>();

                changes[propertyType.Id] = (oldVariation, newVariation);
            }

            return changes;
        }

        /// <summary>
        /// Clear any redirects associated with content for a content type
        /// </summary>
        private void Clear301Redirects(IContentTypeComposition contentType)
        {
            //first clear out any existing property data that might already exists under the default lang
            var sqlSelect = Sql().Select<NodeDto>(x => x.UniqueId)
                .From<NodeDto>()
                .InnerJoin<ContentDto>().On<ContentDto, NodeDto>(x => x.NodeId, x => x.NodeId)
                .Where<ContentDto>(x => x.ContentTypeId == contentType.Id);
            var sqlDelete = Sql()
                .Delete<RedirectUrlDto>()
                .WhereIn((System.Linq.Expressions.Expression<Func<RedirectUrlDto, object>>)(x => x.ContentKey), sqlSelect);

            Database.Execute(sqlDelete);
        }

        /// <summary>
        /// Clear any scheduled publishing associated with content for a content type
        /// </summary>
        private void ClearScheduledPublishing(IContentTypeComposition contentType)
        {
            // TODO: Fill this in when scheduled publishing is enabled for variants
        }

        /// <summary>
        /// Gets the default language identifier.
        /// </summary>
        private int GetDefaultLanguageId()
        {
            var selectDefaultLanguageId = Sql()
                .Select<LanguageDto>(x => x.Id)
                .From<LanguageDto>()
                .Where<LanguageDto>(x => x.IsDefault);

            return Database.First<int>(selectDefaultLanguageId);
        }

        /// <summary>
        /// Moves variant data for property type variation changes.
        /// </summary>
        private void MovePropertyTypeVariantData(IDictionary<int, (ContentVariation FromVariation, ContentVariation ToVariation)> propertyTypeChanges, IEnumerable<IContentTypeComposition> impacted)
        {
            var defaultLanguageId = GetDefaultLanguageId();
            var impactedL = impacted.Select(x => x.Id).ToList();

            //Group by the "To" variation so we can bulk update in the correct batches
            foreach (var grouping in propertyTypeChanges.GroupBy(x => x.Value))
            {
                var propertyTypeIds = grouping.Select(x => x.Key).ToList();
                var (FromVariation, ToVariation) = grouping.Key;

                var fromCultureEnabled = FromVariation.HasFlag(ContentVariation.Culture);
                var toCultureEnabled = ToVariation.HasFlag(ContentVariation.Culture);

                if (!fromCultureEnabled && toCultureEnabled)
                {
<<<<<<< HEAD
                    case ContentVariation.Culture:
                        CopyPropertyData(null, defaultLanguageId, propertyTypeIds, impactedL);
                        CopyTagData(null, defaultLanguageId, propertyTypeIds, impactedL);
                        RenormalizeDocumentEditedFlags(propertyTypeIds, impactedL);
                        break;
                    case ContentVariation.Nothing:
                        CopyPropertyData(defaultLanguageId, null, propertyTypeIds, impactedL);
                        CopyTagData(defaultLanguageId, null, propertyTypeIds, impactedL);
                        RenormalizeDocumentEditedFlags(propertyTypeIds, impactedL);
                        break;
                    case ContentVariation.CultureAndSegment:
                    case ContentVariation.Segment:
                    default:
                        throw new NotSupportedException(); // TODO: Support this
=======
                    // Culture has been enabled
                    CopyPropertyData(null, defaultLanguageId, propertyTypeIds, impactedL);
                    CopyTagData(null, defaultLanguageId, propertyTypeIds, impactedL);
                    RenormalizeDocumentEditedFlags(propertyTypeIds, impactedL);
                }
                else if (fromCultureEnabled && !toCultureEnabled)
                {
                    // Culture has been disabled
                    CopyPropertyData(defaultLanguageId, null, propertyTypeIds, impactedL);
                    CopyTagData(defaultLanguageId, null, propertyTypeIds, impactedL);
                    RenormalizeDocumentEditedFlags(propertyTypeIds, impactedL);
>>>>>>> ff36cf11
                }
            }
        }

        /// <summary>
        /// Moves variant data for a content type variation change.
        /// </summary>
        private void MoveContentTypeVariantData(IContentTypeComposition contentType, ContentVariation fromVariation, ContentVariation toVariation)
        {
            var defaultLanguageId = GetDefaultLanguageId();

            var cultureIsNotEnabled = !fromVariation.HasFlag(ContentVariation.Culture);
            var cultureWillBeEnabled = toVariation.HasFlag(ContentVariation.Culture);

            if (cultureIsNotEnabled && cultureWillBeEnabled)
            {
                //move the names
                //first clear out any existing names that might already exists under the default lang
                //there's 2x tables to update

                //clear out the versionCultureVariation table
                var sqlSelect = Sql().Select<ContentVersionCultureVariationDto>(x => x.Id)
                    .From<ContentVersionCultureVariationDto>()
                    .InnerJoin<ContentVersionDto>().On<ContentVersionDto, ContentVersionCultureVariationDto>(x => x.Id, x => x.VersionId)
                    .InnerJoin<ContentDto>().On<ContentDto, ContentVersionDto>(x => x.NodeId, x => x.NodeId)
                    .Where<ContentDto>(x => x.ContentTypeId == contentType.Id)
                    .Where<ContentVersionCultureVariationDto>(x => x.LanguageId == defaultLanguageId);
                var sqlDelete = Sql()
                    .Delete<ContentVersionCultureVariationDto>()
                    .WhereIn<ContentVersionCultureVariationDto>(x => x.Id, sqlSelect);

                Database.Execute(sqlDelete);

                //clear out the documentCultureVariation table
                sqlSelect = Sql().Select<DocumentCultureVariationDto>(x => x.Id)
                    .From<DocumentCultureVariationDto>()
                    .InnerJoin<ContentDto>().On<ContentDto, DocumentCultureVariationDto>(x => x.NodeId, x => x.NodeId)
                    .Where<ContentDto>(x => x.ContentTypeId == contentType.Id)
                    .Where<DocumentCultureVariationDto>(x => x.LanguageId == defaultLanguageId);
                sqlDelete = Sql()
                    .Delete<DocumentCultureVariationDto>()
                    .WhereIn<DocumentCultureVariationDto>(x => x.Id, sqlSelect);

                Database.Execute(sqlDelete);

                //now we need to insert names into these 2 tables based on the invariant data

                //insert rows into the versionCultureVariationDto table based on the data from contentVersionDto for the default lang
                var cols = Sql().Columns<ContentVersionCultureVariationDto>(x => x.VersionId, x => x.Name, x => x.UpdateUserId, x => x.UpdateDate, x => x.LanguageId);
                sqlSelect = Sql().Select<ContentVersionDto>(x => x.Id, x => x.Text, x => x.UserId, x => x.VersionDate)
                    .Append($", {defaultLanguageId}") //default language ID
                    .From<ContentVersionDto>()
                    .InnerJoin<ContentDto>().On<ContentDto, ContentVersionDto>(x => x.NodeId, x => x.NodeId)
                    .Where<ContentDto>(x => x.ContentTypeId == contentType.Id);
                var sqlInsert = Sql($"INSERT INTO {ContentVersionCultureVariationDto.TableName} ({cols})").Append(sqlSelect);

                Database.Execute(sqlInsert);

                //insert rows into the documentCultureVariation table
                cols = Sql().Columns<DocumentCultureVariationDto>(x => x.NodeId, x => x.Edited, x => x.Published, x => x.Name, x => x.Available, x => x.LanguageId);
                sqlSelect = Sql().Select<DocumentDto>(x => x.NodeId, x => x.Edited, x => x.Published)
                    .AndSelect<NodeDto>(x => x.Text)
                    .Append($", 1, {defaultLanguageId}") //make Available + default language ID
                    .From<DocumentDto>()
                    .InnerJoin<NodeDto>().On<NodeDto, DocumentDto>(x => x.NodeId, x => x.NodeId)
                    .InnerJoin<ContentDto>().On<ContentDto, NodeDto>(x => x.NodeId, x => x.NodeId)
                    .Where<ContentDto>(x => x.ContentTypeId == contentType.Id);
                sqlInsert = Sql($"INSERT INTO {DocumentCultureVariationDto.TableName} ({cols})").Append(sqlSelect);

                Database.Execute(sqlInsert);
            }
            else
            {
                //we don't need to move the names! this is because we always keep the invariant names with the name of the default language.

                //however, if we were to move names, we could do this: BUT this doesn't work with SQLCE, for that we'd have to update row by row :(
                // if we want these SQL statements back, look into GIT history    
            }
        }

        ///
        private void CopyTagData(int? sourceLanguageId, int? targetLanguageId, IReadOnlyCollection<int> propertyTypeIds, IReadOnlyCollection<int> contentTypeIds = null)
        {
            // note: important to use SqlNullableEquals for nullable types, cannot directly compare language identifiers

            var whereInArgsCount = propertyTypeIds.Count + (contentTypeIds?.Count ?? 0);
            if (whereInArgsCount > 2000)
                throw new NotSupportedException("Too many property/content types.");

            // delete existing relations (for target language)
            // do *not* delete existing tags

            var sqlSelectTagsToDelete = Sql()
                .Select<TagDto>(x => x.Id)
                .From<TagDto>()
                .InnerJoin<TagRelationshipDto>().On<TagDto, TagRelationshipDto>((tag, rel) => tag.Id == rel.TagId);

            if (contentTypeIds != null)
                sqlSelectTagsToDelete
                    .InnerJoin<ContentDto>().On<TagRelationshipDto, ContentDto>((rel, content) => rel.NodeId == content.NodeId)
                    .WhereIn<ContentDto>(x => x.ContentTypeId, contentTypeIds);

            sqlSelectTagsToDelete
                .WhereIn<TagRelationshipDto>(x => x.PropertyTypeId, propertyTypeIds)
                .Where<TagDto>(x => x.LanguageId.SqlNullableEquals(targetLanguageId, -1));

            var sqlDeleteRelations = Sql()
                .Delete<TagRelationshipDto>()
                .WhereIn<TagRelationshipDto>(x => x.TagId, sqlSelectTagsToDelete);

            Database.Execute(sqlDeleteRelations);

            // do *not* delete the tags - they could be used by other content types / property types
            /*
            var sqlDeleteTag = Sql()
                .Delete<TagDto>()
                .WhereIn<TagDto>(x => x.Id, sqlTagToDelete);
            Database.Execute(sqlDeleteTag);
            */

            // copy tags from source language to target language
            // target tags may exist already, so we have to check for existence here
            //
            // select tags to insert: tags pointed to by a relation ship, for proper property/content types,
            // and of source language, and where we cannot left join to an existing tag with same text,
            // group and languageId

            var targetLanguageIdS = targetLanguageId.HasValue ? targetLanguageId.ToString() : "NULL";
            var sqlSelectTagsToInsert = Sql()
                .SelectDistinct<TagDto>(x => x.Text, x => x.Group)
                .Append(", " + targetLanguageIdS)
                .From<TagDto>();

            sqlSelectTagsToInsert
                .InnerJoin<TagRelationshipDto>().On<TagDto, TagRelationshipDto>((tag, rel) => tag.Id == rel.TagId)
                .LeftJoin<TagDto>("xtags").On<TagDto, TagDto>((tag, xtag) => tag.Text == xtag.Text && tag.Group == xtag.Group && xtag.LanguageId.SqlNullableEquals(targetLanguageId, -1), aliasRight: "xtags");

            if (contentTypeIds != null)
                sqlSelectTagsToInsert
                    .InnerJoin<ContentDto>().On<TagRelationshipDto, ContentDto>((rel, content) => rel.NodeId == content.NodeId)
                    .WhereIn<ContentDto>(x => x.ContentTypeId, contentTypeIds);

            sqlSelectTagsToInsert
                .WhereIn<TagRelationshipDto>(x => x.PropertyTypeId, propertyTypeIds)
                .WhereNull<TagDto>(x => x.Id, "xtags") // ie, not exists
                .Where<TagDto>(x => x.LanguageId.SqlNullableEquals(sourceLanguageId, -1));

            var cols = Sql().Columns<TagDto>(x => x.Text, x => x.Group, x => x.LanguageId);
            var sqlInsertTags = Sql($"INSERT INTO {TagDto.TableName} ({cols})").Append(sqlSelectTagsToInsert);

            Database.Execute(sqlInsertTags);

            // create relations to new tags
            // any existing relations have been deleted above, no need to check for existence here
            //
            // select node id and property type id from existing relations to tags of source language,
            // for proper property/content types, and select new tag id from tags, with matching text,
            // and group, but for the target language

            var sqlSelectRelationsToInsert = Sql()
                .SelectDistinct<TagRelationshipDto>(x => x.NodeId, x => x.PropertyTypeId)
                .AndSelect<TagDto>("otag", x => x.Id)
                .From<TagRelationshipDto>()
                .InnerJoin<TagDto>().On<TagRelationshipDto, TagDto>((rel, tag) => rel.TagId == tag.Id)
                .InnerJoin<TagDto>("otag").On<TagDto, TagDto>((tag, otag) => tag.Text == otag.Text && tag.Group == otag.Group && otag.LanguageId.SqlNullableEquals(targetLanguageId, -1), aliasRight: "otag");

            if (contentTypeIds != null)
                sqlSelectRelationsToInsert
                    .InnerJoin<ContentDto>().On<TagRelationshipDto, ContentDto>((rel, content) => rel.NodeId == content.NodeId)
                    .WhereIn<ContentDto>(x => x.ContentTypeId, contentTypeIds);

            sqlSelectRelationsToInsert
                .Where<TagDto>(x => x.LanguageId.SqlNullableEquals(sourceLanguageId, -1))
                .WhereIn<TagRelationshipDto>(x => x.PropertyTypeId, propertyTypeIds);

            var relationColumnsToInsert = Sql().Columns<TagRelationshipDto>(x => x.NodeId, x => x.PropertyTypeId, x => x.TagId);
            var sqlInsertRelations = Sql($"INSERT INTO {TagRelationshipDto.TableName} ({relationColumnsToInsert})").Append(sqlSelectRelationsToInsert);

            Database.Execute(sqlInsertRelations);

            // delete original relations - *not* the tags - all of them
            // cannot really "go back" with relations, would have to do it with property values

            sqlSelectTagsToDelete = Sql()
                .Select<TagDto>(x => x.Id)
                .From<TagDto>()
                .InnerJoin<TagRelationshipDto>().On<TagDto, TagRelationshipDto>((tag, rel) => tag.Id == rel.TagId);

            if (contentTypeIds != null)
                sqlSelectTagsToDelete
                    .InnerJoin<ContentDto>().On<TagRelationshipDto, ContentDto>((rel, content) => rel.NodeId == content.NodeId)
                    .WhereIn<ContentDto>(x => x.ContentTypeId, contentTypeIds);

            sqlSelectTagsToDelete
                .WhereIn<TagRelationshipDto>(x => x.PropertyTypeId, propertyTypeIds)
                .Where<TagDto>(x => !x.LanguageId.SqlNullableEquals(targetLanguageId, -1));

            sqlDeleteRelations = Sql()
                .Delete<TagRelationshipDto>()
                .WhereIn<TagRelationshipDto>(x => x.TagId, sqlSelectTagsToDelete);

            Database.Execute(sqlDeleteRelations);

            // no
            /*
            var sqlDeleteTag = Sql()
                .Delete<TagDto>()
                .WhereIn<TagDto>(x => x.Id, sqlTagToDelete);
            Database.Execute(sqlDeleteTag);
            */
        }

        /// <summary>
        /// Copies property data from one language to another.
        /// </summary>
        /// <param name="sourceLanguageId">The source language (can be null ie invariant).</param>
        /// <param name="targetLanguageId">The target language (can be null ie invariant)</param>
        /// <param name="propertyTypeIds">The property type identifiers.</param>
        /// <param name="contentTypeIds">The content type identifiers.</param>
        private void CopyPropertyData(int? sourceLanguageId, int? targetLanguageId, IReadOnlyCollection<int> propertyTypeIds, IReadOnlyCollection<int> contentTypeIds = null)
        {
            // note: important to use SqlNullableEquals for nullable types, cannot directly compare language identifiers
            //
            var whereInArgsCount = propertyTypeIds.Count + (contentTypeIds?.Count ?? 0);
            if (whereInArgsCount > 2000)
                throw new NotSupportedException("Too many property/content types.");

            //first clear out any existing property data that might already exists under the target language
            var sqlDelete = Sql()
                .Delete<PropertyDataDto>();

            // not ok for SqlCe (no JOIN in DELETE)
            //if (contentTypeIds != null)
            //    sqlDelete
            //        .From<PropertyDataDto>()
            //        .InnerJoin<ContentVersionDto>().On<PropertyDataDto, ContentVersionDto>((pdata, cversion) => pdata.VersionId == cversion.Id)
            //        .InnerJoin<ContentDto>().On<ContentVersionDto, ContentDto>((cversion, c) => cversion.NodeId == c.NodeId);

            Sql<ISqlContext> inSql = null;
            if (contentTypeIds != null)
            {
                inSql = Sql()
                    .Select<ContentVersionDto>(x => x.Id)
                    .From<ContentVersionDto>()
                    .InnerJoin<ContentDto>().On<ContentVersionDto, ContentDto>((cversion, c) => cversion.NodeId == c.NodeId)
                    .WhereIn<ContentDto>(x => x.ContentTypeId, contentTypeIds);
                sqlDelete.WhereIn<PropertyDataDto>(x => x.VersionId, inSql);
            }

            sqlDelete.Where<PropertyDataDto>(x => x.LanguageId.SqlNullableEquals(targetLanguageId, -1));

            sqlDelete
                .WhereIn<PropertyDataDto>(x => x.PropertyTypeId, propertyTypeIds);

            // see note above, not ok for SqlCe
            //if (contentTypeIds != null)
            //    sqlDelete
            //        .WhereIn<ContentDto>(x => x.ContentTypeId, contentTypeIds);

            Database.Execute(sqlDelete);

            //now insert all property data into the target language that exists under the source language
            var targetLanguageIdS = targetLanguageId.HasValue ? targetLanguageId.ToString() : "NULL";
            var cols = Sql().Columns<PropertyDataDto>(x => x.VersionId, x => x.PropertyTypeId, x => x.Segment, x => x.IntegerValue, x => x.DecimalValue, x => x.DateValue, x => x.VarcharValue, x => x.TextValue, x => x.LanguageId);
            var sqlSelectData = Sql().Select<PropertyDataDto>(x => x.VersionId, x => x.PropertyTypeId, x => x.Segment, x => x.IntegerValue, x => x.DecimalValue, x => x.DateValue, x => x.VarcharValue, x => x.TextValue)
                .Append(", " + targetLanguageIdS) //default language ID
                .From<PropertyDataDto>();

            if (contentTypeIds != null)
                sqlSelectData
                    .InnerJoin<ContentVersionDto>().On<PropertyDataDto, ContentVersionDto>((pdata, cversion) => pdata.VersionId == cversion.Id)
                    .InnerJoin<ContentDto>().On<ContentVersionDto, ContentDto>((cversion, c) => cversion.NodeId == c.NodeId);

            sqlSelectData.Where<PropertyDataDto>(x => x.LanguageId.SqlNullableEquals(sourceLanguageId, -1));

            sqlSelectData
                .WhereIn<PropertyDataDto>(x => x.PropertyTypeId, propertyTypeIds);

            if (contentTypeIds != null)
                sqlSelectData
                    .WhereIn<ContentDto>(x => x.ContentTypeId, contentTypeIds);

            var sqlInsert = Sql($"INSERT INTO {PropertyDataDto.TableName} ({cols})").Append(sqlSelectData);

            Database.Execute(sqlInsert);

            // when copying from Culture, keep the original values around in case we want to go back
            // when copying from Nothing, kill the original values, we don't want them around
            if (sourceLanguageId == null)
            {
                sqlDelete = Sql()
                    .Delete<PropertyDataDto>();

                if (contentTypeIds != null)
                    sqlDelete.WhereIn<PropertyDataDto>(x => x.VersionId, inSql);

                sqlDelete
                    .Where<PropertyDataDto>(x => x.LanguageId == null)
                    .WhereIn<PropertyDataDto>(x => x.PropertyTypeId, propertyTypeIds);

                Database.Execute(sqlDelete);
            }

        }

        /// <summary>
        /// Re-normalizes the edited value in the umbracoDocumentCultureVariation and umbracoDocument table when variations are changed
        /// </summary>
        /// <param name="propertyTypeIds"></param>
        /// <param name="contentTypeIds"></param>
        /// <remarks>
        /// If this is not done, then in some cases the "edited" value for a particular culture for a document will remain true when it should be false
        /// if the property was changed to invariant. In order to do this we need to recalculate this value based on the values stored for each
        /// property, culture and current/published version.
        /// </remarks>
        private void RenormalizeDocumentEditedFlags(IReadOnlyCollection<int> propertyTypeIds, IReadOnlyCollection<int> contentTypeIds = null)
        {
            var defaultLang = LanguageRepository.GetDefaultId();

            //This will build up a query to get the property values of both the current and the published version so that we can check
            //based on the current variance of each item to see if it's 'edited' value should be true/false.

            var whereInArgsCount = propertyTypeIds.Count + (contentTypeIds?.Count ?? 0);
            if (whereInArgsCount > 2000)
                throw new NotSupportedException("Too many property/content types.");

            var propertySql = Sql()
                .Select<PropertyDataDto>()
                .AndSelect<ContentVersionDto>(x => x.NodeId, x => x.Current)
                .AndSelect<DocumentVersionDto>(x => x.Published)
                .AndSelect<PropertyTypeDto>(x => x.Variations)
                .From<PropertyDataDto>()
                .InnerJoin<ContentVersionDto>().On<ContentVersionDto, PropertyDataDto>((left, right) => left.Id == right.VersionId)
                .InnerJoin<PropertyTypeDto>().On<PropertyTypeDto, PropertyDataDto>((left, right) => left.Id == right.PropertyTypeId);

            if (contentTypeIds != null)
            {
                propertySql.InnerJoin<ContentDto>().On<ContentDto, ContentVersionDto>((c, cversion) => c.NodeId == cversion.NodeId);
            }

            propertySql.LeftJoin<DocumentVersionDto>().On<DocumentVersionDto, ContentVersionDto>((docversion, cversion) => cversion.Id == docversion.Id)
                .Where<DocumentVersionDto, ContentVersionDto>((docversion, cversion) => cversion.Current || docversion.Published)
                .WhereIn<PropertyDataDto>(x => x.PropertyTypeId, propertyTypeIds);

            if (contentTypeIds != null)
            {
                propertySql.WhereIn<ContentDto>(x => x.ContentTypeId, contentTypeIds);
            }

            propertySql
                .OrderBy<ContentVersionDto>(x => x.NodeId)
                .OrderBy<PropertyDataDto>(x => x.PropertyTypeId, x => x.LanguageId, x => x.VersionId);

            //keep track of this node/lang to mark or unmark a culture as edited
            var editedLanguageVersions = new Dictionary<(int nodeId, int? langId), bool>();
            //keep track of which node to mark or unmark as edited
            var editedDocument = new Dictionary<int, bool>();
            var nodeId = -1;
            var propertyTypeId = -1;

            PropertyValueVersionDto pubRow = null;

            //This is a reader (Query), we are not fetching this all into memory so we cannot make any changes during this iteration, we are just collecting data.
            //Published data will always come before Current data based on the version id sort.
            //There will only be one published row (max) and one current row per property.
            foreach (var row in Database.Query<PropertyValueVersionDto>(propertySql))
            {
                //make sure to reset on each node/property change
                if (nodeId != row.NodeId || propertyTypeId != row.PropertyTypeId)
                {
                    nodeId = row.NodeId;
                    propertyTypeId = row.PropertyTypeId;
                    pubRow = null;
                }

                if (row.Published)
                    pubRow = row;

                if (row.Current)
                {
                    var propVariations = (ContentVariation)row.Variations;

                    //if this prop doesn't vary but the row has a lang assigned or vice versa, flag this as not edited
                    if (!propVariations.VariesByCulture() && row.LanguageId.HasValue
                        || propVariations.VariesByCulture() && !row.LanguageId.HasValue)
                    {
                        //Flag this as not edited for this node/lang if the key doesn't exist
                        if (!editedLanguageVersions.TryGetValue((row.NodeId, row.LanguageId), out _))
                            editedLanguageVersions.Add((row.NodeId, row.LanguageId), false);

                        //mark as false if the item doesn't exist, else coerce to true
                        editedDocument[row.NodeId] = editedDocument.TryGetValue(row.NodeId, out var edited) ? (edited |= false) : false;
                    }
                    else if (pubRow == null)
                    {
                        //this would mean that that this property is 'edited' since there is no published version
                        editedLanguageVersions[(row.NodeId, row.LanguageId)] = true;
                        editedDocument[row.NodeId] = true;
                    }
                    //compare the property values, if they differ from versions then flag the current version as edited
                    else if (IsPropertyValueChanged(pubRow, row))
                    {
                        //Here we would check if the property is invariant, in which case the edited language should be indicated by the default lang
                        editedLanguageVersions[(row.NodeId, !propVariations.VariesByCulture() ? defaultLang : row.LanguageId)] = true;
                        editedDocument[row.NodeId] = true;
                    }

                    //reset
                    pubRow = null;
                }
            }

            //lookup all matching rows in umbracoDocumentCultureVariation
            var docCultureVariationsToUpdate = editedLanguageVersions.InGroupsOf(2000)
                .SelectMany(_ => Database.Fetch<DocumentCultureVariationDto>(
                    Sql().Select<DocumentCultureVariationDto>().From<DocumentCultureVariationDto>()
                            .WhereIn<DocumentCultureVariationDto>(x => x.LanguageId, editedLanguageVersions.Keys.Select(x => x.langId).ToList())
                            .WhereIn<DocumentCultureVariationDto>(x => x.NodeId, editedLanguageVersions.Keys.Select(x => x.nodeId))))
                //convert to dictionary with the same key type
                .ToDictionary(x => (x.NodeId, (int?)x.LanguageId), x => x);

            var toUpdate = new List<DocumentCultureVariationDto>();
            foreach (var ev in editedLanguageVersions)
            {
                if (docCultureVariationsToUpdate.TryGetValue(ev.Key, out var docVariations))
                {
                    //check if it needs updating
                    if (docVariations.Edited != ev.Value)
                    {
                        docVariations.Edited = ev.Value;
                        toUpdate.Add(docVariations);
                    }
                }
                else if (ev.Key.langId.HasValue)
                {
                    //This should never happen! If a property culture is flagged as edited then the culture must exist at the document level
                    throw new PanicException($"The existing DocumentCultureVariationDto was not found for node {ev.Key.nodeId} and language {ev.Key.langId}");
                }
            }

            //Now bulk update the table DocumentCultureVariationDto, once for edited = true, another for edited = false
            foreach (var editValue in toUpdate.GroupBy(x => x.Edited))
            {
                Database.Execute(Sql().Update<DocumentCultureVariationDto>(u => u.Set(x => x.Edited, editValue.Key))
                    .WhereIn<DocumentCultureVariationDto>(x => x.Id, editValue.Select(x => x.Id)));
            }

            //Now bulk update the umbracoDocument table
            foreach (var editValue in editedDocument.GroupBy(x => x.Value))
            {
                Database.Execute(Sql().Update<DocumentDto>(u => u.Set(x => x.Edited, editValue.Key))
                    .WhereIn<DocumentDto>(x => x.NodeId, editValue.Select(x => x.Key)));
            }
        }

        private static bool IsPropertyValueChanged(PropertyValueVersionDto pubRow, PropertyValueVersionDto row)
        {
            return !pubRow.TextValue.IsNullOrWhiteSpace() && pubRow.TextValue != row.TextValue
                                    || !pubRow.VarcharValue.IsNullOrWhiteSpace() && pubRow.VarcharValue != row.VarcharValue
                                    || pubRow.DateValue.HasValue && pubRow.DateValue != row.DateValue
                                    || pubRow.DecimalValue.HasValue && pubRow.DecimalValue != row.DecimalValue
                                    || pubRow.IntValue.HasValue && pubRow.IntValue != row.IntValue;
        }

        private class NameCompareDto
        {
            public int NodeId { get; set; }
            public int CurrentVersion { get; set; }
            public int LanguageId { get; set; }
            public string CurrentName { get; set; }
            public string PublishedName { get; set; }
            public int? PublishedVersion { get; set; }
            public int Id { get; set; } // the Id of the DocumentCultureVariationDto
            public bool Edited { get; set; }
        }

        private class PropertyValueVersionDto
        {
            public int VersionId { get; set; }
            public int PropertyTypeId { get; set; }
            public int? LanguageId { get; set; }
            public string Segment { get; set; }
            public int? IntValue { get; set; }

            private decimal? _decimalValue;
            [Column("decimalValue")]
            public decimal? DecimalValue
            {
                get => _decimalValue;
                set => _decimalValue = value?.Normalize();
            }

            public DateTime? DateValue { get; set; }
            public string VarcharValue { get; set; }
            public string TextValue { get; set; }

            public int NodeId { get; set; }
            public bool Current { get; set; }
            public bool Published { get; set; }

            public byte Variations { get; set; }
        }

        private void DeletePropertyType(int contentTypeId, int propertyTypeId)
        {
            // first clear dependencies
            Database.Delete<TagRelationshipDto>("WHERE propertyTypeId = @Id", new { Id = propertyTypeId });
            Database.Delete<PropertyDataDto>("WHERE propertytypeid = @Id", new { Id = propertyTypeId });

            // then delete the property type
            Database.Delete<PropertyTypeDto>("WHERE contentTypeId = @Id AND id = @PropertyTypeId",
                new { Id = contentTypeId, PropertyTypeId = propertyTypeId });
        }

        protected void ValidateAlias(PropertyType pt)
        {
            if (string.IsNullOrWhiteSpace(pt.Alias))
            {
                var ex = new InvalidOperationException($"Property Type '{pt.Name}' cannot have an empty Alias. This is most likely due to invalid characters stripped from the Alias.");

                Logger.Error<ContentTypeRepositoryBase<TEntity>>("Property Type '{PropertyTypeName}' cannot have an empty Alias. This is most likely due to invalid characters stripped from the Alias.",
                    pt.Name);

                throw ex;
            }
        }

        protected void ValidateAlias(TEntity entity)
        {
            if (string.IsNullOrWhiteSpace(entity.Alias))
            {
                var ex = new InvalidOperationException($"{typeof(TEntity).Name} '{entity.Name}' cannot have an empty Alias. This is most likely due to invalid characters stripped from the Alias.");

                Logger.Error<ContentTypeRepositoryBase<TEntity>>("{EntityTypeName} '{EntityName}' cannot have an empty Alias. This is most likely due to invalid characters stripped from the Alias.",
                    typeof(TEntity).Name,
                    entity.Name);

                throw ex;
            }
        }

        /// <summary>
        /// Try to set the data type id based on its ControlId
        /// </summary>
        /// <param name="propertyType"></param>
        private void AssignDataTypeFromPropertyEditor(PropertyType propertyType)
        {
            //we cannot try to assign a data type of it's empty
            if (propertyType.PropertyEditorAlias.IsNullOrWhiteSpace() == false)
            {
                var sql = Sql()
                    .Select<DataTypeDto>(dt => dt.Select(x => x.NodeDto))
                    .From<DataTypeDto>()
                    .InnerJoin<NodeDto>().On<DataTypeDto, NodeDto>((dt, n) => dt.NodeId == n.NodeId)
                    .Where("propertyEditorAlias = @propertyEditorAlias", new { propertyEditorAlias = propertyType.PropertyEditorAlias })
                    .OrderBy<DataTypeDto>(typeDto => typeDto.NodeId);
                var datatype = Database.FirstOrDefault<DataTypeDto>(sql);
                //we cannot assign a data type if one was not found
                if (datatype != null)
                {
                    propertyType.DataTypeId = datatype.NodeId;
                    propertyType.DataTypeKey = datatype.NodeDto.UniqueId;
                }
                else
                {
                    Logger.Warn<ContentTypeRepositoryBase<TEntity>>("Could not assign a data type for the property type {PropertyTypeAlias} since no data type was found with a property editor {PropertyEditorAlias}", propertyType.Alias, propertyType.PropertyEditorAlias);
                }
            }
        }

        protected abstract TEntity PerformGet(Guid id);
        protected abstract TEntity PerformGet(string alias);
        protected abstract IEnumerable<TEntity> PerformGetAll(params Guid[] ids);
        protected abstract bool PerformExists(Guid id);

        /// <summary>
        /// Gets an Entity by alias
        /// </summary>
        /// <param name="alias"></param>
        /// <returns></returns>
        public TEntity Get(string alias)
        {
            return PerformGet(alias);
        }

        /// <summary>
        /// Gets an Entity by Id
        /// </summary>
        /// <param name="id"></param>
        /// <returns></returns>
        public TEntity Get(Guid id)
        {
            return PerformGet(id);
        }

        /// <summary>
        /// Gets all entities of the specified type
        /// </summary>
        /// <param name="ids"></param>
        /// <returns></returns>
        /// <remarks>
        /// Ensure explicit implementation, we don't want to have any accidental calls to this since it is essentially the same signature as the main GetAll when there are no parameters
        /// </remarks>
        IEnumerable<TEntity> IReadRepository<Guid, TEntity>.GetMany(params Guid[] ids)
        {
            return PerformGetAll(ids);
        }

        /// <summary>
        /// Boolean indicating whether an Entity with the specified Id exists
        /// </summary>
        /// <param name="id"></param>
        /// <returns></returns>
        public bool Exists(Guid id)
        {
            return PerformExists(id);
        }

        public string GetUniqueAlias(string alias)
        {
            // alias is unique across ALL content types!
            var aliasColumn = SqlSyntax.GetQuotedColumnName("alias");
            var aliases = Database.Fetch<string>(@"SELECT cmsContentType." + aliasColumn + @" FROM cmsContentType
INNER JOIN umbracoNode ON cmsContentType.nodeId = umbracoNode.id
WHERE cmsContentType." + aliasColumn + @" LIKE @pattern",
                new { pattern = alias + "%", objectType = NodeObjectTypeId });
            var i = 1;
            string test;
            while (aliases.Contains(test = alias + i)) i++;
            return test;
        }

        /// <summary>
        /// Given the path of a content item, this will return true if the content item exists underneath a list view content item
        /// </summary>
        /// <param name="contentPath"></param>
        /// <returns></returns>
        public bool HasContainerInPath(string contentPath)
        {
            var ids = contentPath.Split(',').Select(int.Parse);
            var sql = new Sql($@"SELECT COUNT(*) FROM cmsContentType
INNER JOIN {Constants.DatabaseSchema.Tables.Content} ON cmsContentType.nodeId={Constants.DatabaseSchema.Tables.Content}.contentTypeId
WHERE {Constants.DatabaseSchema.Tables.Content}.nodeId IN (@ids) AND cmsContentType.isContainer=@isContainer", new { ids, isContainer = true });
            return Database.ExecuteScalar<int>(sql) > 0;
        }

        protected override IEnumerable<string> GetDeleteClauses()
        {
            // in theory, services should have ensured that content items of the given content type
            // have been deleted and therefore PropertyData has been cleared, so PropertyData
            // is included here just to be 100% sure since it has a FK on cmsPropertyType.

            var list = new List<string>
            {
                "DELETE FROM umbracoUser2NodeNotify WHERE nodeId = @id",
                "DELETE FROM umbracoUserGroup2NodePermission WHERE nodeId = @id",
                "DELETE FROM cmsTagRelationship WHERE nodeId = @id",
                "DELETE FROM cmsContentTypeAllowedContentType WHERE Id = @id",
                "DELETE FROM cmsContentTypeAllowedContentType WHERE AllowedId = @id",
                "DELETE FROM cmsContentType2ContentType WHERE parentContentTypeId = @id",
                "DELETE FROM cmsContentType2ContentType WHERE childContentTypeId = @id",
                "DELETE FROM " + Constants.DatabaseSchema.Tables.PropertyData + " WHERE propertyTypeId IN (SELECT id FROM cmsPropertyType WHERE contentTypeId = @id)",
                "DELETE FROM cmsPropertyType WHERE contentTypeId = @id",
                "DELETE FROM cmsPropertyTypeGroup WHERE contenttypeNodeId = @id",
            };
            return list;
        }
    }
}<|MERGE_RESOLUTION|>--- conflicted
+++ resolved
@@ -1,5 +1,4 @@
-﻿
-using System;
+﻿using System;
 using System.Collections.Generic;
 using System.Data;
 using System.Globalization;
@@ -16,6 +15,7 @@
 using Umbraco.Core.Persistence.Querying;
 using Umbraco.Core.Scoping;
 using Umbraco.Core.Services;
+using static Umbraco.Core.Persistence.NPocoSqlExtensions.Statics;
 
 namespace Umbraco.Core.Persistence.Repositories.Implement
 {
@@ -505,7 +505,7 @@
         /// <summary>
         /// Corrects the property type variations for the given entity
         /// to make sure the property type variation is compatible with the
-        /// variation set on the entity itself.        
+        /// variation set on the entity itself.
         /// </summary>
         /// <param name="entity">Entity to correct properties for</param>
         private void CorrectPropertyTypeVariations(IContentTypeComposition entity)
@@ -529,16 +529,6 @@
         {
             foreach (var prop in entity.PropertyTypes)
             {
-<<<<<<< HEAD
-                foreach (var prop in entity.PropertyTypes)
-                {
-                    if (prop.IsPropertyDirty(nameof(prop.Variations)) && prop.Variations > entity.Variations)
-                        throw new InvalidOperationException($"The property {prop.Alias} cannot have variations of {prop.Variations} with the content type variations of {entity.Variations}");
-                }
-
-            }
-
-=======
                 // The variation of a property is only allowed if all its variation flags
                 // are also set on the entity itself. It cannot set anything that is not also set by the content type.
                 // For example, when entity.Variations is set to Culture a property cannot be set to Segment.
@@ -546,7 +536,6 @@
                 if (!isValid)
                     throw new InvalidOperationException($"The property {prop.Alias} cannot have variations of {prop.Variations} with the content type variations of {entity.Variations}");
             }
->>>>>>> ff36cf11
         }
 
         private IEnumerable<IContentTypeComposition> GetImpactedContentTypes(IContentTypeComposition contentType, IEnumerable<IContentTypeComposition> all)
@@ -677,22 +666,6 @@
 
                 if (!fromCultureEnabled && toCultureEnabled)
                 {
-<<<<<<< HEAD
-                    case ContentVariation.Culture:
-                        CopyPropertyData(null, defaultLanguageId, propertyTypeIds, impactedL);
-                        CopyTagData(null, defaultLanguageId, propertyTypeIds, impactedL);
-                        RenormalizeDocumentEditedFlags(propertyTypeIds, impactedL);
-                        break;
-                    case ContentVariation.Nothing:
-                        CopyPropertyData(defaultLanguageId, null, propertyTypeIds, impactedL);
-                        CopyTagData(defaultLanguageId, null, propertyTypeIds, impactedL);
-                        RenormalizeDocumentEditedFlags(propertyTypeIds, impactedL);
-                        break;
-                    case ContentVariation.CultureAndSegment:
-                    case ContentVariation.Segment:
-                    default:
-                        throw new NotSupportedException(); // TODO: Support this
-=======
                     // Culture has been enabled
                     CopyPropertyData(null, defaultLanguageId, propertyTypeIds, impactedL);
                     CopyTagData(null, defaultLanguageId, propertyTypeIds, impactedL);
@@ -704,7 +677,6 @@
                     CopyPropertyData(defaultLanguageId, null, propertyTypeIds, impactedL);
                     CopyTagData(defaultLanguageId, null, propertyTypeIds, impactedL);
                     RenormalizeDocumentEditedFlags(propertyTypeIds, impactedL);
->>>>>>> ff36cf11
                 }
             }
         }
@@ -781,7 +753,7 @@
                 //we don't need to move the names! this is because we always keep the invariant names with the name of the default language.
 
                 //however, if we were to move names, we could do this: BUT this doesn't work with SQLCE, for that we'd have to update row by row :(
-                // if we want these SQL statements back, look into GIT history    
+                // if we want these SQL statements back, look into GIT history
             }
         }
 
