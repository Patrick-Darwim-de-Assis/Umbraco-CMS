﻿using System;
using System.Collections.Generic;
using System.Linq.Expressions;
using System.Xml.Linq;
using Umbraco.Core.Models;
using Umbraco.Core.Models.Rdbms;
using Umbraco.Core.Persistence.DatabaseModelDefinitions;
using Umbraco.Core.Persistence.Querying;

namespace Umbraco.Core.Persistence.Repositories
{
    public interface IMemberRepository : IRepositoryVersionable<int, IMember>, IDeleteMediaFilesRepository
    {
        /// <summary>
        /// Finds members in a given role
        /// </summary>
        /// <param name="roleName"></param>
        /// <param name="usernameToMatch"></param>
        /// <param name="matchType"></param>
        /// <returns></returns>
        IEnumerable<IMember> FindMembersInRole(string roleName, string usernameToMatch, StringPropertyMatchType matchType = StringPropertyMatchType.StartsWith);

        /// <summary>
        /// Get all members in a specific group
        /// </summary>
        /// <param name="groupName"></param>
        /// <returns></returns>
        IEnumerable<IMember> GetByMemberGroup(string groupName);

        /// <summary>
        /// Checks if a member with the username exists
        /// </summary>
        /// <param name="username"></param>
        /// <returns></returns>
        bool Exists(string username);

        /// <summary>
        /// Gets the count of items based on a complex query
        /// </summary>
        /// <param name="query"></param>
        /// <returns></returns>
        int GetCountByQuery(IQuery<IMember> query);

        /// <summary>
        /// Gets paged member results
        /// </summary>
        /// <param name="query">The query.</param>
        /// <param name="pageIndex">Index of the page.</param>
        /// <param name="pageSize">Size of the page.</param>
        /// <param name="totalRecords">The total records.</param>
        /// <param name="orderBy">The order by column</param>
        /// <param name="orderDirection">The order direction.</param>
        /// <param name="orderBySystemField">Flag to indicate when ordering by system field</param>
        /// <param name="filter">Search query</param>
        /// <returns></returns>
<<<<<<< HEAD
        IEnumerable<IMember> GetPagedResultsByQuery(IQuery<IMember> query, long pageIndex, int pageSize, out long totalRecords,
            string orderBy, Direction orderDirection, string filter = "");
=======
        IEnumerable<IMember> GetPagedResultsByQuery(IQuery<IMember> query, int pageIndex, int pageSize, out int totalRecords,
            string orderBy, Direction orderDirection, bool orderBySystemField, string filter = "");
>>>>>>> af244917

        //IEnumerable<IMember> GetPagedResultsByQuery<TDto>(
        //    Sql sql, int pageIndex, int pageSize, out int totalRecords,
        //    Func<IEnumerable<TDto>, int[]> resolveIds);

        /// <summary>
        /// Used to add/update published xml for the media item
        /// </summary>
        /// <param name="content"></param>
        /// <param name="xml"></param>
        void AddOrUpdateContentXml(IMember content, Func<IMember, XElement> xml);

        /// <summary>
        /// Used to add/update preview xml for the content item
        /// </summary>
        /// <param name="content"></param>
        /// <param name="xml"></param>
        void AddOrUpdatePreviewXml(IMember content, Func<IMember, XElement> xml);

    }
}<|MERGE_RESOLUTION|>--- conflicted
+++ resolved
@@ -1,83 +1,78 @@
-﻿using System;
-using System.Collections.Generic;
-using System.Linq.Expressions;
-using System.Xml.Linq;
-using Umbraco.Core.Models;
-using Umbraco.Core.Models.Rdbms;
-using Umbraco.Core.Persistence.DatabaseModelDefinitions;
-using Umbraco.Core.Persistence.Querying;
-
-namespace Umbraco.Core.Persistence.Repositories
-{
-    public interface IMemberRepository : IRepositoryVersionable<int, IMember>, IDeleteMediaFilesRepository
-    {
-        /// <summary>
-        /// Finds members in a given role
-        /// </summary>
-        /// <param name="roleName"></param>
-        /// <param name="usernameToMatch"></param>
-        /// <param name="matchType"></param>
-        /// <returns></returns>
-        IEnumerable<IMember> FindMembersInRole(string roleName, string usernameToMatch, StringPropertyMatchType matchType = StringPropertyMatchType.StartsWith);
-
-        /// <summary>
-        /// Get all members in a specific group
-        /// </summary>
-        /// <param name="groupName"></param>
-        /// <returns></returns>
-        IEnumerable<IMember> GetByMemberGroup(string groupName);
-
-        /// <summary>
-        /// Checks if a member with the username exists
-        /// </summary>
-        /// <param name="username"></param>
-        /// <returns></returns>
-        bool Exists(string username);
-
-        /// <summary>
-        /// Gets the count of items based on a complex query
-        /// </summary>
-        /// <param name="query"></param>
-        /// <returns></returns>
-        int GetCountByQuery(IQuery<IMember> query);
-
-        /// <summary>
-        /// Gets paged member results
-        /// </summary>
-        /// <param name="query">The query.</param>
-        /// <param name="pageIndex">Index of the page.</param>
-        /// <param name="pageSize">Size of the page.</param>
-        /// <param name="totalRecords">The total records.</param>
-        /// <param name="orderBy">The order by column</param>
-        /// <param name="orderDirection">The order direction.</param>
-        /// <param name="orderBySystemField">Flag to indicate when ordering by system field</param>
-        /// <param name="filter">Search query</param>
-        /// <returns></returns>
-<<<<<<< HEAD
-        IEnumerable<IMember> GetPagedResultsByQuery(IQuery<IMember> query, long pageIndex, int pageSize, out long totalRecords,
-            string orderBy, Direction orderDirection, string filter = "");
-=======
-        IEnumerable<IMember> GetPagedResultsByQuery(IQuery<IMember> query, int pageIndex, int pageSize, out int totalRecords,
-            string orderBy, Direction orderDirection, bool orderBySystemField, string filter = "");
->>>>>>> af244917
-
-        //IEnumerable<IMember> GetPagedResultsByQuery<TDto>(
-        //    Sql sql, int pageIndex, int pageSize, out int totalRecords,
-        //    Func<IEnumerable<TDto>, int[]> resolveIds);
-
-        /// <summary>
-        /// Used to add/update published xml for the media item
-        /// </summary>
-        /// <param name="content"></param>
-        /// <param name="xml"></param>
-        void AddOrUpdateContentXml(IMember content, Func<IMember, XElement> xml);
-
-        /// <summary>
-        /// Used to add/update preview xml for the content item
-        /// </summary>
-        /// <param name="content"></param>
-        /// <param name="xml"></param>
-        void AddOrUpdatePreviewXml(IMember content, Func<IMember, XElement> xml);
-
-    }
+﻿using System;
+using System.Collections.Generic;
+using System.Linq.Expressions;
+using System.Xml.Linq;
+using Umbraco.Core.Models;
+using Umbraco.Core.Models.Rdbms;
+using Umbraco.Core.Persistence.DatabaseModelDefinitions;
+using Umbraco.Core.Persistence.Querying;
+
+namespace Umbraco.Core.Persistence.Repositories
+{
+    public interface IMemberRepository : IRepositoryVersionable<int, IMember>, IDeleteMediaFilesRepository
+    {
+        /// <summary>
+        /// Finds members in a given role
+        /// </summary>
+        /// <param name="roleName"></param>
+        /// <param name="usernameToMatch"></param>
+        /// <param name="matchType"></param>
+        /// <returns></returns>
+        IEnumerable<IMember> FindMembersInRole(string roleName, string usernameToMatch, StringPropertyMatchType matchType = StringPropertyMatchType.StartsWith);
+
+        /// <summary>
+        /// Get all members in a specific group
+        /// </summary>
+        /// <param name="groupName"></param>
+        /// <returns></returns>
+        IEnumerable<IMember> GetByMemberGroup(string groupName);
+
+        /// <summary>
+        /// Checks if a member with the username exists
+        /// </summary>
+        /// <param name="username"></param>
+        /// <returns></returns>
+        bool Exists(string username);
+
+        /// <summary>
+        /// Gets the count of items based on a complex query
+        /// </summary>
+        /// <param name="query"></param>
+        /// <returns></returns>
+        int GetCountByQuery(IQuery<IMember> query);
+
+        /// <summary>
+        /// Gets paged member results
+        /// </summary>
+        /// <param name="query">The query.</param>
+        /// <param name="pageIndex">Index of the page.</param>
+        /// <param name="pageSize">Size of the page.</param>
+        /// <param name="totalRecords">The total records.</param>
+        /// <param name="orderBy">The order by column</param>
+        /// <param name="orderDirection">The order direction.</param>
+        /// <param name="orderBySystemField">Flag to indicate when ordering by system field</param>
+        /// <param name="filter">Search query</param>
+        /// <returns></returns>
+        IEnumerable<IMember> GetPagedResultsByQuery(IQuery<IMember> query, long pageIndex, int pageSize, out long totalRecords,
+            string orderBy, Direction orderDirection, bool orderBySystemField, string filter = "");
+
+        //IEnumerable<IMember> GetPagedResultsByQuery<TDto>(
+        //    Sql sql, int pageIndex, int pageSize, out int totalRecords,
+        //    Func<IEnumerable<TDto>, int[]> resolveIds);
+
+        /// <summary>
+        /// Used to add/update published xml for the media item
+        /// </summary>
+        /// <param name="content"></param>
+        /// <param name="xml"></param>
+        void AddOrUpdateContentXml(IMember content, Func<IMember, XElement> xml);
+
+        /// <summary>
+        /// Used to add/update preview xml for the content item
+        /// </summary>
+        /// <param name="content"></param>
+        /// <param name="xml"></param>
+        void AddOrUpdatePreviewXml(IMember content, Func<IMember, XElement> xml);
+
+    }
 }