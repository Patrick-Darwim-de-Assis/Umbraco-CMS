--- conflicted
+++ resolved
@@ -75,10 +75,7 @@
             {
                 var repo = uow.CreateRepository<IRedirectUrlRepository>();
                 var rule = repo.GetMostRecentUrl(url);
-<<<<<<< HEAD
                 uow.Complete();
-=======
->>>>>>> 1aade7c2
                 return rule;
             }
         }
@@ -89,10 +86,7 @@
             {
                 var repo = uow.CreateRepository<IRedirectUrlRepository>();
                 var rules = repo.GetContentUrls(contentKey);
-<<<<<<< HEAD
                 uow.Complete();
-=======
->>>>>>> 1aade7c2
                 return rules;
             }
         }
@@ -103,10 +97,7 @@
             {
                 var repo = uow.CreateRepository<IRedirectUrlRepository>();
                 var rules = repo.GetAllUrls(pageIndex, pageSize, out total);
-<<<<<<< HEAD
                 uow.Complete();
-=======
->>>>>>> 1aade7c2
                 return rules;
             }
         }
@@ -117,19 +108,17 @@
             {
                 var repo = uow.CreateRepository<IRedirectUrlRepository>();
                 var rules = repo.GetAllUrls(rootContentId, pageIndex, pageSize, out total);
-<<<<<<< HEAD
                 uow.Complete();
-=======
                 return rules;
             }
         }
         public IEnumerable<IRedirectUrl> SearchRedirectUrls(string searchTerm, long pageIndex, int pageSize, out long total)
         {
-            using (var uow = UowProvider.GetUnitOfWork())
-            using (var repo = RepositoryFactory.CreateRedirectUrlRepository(uow))
+            using (var uow = UowProvider.CreateUnitOfWork())
             {
+                var repo = uow.CreateRepository<IRedirectUrlRepository>();
                 var rules = repo.SearchUrls(searchTerm, pageIndex, pageSize, out total);
->>>>>>> 1aade7c2
+                uow.Complete();
                 return rules;
             }
         }
