<<<<<<< HEAD
﻿using System;
using System.Collections.Generic;
using Umbraco.Core.Models;
using Umbraco.Core.Models.Entities;

namespace Umbraco.Core.Services
{
    public interface IRelationService : IService
    {
        /// <summary>
        /// Gets a <see cref="Relation"/> by its Id
        /// </summary>
        /// <param name="id">Id of the <see cref="Relation"/></param>
        /// <returns>A <see cref="Relation"/> object</returns>
        IRelation GetById(int id);

        /// <summary>
        /// Gets a <see cref="RelationType"/> by its Id
        /// </summary>
        /// <param name="id">Id of the <see cref="RelationType"/></param>
        /// <returns>A <see cref="RelationType"/> object</returns>
        IRelationType GetRelationTypeById(int id);

        /// <summary>
        /// Gets a <see cref="RelationType"/> by its Id
        /// </summary>
        /// <param name="id">Id of the <see cref="RelationType"/></param>
        /// <returns>A <see cref="RelationType"/> object</returns>
        IRelationType GetRelationTypeById(Guid id);

        /// <summary>
        /// Gets a <see cref="RelationType"/> by its Alias
        /// </summary>
        /// <param name="alias">Alias of the <see cref="RelationType"/></param>
        /// <returns>A <see cref="RelationType"/> object</returns>
        IRelationType GetRelationTypeByAlias(string alias);

        /// <summary>
        /// Gets all <see cref="Relation"/> objects
        /// </summary>
        /// <param name="ids">Optional array of integer ids to return relations for</param>
        /// <returns>An enumerable list of <see cref="Relation"/> objects</returns>
        IEnumerable<IRelation> GetAllRelations(params int[] ids);

        /// <summary>
        /// Gets all <see cref="Relation"/> objects by their <see cref="RelationType"/>
        /// </summary>
        /// <param name="relationType"><see cref="RelationType"/> to retrieve Relations for</param>
        /// <returns>An enumerable list of <see cref="Relation"/> objects</returns>
        IEnumerable<IRelation> GetAllRelationsByRelationType(RelationType relationType);

        /// <summary>
        /// Gets all <see cref="Relation"/> objects by their <see cref="RelationType"/>'s Id
        /// </summary>
        /// <param name="relationTypeId">Id of the <see cref="RelationType"/> to retrieve Relations for</param>
        /// <returns>An enumerable list of <see cref="Relation"/> objects</returns>
        IEnumerable<IRelation> GetAllRelationsByRelationType(int relationTypeId);

        /// <summary>
        /// Gets all <see cref="Relation"/> objects
        /// </summary>
        /// <param name="ids">Optional array of integer ids to return relationtypes for</param>
        /// <returns>An enumerable list of <see cref="RelationType"/> objects</returns>
        IEnumerable<IRelationType> GetAllRelationTypes(params int[] ids);

        /// <summary>
        /// Gets a list of <see cref="Relation"/> objects by their parent Id
        /// </summary>
        /// <param name="id">Id of the parent to retrieve relations for</param>
        /// <returns>An enumerable list of <see cref="Relation"/> objects</returns>
        IEnumerable<IRelation> GetByParentId(int id);

        /// <summary>
        /// Gets a list of <see cref="Relation"/> objects by their parent entity
        /// </summary>
        /// <param name="parent">Parent Entity to retrieve relations for</param>
        /// <returns>An enumerable list of <see cref="Relation"/> objects</returns>
        IEnumerable<IRelation> GetByParent(IUmbracoEntity parent);

        /// <summary>
        /// Gets a list of <see cref="Relation"/> objects by their parent entity
        /// </summary>
        /// <param name="parent">Parent Entity to retrieve relations for</param>
        /// <param name="relationTypeAlias">Alias of the type of relation to retrieve</param>
        /// <returns>An enumerable list of <see cref="Relation"/> objects</returns>
        IEnumerable<IRelation> GetByParent(IUmbracoEntity parent, string relationTypeAlias);

        /// <summary>
        /// Gets a list of <see cref="Relation"/> objects by their child Id
        /// </summary>
        /// <param name="id">Id of the child to retrieve relations for</param>
        /// <returns>An enumerable list of <see cref="Relation"/> objects</returns>
        IEnumerable<IRelation> GetByChildId(int id);

        /// <summary>
        /// Gets a list of <see cref="Relation"/> objects by their child Entity
        /// </summary>
        /// <param name="child">Child Entity to retrieve relations for</param>
        /// <returns>An enumerable list of <see cref="Relation"/> objects</returns>
        IEnumerable<IRelation> GetByChild(IUmbracoEntity child);

        /// <summary>
        /// Gets a list of <see cref="Relation"/> objects by their child Entity
        /// </summary>
        /// <param name="child">Child Entity to retrieve relations for</param>
        /// <param name="relationTypeAlias">Alias of the type of relation to retrieve</param>
        /// <returns>An enumerable list of <see cref="Relation"/> objects</returns>
        IEnumerable<IRelation> GetByChild(IUmbracoEntity child, string relationTypeAlias);

        /// <summary>
        /// Gets a list of <see cref="Relation"/> objects by their child or parent Id.
        /// Using this method will get you all relations regards of it being a child or parent relation.
        /// </summary>
        /// <param name="id">Id of the child or parent to retrieve relations for</param>
        /// <returns>An enumerable list of <see cref="Relation"/> objects</returns>
        IEnumerable<IRelation> GetByParentOrChildId(int id);

        IEnumerable<IRelation> GetByParentOrChildId(int id, string relationTypeAlias);

        /// <summary>
        /// Gets a list of <see cref="Relation"/> objects by the Name of the <see cref="RelationType"/>
        /// </summary>
        /// <param name="relationTypeName">Name of the <see cref="RelationType"/> to retrieve Relations for</param>
        /// <returns>An enumerable list of <see cref="Relation"/> objects</returns>
        IEnumerable<IRelation> GetByRelationTypeName(string relationTypeName);

        /// <summary>
        /// Gets a list of <see cref="Relation"/> objects by the Alias of the <see cref="RelationType"/>
        /// </summary>
        /// <param name="relationTypeAlias">Alias of the <see cref="RelationType"/> to retrieve Relations for</param>
        /// <returns>An enumerable list of <see cref="Relation"/> objects</returns>
        IEnumerable<IRelation> GetByRelationTypeAlias(string relationTypeAlias);

        /// <summary>
        /// Gets a list of <see cref="Relation"/> objects by the Id of the <see cref="RelationType"/>
        /// </summary>
        /// <param name="relationTypeId">Id of the <see cref="RelationType"/> to retrieve Relations for</param>
        /// <returns>An enumerable list of <see cref="Relation"/> objects</returns>
        IEnumerable<IRelation> GetByRelationTypeId(int relationTypeId);

        /// <summary>
        /// Gets the Child object from a Relation as an <see cref="IUmbracoEntity"/>
        /// </summary>
        /// <param name="relation">Relation to retrieve child object from</param>
        /// <param name="loadBaseType">Optional bool to load the complete object graph when set to <c>False</c></param>
        /// <returns>An <see cref="IUmbracoEntity"/></returns>
        IUmbracoEntity GetChildEntityFromRelation(IRelation relation, bool loadBaseType = false);

        /// <summary>
        /// Gets the Parent object from a Relation as an <see cref="IUmbracoEntity"/>
        /// </summary>
        /// <param name="relation">Relation to retrieve parent object from</param>
        /// <param name="loadBaseType">Optional bool to load the complete object graph when set to <c>False</c></param>
        /// <returns>An <see cref="IUmbracoEntity"/></returns>
        IUmbracoEntity GetParentEntityFromRelation(IRelation relation, bool loadBaseType = false);

        /// <summary>
        /// Gets the Parent and Child objects from a Relation as a <see cref="Tuple"/>"/> with <see cref="IUmbracoEntity"/>.
        /// </summary>
        /// <param name="relation">Relation to retrieve parent and child object from</param>
        /// <param name="loadBaseType">Optional bool to load the complete object graph when set to <c>False</c></param>
        /// <returns>Returns a Tuple with Parent (item1) and Child (item2)</returns>
        Tuple<IUmbracoEntity, IUmbracoEntity> GetEntitiesFromRelation(IRelation relation, bool loadBaseType = false);

        /// <summary>
        /// Gets the Child objects from a list of Relations as a list of <see cref="IUmbracoEntity"/> objects.
        /// </summary>
        /// <param name="relations">List of relations to retrieve child objects from</param>
        /// <param name="loadBaseType">Optional bool to load the complete object graph when set to <c>False</c></param>
        /// <returns>An enumerable list of <see cref="IUmbracoEntity"/></returns>
        IEnumerable<IUmbracoEntity> GetChildEntitiesFromRelations(IEnumerable<IRelation> relations, bool loadBaseType = false);

        /// <summary>
        /// Gets the Parent objects from a list of Relations as a list of <see cref="IUmbracoEntity"/> objects.
        /// </summary>
        /// <param name="relations">List of relations to retrieve parent objects from</param>
        /// <param name="loadBaseType">Optional bool to load the complete object graph when set to <c>False</c></param>
        /// <returns>An enumerable list of <see cref="IUmbracoEntity"/></returns>
        IEnumerable<IUmbracoEntity> GetParentEntitiesFromRelations(IEnumerable<IRelation> relations,
                                                                   bool loadBaseType = false);

        /// <summary>
        /// Gets the Parent and Child objects from a list of Relations as a list of <see cref="IUmbracoEntity"/> objects.
        /// </summary>
        /// <param name="relations">List of relations to retrieve parent and child objects from</param>
        /// <param name="loadBaseType">Optional bool to load the complete object graph when set to <c>False</c></param>
        /// <returns>An enumerable list of <see cref="Tuple"/> with <see cref="IUmbracoEntity"/></returns>
        IEnumerable<Tuple<IUmbracoEntity, IUmbracoEntity>> GetEntitiesFromRelations(
            IEnumerable<IRelation> relations,
            bool loadBaseType = false);

        /// <summary>
        /// Relates two objects that are based on the <see cref="IUmbracoEntity"/> interface.
        /// </summary>
        /// <param name="parent">Parent entity</param>
        /// <param name="child">Child entity</param>
        /// <param name="relationType">The type of relation to create</param>
        /// <returns>The created <see cref="Relation"/></returns>
        IRelation Relate(IUmbracoEntity parent, IUmbracoEntity child, IRelationType relationType);

        /// <summary>
        /// Relates two objects that are based on the <see cref="IUmbracoEntity"/> interface.
        /// </summary>
        /// <param name="parent">Parent entity</param>
        /// <param name="child">Child entity</param>
        /// <param name="relationTypeAlias">Alias of the type of relation to create</param>
        /// <returns>The created <see cref="Relation"/></returns>
        IRelation Relate(IUmbracoEntity parent, IUmbracoEntity child, string relationTypeAlias);

        /// <summary>
        /// Checks whether any relations exists for the passed in <see cref="RelationType"/>.
        /// </summary>
        /// <param name="relationType"><see cref="RelationType"/> to check for relations</param>
        /// <returns>Returns <c>True</c> if any relations exists for the given <see cref="RelationType"/>, otherwise <c>False</c></returns>
        bool HasRelations(IRelationType relationType);

        /// <summary>
        /// Checks whether any relations exists for the passed in Id.
        /// </summary>
        /// <param name="id">Id of an object to check relations for</param>
        /// <returns>Returns <c>True</c> if any relations exists with the given Id, otherwise <c>False</c></returns>
        bool IsRelated(int id);

        /// <summary>
        /// Checks whether two items are related
        /// </summary>
        /// <param name="parentId">Id of the Parent relation</param>
        /// <param name="childId">Id of the Child relation</param>
        /// <returns>Returns <c>True</c> if any relations exists with the given Ids, otherwise <c>False</c></returns>
        bool AreRelated(int parentId, int childId);

        /// <summary>
        /// Checks whether two items are related
        /// </summary>
        /// <param name="parent">Parent entity</param>
        /// <param name="child">Child entity</param>
        /// <returns>Returns <c>True</c> if any relations exist between the entities, otherwise <c>False</c></returns>
        bool AreRelated(IUmbracoEntity parent, IUmbracoEntity child);

        /// <summary>
        /// Checks whether two items are related
        /// </summary>
        /// <param name="parent">Parent entity</param>
        /// <param name="child">Child entity</param>
        /// <param name="relationTypeAlias">Alias of the type of relation to create</param>
        /// <returns>Returns <c>True</c> if any relations exist between the entities, otherwise <c>False</c></returns>
        bool AreRelated(IUmbracoEntity parent, IUmbracoEntity child, string relationTypeAlias);

        /// <summary>
        /// Checks whether two items are related
        /// </summary>
        /// <param name="parentId">Id of the Parent relation</param>
        /// <param name="childId">Id of the Child relation</param>
        /// <param name="relationTypeAlias">Alias of the type of relation to create</param>
        /// <returns>Returns <c>True</c> if any relations exist between the entities, otherwise <c>False</c></returns>
        bool AreRelated(int parentId, int childId, string relationTypeAlias);

        /// <summary>
        /// Saves a <see cref="Relation"/>
        /// </summary>
        /// <param name="relation">Relation to save</param>
        void Save(IRelation relation);

        /// <summary>
        /// Saves a <see cref="RelationType"/>
        /// </summary>
        /// <param name="relationType">RelationType to Save</param>
        void Save(IRelationType relationType);

        /// <summary>
        /// Deletes a <see cref="Relation"/>
        /// </summary>
        /// <param name="relation">Relation to Delete</param>
        void Delete(IRelation relation);

        /// <summary>
        /// Deletes a <see cref="RelationType"/>
        /// </summary>
        /// <param name="relationType">RelationType to Delete</param>
        void Delete(IRelationType relationType);

        /// <summary>
        /// Deletes all <see cref="Relation"/> objects based on the passed in <see cref="RelationType"/>
        /// </summary>
        /// <param name="relationType"><see cref="RelationType"/> to Delete Relations for</param>
        void DeleteRelationsOfType(IRelationType relationType);
    }
=======
﻿using System;
using System.Collections.Generic;
using Umbraco.Core.Models;
using Umbraco.Core.Models.EntityBase;

namespace Umbraco.Core.Services
{
    public interface IRelationService : IService
    {
        /// <summary>
        /// Gets a <see cref="Relation"/> by its Id
        /// </summary>
        /// <param name="id">Id of the <see cref="Relation"/></param>
        /// <returns>A <see cref="Relation"/> object</returns>
        IRelation GetById(int id);

        /// <summary>
        /// Gets a <see cref="RelationType"/> by its Id
        /// </summary>
        /// <param name="id">Id of the <see cref="RelationType"/></param>
        /// <returns>A <see cref="RelationType"/> object</returns>
        IRelationType GetRelationTypeById(int id);

        /// <summary>
        /// Gets a <see cref="RelationType"/> by its Id
        /// </summary>
        /// <param name="id">Id of the <see cref="RelationType"/></param>
        /// <returns>A <see cref="RelationType"/> object</returns>
        IRelationType GetRelationTypeById(Guid id);

        /// <summary>
        /// Gets a <see cref="RelationType"/> by its Alias
        /// </summary>
        /// <param name="alias">Alias of the <see cref="RelationType"/></param>
        /// <returns>A <see cref="RelationType"/> object</returns>
        IRelationType GetRelationTypeByAlias(string alias);

        /// <summary>
        /// Gets all <see cref="Relation"/> objects
        /// </summary>
        /// <param name="ids">Optional array of integer ids to return relations for</param>
        /// <returns>An enumerable list of <see cref="Relation"/> objects</returns>
        IEnumerable<IRelation> GetAllRelations(params int[] ids);

        /// <summary>
        /// Gets all <see cref="Relation"/> objects by their <see cref="RelationType"/>
        /// </summary>
        /// <param name="relationType"><see cref="RelationType"/> to retrieve Relations for</param>
        /// <returns>An enumerable list of <see cref="Relation"/> objects</returns>
        IEnumerable<IRelation> GetAllRelationsByRelationType(RelationType relationType);

        /// <summary>
        /// Gets all <see cref="Relation"/> objects by their <see cref="RelationType"/>'s Id
        /// </summary>
        /// <param name="relationTypeId">Id of the <see cref="RelationType"/> to retrieve Relations for</param>
        /// <returns>An enumerable list of <see cref="Relation"/> objects</returns>
        IEnumerable<IRelation> GetAllRelationsByRelationType(int relationTypeId);

        /// <summary>
        /// Gets all <see cref="Relation"/> objects
        /// </summary>
        /// <param name="ids">Optional array of integer ids to return relationtypes for</param>
        /// <returns>An enumerable list of <see cref="RelationType"/> objects</returns>
        IEnumerable<IRelationType> GetAllRelationTypes(params int[] ids);

        /// <summary>
        /// Gets a list of <see cref="Relation"/> objects by their parent Id
        /// </summary>
        /// <param name="id">Id of the parent to retrieve relations for</param>
        /// <returns>An enumerable list of <see cref="Relation"/> objects</returns>
        IEnumerable<IRelation> GetByParentId(int id);

        /// <summary>
        /// Gets a list of <see cref="Relation"/> objects by their parent entity
        /// </summary>
        /// <param name="parent">Parent Entity to retrieve relations for</param>
        /// <returns>An enumerable list of <see cref="Relation"/> objects</returns>
        IEnumerable<IRelation> GetByParent(IUmbracoEntity parent);

        /// <summary>
        /// Gets a list of <see cref="Relation"/> objects by their parent entity
        /// </summary>
        /// <param name="parent">Parent Entity to retrieve relations for</param>
        /// <param name="relationTypeAlias">Alias of the type of relation to retrieve</param>
        /// <returns>An enumerable list of <see cref="Relation"/> objects</returns>
        IEnumerable<IRelation> GetByParent(IUmbracoEntity parent, string relationTypeAlias);

        /// <summary>
        /// Gets a list of <see cref="Relation"/> objects by their child Id
        /// </summary>
        /// <param name="id">Id of the child to retrieve relations for</param>
        /// <returns>An enumerable list of <see cref="Relation"/> objects</returns>
        IEnumerable<IRelation> GetByChildId(int id);

        /// <summary>
        /// Gets a list of <see cref="Relation"/> objects by their child Entity
        /// </summary>
        /// <param name="child">Child Entity to retrieve relations for</param>
        /// <returns>An enumerable list of <see cref="Relation"/> objects</returns>
        IEnumerable<IRelation> GetByChild(IUmbracoEntity child);

        /// <summary>
        /// Gets a list of <see cref="Relation"/> objects by their child Entity
        /// </summary>
        /// <param name="child">Child Entity to retrieve relations for</param>
        /// <param name="relationTypeAlias">Alias of the type of relation to retrieve</param>
        /// <returns>An enumerable list of <see cref="Relation"/> objects</returns>
        IEnumerable<IRelation> GetByChild(IUmbracoEntity child, string relationTypeAlias);

        /// <summary>
        /// Gets a list of <see cref="Relation"/> objects by their child or parent Id.
        /// Using this method will get you all relations regards of it being a child or parent relation.
        /// </summary>
        /// <param name="id">Id of the child or parent to retrieve relations for</param>
        /// <returns>An enumerable list of <see cref="Relation"/> objects</returns>
        IEnumerable<IRelation> GetByParentOrChildId(int id);

        IEnumerable<IRelation> GetByParentOrChildId(int id, string relationTypeAlias);

        /// <summary>
        /// Gets a list of <see cref="Relation"/> objects by the Name of the <see cref="RelationType"/>
        /// </summary>
        /// <param name="relationTypeName">Name of the <see cref="RelationType"/> to retrieve Relations for</param>
        /// <returns>An enumerable list of <see cref="Relation"/> objects</returns>
        IEnumerable<IRelation> GetByRelationTypeName(string relationTypeName);

        /// <summary>
        /// Gets a list of <see cref="Relation"/> objects by the Alias of the <see cref="RelationType"/>
        /// </summary>
        /// <param name="relationTypeAlias">Alias of the <see cref="RelationType"/> to retrieve Relations for</param>
        /// <returns>An enumerable list of <see cref="Relation"/> objects</returns>
        IEnumerable<IRelation> GetByRelationTypeAlias(string relationTypeAlias);

        /// <summary>
        /// Gets a list of <see cref="Relation"/> objects by the Id of the <see cref="RelationType"/>
        /// </summary>
        /// <param name="relationTypeId">Id of the <see cref="RelationType"/> to retrieve Relations for</param>
        /// <returns>An enumerable list of <see cref="Relation"/> objects</returns>
        IEnumerable<IRelation> GetByRelationTypeId(int relationTypeId);

        /// <summary>
        /// Gets the Child object from a Relation as an <see cref="IUmbracoEntity"/>
        /// </summary>
        /// <param name="relation">Relation to retrieve child object from</param>
        /// <param name="loadBaseType">Optional bool to load the complete object graph when set to <c>False</c></param>
        /// <returns>An <see cref="IUmbracoEntity"/></returns>
        IUmbracoEntity GetChildEntityFromRelation(IRelation relation, bool loadBaseType = false);

        /// <summary>
        /// Gets the Parent object from a Relation as an <see cref="IUmbracoEntity"/>
        /// </summary>
        /// <param name="relation">Relation to retrieve parent object from</param>
        /// <param name="loadBaseType">Optional bool to load the complete object graph when set to <c>False</c></param>
        /// <returns>An <see cref="IUmbracoEntity"/></returns>
        IUmbracoEntity GetParentEntityFromRelation(IRelation relation, bool loadBaseType = false);

        /// <summary>
        /// Gets the Parent and Child objects from a Relation as a <see cref="Tuple"/>"/> with <see cref="IUmbracoEntity"/>.
        /// </summary>
        /// <param name="relation">Relation to retrieve parent and child object from</param>
        /// <param name="loadBaseType">Optional bool to load the complete object graph when set to <c>False</c></param>
        /// <returns>Returns a Tuple with Parent (item1) and Child (item2)</returns>
        Tuple<IUmbracoEntity, IUmbracoEntity> GetEntitiesFromRelation(IRelation relation, bool loadBaseType = false);

        /// <summary>
        /// Gets the Child objects from a list of Relations as a list of <see cref="IUmbracoEntity"/> objects.
        /// </summary>
        /// <param name="relations">List of relations to retrieve child objects from</param>
        /// <param name="loadBaseType">Optional bool to load the complete object graph when set to <c>False</c></param>
        /// <returns>An enumerable list of <see cref="IUmbracoEntity"/></returns>
        IEnumerable<IUmbracoEntity> GetChildEntitiesFromRelations(IEnumerable<IRelation> relations, bool loadBaseType = false);

        /// <summary>
        /// Gets the Parent objects from a list of Relations as a list of <see cref="IUmbracoEntity"/> objects.
        /// </summary>
        /// <param name="relations">List of relations to retrieve parent objects from</param>
        /// <param name="loadBaseType">Optional bool to load the complete object graph when set to <c>False</c></param>
        /// <returns>An enumerable list of <see cref="IUmbracoEntity"/></returns>
        IEnumerable<IUmbracoEntity> GetParentEntitiesFromRelations(IEnumerable<IRelation> relations,
                                                                   bool loadBaseType = false);

        /// <summary>
        /// Gets the Parent and Child objects from a list of Relations as a list of <see cref="IUmbracoEntity"/> objects.
        /// </summary>
        /// <param name="relations">List of relations to retrieve parent and child objects from</param>
        /// <param name="loadBaseType">Optional bool to load the complete object graph when set to <c>False</c></param>
        /// <returns>An enumerable list of <see cref="Tuple"/> with <see cref="IUmbracoEntity"/></returns>
        IEnumerable<Tuple<IUmbracoEntity, IUmbracoEntity>> GetEntitiesFromRelations(
            IEnumerable<IRelation> relations,
            bool loadBaseType = false);

        /// <summary>
        /// Relates two objects by their entity Ids.
        /// </summary>
        /// <param name="parentId">Id of the parent</param>
        /// <param name="childId">Id of the child</param>
        /// <param name="relationType">The type of relation to create</param>
        /// <returns>The created <see cref="Relation"/></returns>
        IRelation Relate(int parentId, int childId, IRelationType relationType);

        /// <summary>
        /// Relates two objects that are based on the <see cref="IUmbracoEntity"/> interface.
        /// </summary>
        /// <param name="parent">Parent entity</param>
        /// <param name="child">Child entity</param>
        /// <param name="relationType">The type of relation to create</param>
        /// <returns>The created <see cref="Relation"/></returns>
        IRelation Relate(IUmbracoEntity parent, IUmbracoEntity child, IRelationType relationType);

        /// <summary>
        /// Relates two objects by their entity Ids.
        /// </summary>
        /// <param name="parentId">Id of the parent</param>
        /// <param name="childId">Id of the child</param>
        /// <param name="relationTypeAlias">Alias of the type of relation to create</param>
        /// <returns>The created <see cref="Relation"/></returns>
        IRelation Relate(int parentId, int childId, string relationTypeAlias);

        /// <summary>
        /// Relates two objects that are based on the <see cref="IUmbracoEntity"/> interface.
        /// </summary>
        /// <param name="parent">Parent entity</param>
        /// <param name="child">Child entity</param>
        /// <param name="relationTypeAlias">Alias of the type of relation to create</param>
        /// <returns>The created <see cref="Relation"/></returns>
        IRelation Relate(IUmbracoEntity parent, IUmbracoEntity child, string relationTypeAlias);

        /// <summary>
        /// Checks whether any relations exists for the passed in <see cref="RelationType"/>.
        /// </summary>
        /// <param name="relationType"><see cref="RelationType"/> to check for relations</param>
        /// <returns>Returns <c>True</c> if any relations exists for the given <see cref="RelationType"/>, otherwise <c>False</c></returns>
        bool HasRelations(IRelationType relationType);

        /// <summary>
        /// Checks whether any relations exists for the passed in Id.
        /// </summary>
        /// <param name="id">Id of an object to check relations for</param>
        /// <returns>Returns <c>True</c> if any relations exists with the given Id, otherwise <c>False</c></returns>
        bool IsRelated(int id);

        /// <summary>
        /// Checks whether two items are related
        /// </summary>
        /// <param name="parentId">Id of the Parent relation</param>
        /// <param name="childId">Id of the Child relation</param>
        /// <returns>Returns <c>True</c> if any relations exists with the given Ids, otherwise <c>False</c></returns>
        bool AreRelated(int parentId, int childId);

        /// <summary>
        /// Checks whether two items are related
        /// </summary>
        /// <param name="parent">Parent entity</param>
        /// <param name="child">Child entity</param>
        /// <returns>Returns <c>True</c> if any relations exist between the entities, otherwise <c>False</c></returns>
        bool AreRelated(IUmbracoEntity parent, IUmbracoEntity child);

        /// <summary>
        /// Checks whether two items are related
        /// </summary>
        /// <param name="parent">Parent entity</param>
        /// <param name="child">Child entity</param>
        /// <param name="relationTypeAlias">Alias of the type of relation to create</param>
        /// <returns>Returns <c>True</c> if any relations exist between the entities, otherwise <c>False</c></returns>
        bool AreRelated(IUmbracoEntity parent, IUmbracoEntity child, string relationTypeAlias);

        /// <summary>
        /// Checks whether two items are related
        /// </summary>
        /// <param name="parentId">Id of the Parent relation</param>
        /// <param name="childId">Id of the Child relation</param>
        /// <param name="relationTypeAlias">Alias of the type of relation to create</param>
        /// <returns>Returns <c>True</c> if any relations exist between the entities, otherwise <c>False</c></returns>
        bool AreRelated(int parentId, int childId, string relationTypeAlias);

        /// <summary>
        /// Saves a <see cref="Relation"/>
        /// </summary>
        /// <param name="relation">Relation to save</param>
        void Save(IRelation relation);

        /// <summary>
        /// Saves a <see cref="RelationType"/>
        /// </summary>
        /// <param name="relationType">RelationType to Save</param>
        void Save(IRelationType relationType);

        /// <summary>
        /// Deletes a <see cref="Relation"/>
        /// </summary>
        /// <param name="relation">Relation to Delete</param>
        void Delete(IRelation relation);

        /// <summary>
        /// Deletes a <see cref="RelationType"/>
        /// </summary>
        /// <param name="relationType">RelationType to Delete</param>
        void Delete(IRelationType relationType);

        /// <summary>
        /// Deletes all <see cref="Relation"/> objects based on the passed in <see cref="RelationType"/>
        /// </summary>
        /// <param name="relationType"><see cref="RelationType"/> to Delete Relations for</param>
        void DeleteRelationsOfType(IRelationType relationType);
    }
>>>>>>> ec9d4dc5
}<|MERGE_RESOLUTION|>--- conflicted
+++ resolved
@@ -1,4 +1,3 @@
-<<<<<<< HEAD
 ﻿using System;
 using System.Collections.Generic;
 using Umbraco.Core.Models;
@@ -189,6 +188,15 @@
         IEnumerable<Tuple<IUmbracoEntity, IUmbracoEntity>> GetEntitiesFromRelations(
             IEnumerable<IRelation> relations,
             bool loadBaseType = false);
+
+        /// <summary>
+        /// Relates two objects by their entity Ids.
+        /// </summary>
+        /// <param name="parentId">Id of the parent</param>
+        /// <param name="childId">Id of the child</param>
+        /// <param name="relationType">The type of relation to create</param>
+        /// <returns>The created <see cref="Relation"/></returns>
+        IRelation Relate(int parentId, int childId, IRelationType relationType);
 
         /// <summary>
         /// Relates two objects that are based on the <see cref="IUmbracoEntity"/> interface.
@@ -200,6 +208,15 @@
         IRelation Relate(IUmbracoEntity parent, IUmbracoEntity child, IRelationType relationType);
 
         /// <summary>
+        /// Relates two objects by their entity Ids.
+        /// </summary>
+        /// <param name="parentId">Id of the parent</param>
+        /// <param name="childId">Id of the child</param>
+        /// <param name="relationTypeAlias">Alias of the type of relation to create</param>
+        /// <returns>The created <see cref="Relation"/></returns>
+        IRelation Relate(int parentId, int childId, string relationTypeAlias);
+
+        /// <summary>
         /// Relates two objects that are based on the <see cref="IUmbracoEntity"/> interface.
         /// </summary>
         /// <param name="parent">Parent entity</param>
@@ -286,311 +303,4 @@
         /// <param name="relationType"><see cref="RelationType"/> to Delete Relations for</param>
         void DeleteRelationsOfType(IRelationType relationType);
     }
-=======
-﻿using System;
-using System.Collections.Generic;
-using Umbraco.Core.Models;
-using Umbraco.Core.Models.EntityBase;
-
-namespace Umbraco.Core.Services
-{
-    public interface IRelationService : IService
-    {
-        /// <summary>
-        /// Gets a <see cref="Relation"/> by its Id
-        /// </summary>
-        /// <param name="id">Id of the <see cref="Relation"/></param>
-        /// <returns>A <see cref="Relation"/> object</returns>
-        IRelation GetById(int id);
-
-        /// <summary>
-        /// Gets a <see cref="RelationType"/> by its Id
-        /// </summary>
-        /// <param name="id">Id of the <see cref="RelationType"/></param>
-        /// <returns>A <see cref="RelationType"/> object</returns>
-        IRelationType GetRelationTypeById(int id);
-
-        /// <summary>
-        /// Gets a <see cref="RelationType"/> by its Id
-        /// </summary>
-        /// <param name="id">Id of the <see cref="RelationType"/></param>
-        /// <returns>A <see cref="RelationType"/> object</returns>
-        IRelationType GetRelationTypeById(Guid id);
-
-        /// <summary>
-        /// Gets a <see cref="RelationType"/> by its Alias
-        /// </summary>
-        /// <param name="alias">Alias of the <see cref="RelationType"/></param>
-        /// <returns>A <see cref="RelationType"/> object</returns>
-        IRelationType GetRelationTypeByAlias(string alias);
-
-        /// <summary>
-        /// Gets all <see cref="Relation"/> objects
-        /// </summary>
-        /// <param name="ids">Optional array of integer ids to return relations for</param>
-        /// <returns>An enumerable list of <see cref="Relation"/> objects</returns>
-        IEnumerable<IRelation> GetAllRelations(params int[] ids);
-
-        /// <summary>
-        /// Gets all <see cref="Relation"/> objects by their <see cref="RelationType"/>
-        /// </summary>
-        /// <param name="relationType"><see cref="RelationType"/> to retrieve Relations for</param>
-        /// <returns>An enumerable list of <see cref="Relation"/> objects</returns>
-        IEnumerable<IRelation> GetAllRelationsByRelationType(RelationType relationType);
-
-        /// <summary>
-        /// Gets all <see cref="Relation"/> objects by their <see cref="RelationType"/>'s Id
-        /// </summary>
-        /// <param name="relationTypeId">Id of the <see cref="RelationType"/> to retrieve Relations for</param>
-        /// <returns>An enumerable list of <see cref="Relation"/> objects</returns>
-        IEnumerable<IRelation> GetAllRelationsByRelationType(int relationTypeId);
-
-        /// <summary>
-        /// Gets all <see cref="Relation"/> objects
-        /// </summary>
-        /// <param name="ids">Optional array of integer ids to return relationtypes for</param>
-        /// <returns>An enumerable list of <see cref="RelationType"/> objects</returns>
-        IEnumerable<IRelationType> GetAllRelationTypes(params int[] ids);
-
-        /// <summary>
-        /// Gets a list of <see cref="Relation"/> objects by their parent Id
-        /// </summary>
-        /// <param name="id">Id of the parent to retrieve relations for</param>
-        /// <returns>An enumerable list of <see cref="Relation"/> objects</returns>
-        IEnumerable<IRelation> GetByParentId(int id);
-
-        /// <summary>
-        /// Gets a list of <see cref="Relation"/> objects by their parent entity
-        /// </summary>
-        /// <param name="parent">Parent Entity to retrieve relations for</param>
-        /// <returns>An enumerable list of <see cref="Relation"/> objects</returns>
-        IEnumerable<IRelation> GetByParent(IUmbracoEntity parent);
-
-        /// <summary>
-        /// Gets a list of <see cref="Relation"/> objects by their parent entity
-        /// </summary>
-        /// <param name="parent">Parent Entity to retrieve relations for</param>
-        /// <param name="relationTypeAlias">Alias of the type of relation to retrieve</param>
-        /// <returns>An enumerable list of <see cref="Relation"/> objects</returns>
-        IEnumerable<IRelation> GetByParent(IUmbracoEntity parent, string relationTypeAlias);
-
-        /// <summary>
-        /// Gets a list of <see cref="Relation"/> objects by their child Id
-        /// </summary>
-        /// <param name="id">Id of the child to retrieve relations for</param>
-        /// <returns>An enumerable list of <see cref="Relation"/> objects</returns>
-        IEnumerable<IRelation> GetByChildId(int id);
-
-        /// <summary>
-        /// Gets a list of <see cref="Relation"/> objects by their child Entity
-        /// </summary>
-        /// <param name="child">Child Entity to retrieve relations for</param>
-        /// <returns>An enumerable list of <see cref="Relation"/> objects</returns>
-        IEnumerable<IRelation> GetByChild(IUmbracoEntity child);
-
-        /// <summary>
-        /// Gets a list of <see cref="Relation"/> objects by their child Entity
-        /// </summary>
-        /// <param name="child">Child Entity to retrieve relations for</param>
-        /// <param name="relationTypeAlias">Alias of the type of relation to retrieve</param>
-        /// <returns>An enumerable list of <see cref="Relation"/> objects</returns>
-        IEnumerable<IRelation> GetByChild(IUmbracoEntity child, string relationTypeAlias);
-
-        /// <summary>
-        /// Gets a list of <see cref="Relation"/> objects by their child or parent Id.
-        /// Using this method will get you all relations regards of it being a child or parent relation.
-        /// </summary>
-        /// <param name="id">Id of the child or parent to retrieve relations for</param>
-        /// <returns>An enumerable list of <see cref="Relation"/> objects</returns>
-        IEnumerable<IRelation> GetByParentOrChildId(int id);
-
-        IEnumerable<IRelation> GetByParentOrChildId(int id, string relationTypeAlias);
-
-        /// <summary>
-        /// Gets a list of <see cref="Relation"/> objects by the Name of the <see cref="RelationType"/>
-        /// </summary>
-        /// <param name="relationTypeName">Name of the <see cref="RelationType"/> to retrieve Relations for</param>
-        /// <returns>An enumerable list of <see cref="Relation"/> objects</returns>
-        IEnumerable<IRelation> GetByRelationTypeName(string relationTypeName);
-
-        /// <summary>
-        /// Gets a list of <see cref="Relation"/> objects by the Alias of the <see cref="RelationType"/>
-        /// </summary>
-        /// <param name="relationTypeAlias">Alias of the <see cref="RelationType"/> to retrieve Relations for</param>
-        /// <returns>An enumerable list of <see cref="Relation"/> objects</returns>
-        IEnumerable<IRelation> GetByRelationTypeAlias(string relationTypeAlias);
-
-        /// <summary>
-        /// Gets a list of <see cref="Relation"/> objects by the Id of the <see cref="RelationType"/>
-        /// </summary>
-        /// <param name="relationTypeId">Id of the <see cref="RelationType"/> to retrieve Relations for</param>
-        /// <returns>An enumerable list of <see cref="Relation"/> objects</returns>
-        IEnumerable<IRelation> GetByRelationTypeId(int relationTypeId);
-
-        /// <summary>
-        /// Gets the Child object from a Relation as an <see cref="IUmbracoEntity"/>
-        /// </summary>
-        /// <param name="relation">Relation to retrieve child object from</param>
-        /// <param name="loadBaseType">Optional bool to load the complete object graph when set to <c>False</c></param>
-        /// <returns>An <see cref="IUmbracoEntity"/></returns>
-        IUmbracoEntity GetChildEntityFromRelation(IRelation relation, bool loadBaseType = false);
-
-        /// <summary>
-        /// Gets the Parent object from a Relation as an <see cref="IUmbracoEntity"/>
-        /// </summary>
-        /// <param name="relation">Relation to retrieve parent object from</param>
-        /// <param name="loadBaseType">Optional bool to load the complete object graph when set to <c>False</c></param>
-        /// <returns>An <see cref="IUmbracoEntity"/></returns>
-        IUmbracoEntity GetParentEntityFromRelation(IRelation relation, bool loadBaseType = false);
-
-        /// <summary>
-        /// Gets the Parent and Child objects from a Relation as a <see cref="Tuple"/>"/> with <see cref="IUmbracoEntity"/>.
-        /// </summary>
-        /// <param name="relation">Relation to retrieve parent and child object from</param>
-        /// <param name="loadBaseType">Optional bool to load the complete object graph when set to <c>False</c></param>
-        /// <returns>Returns a Tuple with Parent (item1) and Child (item2)</returns>
-        Tuple<IUmbracoEntity, IUmbracoEntity> GetEntitiesFromRelation(IRelation relation, bool loadBaseType = false);
-
-        /// <summary>
-        /// Gets the Child objects from a list of Relations as a list of <see cref="IUmbracoEntity"/> objects.
-        /// </summary>
-        /// <param name="relations">List of relations to retrieve child objects from</param>
-        /// <param name="loadBaseType">Optional bool to load the complete object graph when set to <c>False</c></param>
-        /// <returns>An enumerable list of <see cref="IUmbracoEntity"/></returns>
-        IEnumerable<IUmbracoEntity> GetChildEntitiesFromRelations(IEnumerable<IRelation> relations, bool loadBaseType = false);
-
-        /// <summary>
-        /// Gets the Parent objects from a list of Relations as a list of <see cref="IUmbracoEntity"/> objects.
-        /// </summary>
-        /// <param name="relations">List of relations to retrieve parent objects from</param>
-        /// <param name="loadBaseType">Optional bool to load the complete object graph when set to <c>False</c></param>
-        /// <returns>An enumerable list of <see cref="IUmbracoEntity"/></returns>
-        IEnumerable<IUmbracoEntity> GetParentEntitiesFromRelations(IEnumerable<IRelation> relations,
-                                                                   bool loadBaseType = false);
-
-        /// <summary>
-        /// Gets the Parent and Child objects from a list of Relations as a list of <see cref="IUmbracoEntity"/> objects.
-        /// </summary>
-        /// <param name="relations">List of relations to retrieve parent and child objects from</param>
-        /// <param name="loadBaseType">Optional bool to load the complete object graph when set to <c>False</c></param>
-        /// <returns>An enumerable list of <see cref="Tuple"/> with <see cref="IUmbracoEntity"/></returns>
-        IEnumerable<Tuple<IUmbracoEntity, IUmbracoEntity>> GetEntitiesFromRelations(
-            IEnumerable<IRelation> relations,
-            bool loadBaseType = false);
-
-        /// <summary>
-        /// Relates two objects by their entity Ids.
-        /// </summary>
-        /// <param name="parentId">Id of the parent</param>
-        /// <param name="childId">Id of the child</param>
-        /// <param name="relationType">The type of relation to create</param>
-        /// <returns>The created <see cref="Relation"/></returns>
-        IRelation Relate(int parentId, int childId, IRelationType relationType);
-
-        /// <summary>
-        /// Relates two objects that are based on the <see cref="IUmbracoEntity"/> interface.
-        /// </summary>
-        /// <param name="parent">Parent entity</param>
-        /// <param name="child">Child entity</param>
-        /// <param name="relationType">The type of relation to create</param>
-        /// <returns>The created <see cref="Relation"/></returns>
-        IRelation Relate(IUmbracoEntity parent, IUmbracoEntity child, IRelationType relationType);
-
-        /// <summary>
-        /// Relates two objects by their entity Ids.
-        /// </summary>
-        /// <param name="parentId">Id of the parent</param>
-        /// <param name="childId">Id of the child</param>
-        /// <param name="relationTypeAlias">Alias of the type of relation to create</param>
-        /// <returns>The created <see cref="Relation"/></returns>
-        IRelation Relate(int parentId, int childId, string relationTypeAlias);
-
-        /// <summary>
-        /// Relates two objects that are based on the <see cref="IUmbracoEntity"/> interface.
-        /// </summary>
-        /// <param name="parent">Parent entity</param>
-        /// <param name="child">Child entity</param>
-        /// <param name="relationTypeAlias">Alias of the type of relation to create</param>
-        /// <returns>The created <see cref="Relation"/></returns>
-        IRelation Relate(IUmbracoEntity parent, IUmbracoEntity child, string relationTypeAlias);
-
-        /// <summary>
-        /// Checks whether any relations exists for the passed in <see cref="RelationType"/>.
-        /// </summary>
-        /// <param name="relationType"><see cref="RelationType"/> to check for relations</param>
-        /// <returns>Returns <c>True</c> if any relations exists for the given <see cref="RelationType"/>, otherwise <c>False</c></returns>
-        bool HasRelations(IRelationType relationType);
-
-        /// <summary>
-        /// Checks whether any relations exists for the passed in Id.
-        /// </summary>
-        /// <param name="id">Id of an object to check relations for</param>
-        /// <returns>Returns <c>True</c> if any relations exists with the given Id, otherwise <c>False</c></returns>
-        bool IsRelated(int id);
-
-        /// <summary>
-        /// Checks whether two items are related
-        /// </summary>
-        /// <param name="parentId">Id of the Parent relation</param>
-        /// <param name="childId">Id of the Child relation</param>
-        /// <returns>Returns <c>True</c> if any relations exists with the given Ids, otherwise <c>False</c></returns>
-        bool AreRelated(int parentId, int childId);
-
-        /// <summary>
-        /// Checks whether two items are related
-        /// </summary>
-        /// <param name="parent">Parent entity</param>
-        /// <param name="child">Child entity</param>
-        /// <returns>Returns <c>True</c> if any relations exist between the entities, otherwise <c>False</c></returns>
-        bool AreRelated(IUmbracoEntity parent, IUmbracoEntity child);
-
-        /// <summary>
-        /// Checks whether two items are related
-        /// </summary>
-        /// <param name="parent">Parent entity</param>
-        /// <param name="child">Child entity</param>
-        /// <param name="relationTypeAlias">Alias of the type of relation to create</param>
-        /// <returns>Returns <c>True</c> if any relations exist between the entities, otherwise <c>False</c></returns>
-        bool AreRelated(IUmbracoEntity parent, IUmbracoEntity child, string relationTypeAlias);
-
-        /// <summary>
-        /// Checks whether two items are related
-        /// </summary>
-        /// <param name="parentId">Id of the Parent relation</param>
-        /// <param name="childId">Id of the Child relation</param>
-        /// <param name="relationTypeAlias">Alias of the type of relation to create</param>
-        /// <returns>Returns <c>True</c> if any relations exist between the entities, otherwise <c>False</c></returns>
-        bool AreRelated(int parentId, int childId, string relationTypeAlias);
-
-        /// <summary>
-        /// Saves a <see cref="Relation"/>
-        /// </summary>
-        /// <param name="relation">Relation to save</param>
-        void Save(IRelation relation);
-
-        /// <summary>
-        /// Saves a <see cref="RelationType"/>
-        /// </summary>
-        /// <param name="relationType">RelationType to Save</param>
-        void Save(IRelationType relationType);
-
-        /// <summary>
-        /// Deletes a <see cref="Relation"/>
-        /// </summary>
-        /// <param name="relation">Relation to Delete</param>
-        void Delete(IRelation relation);
-
-        /// <summary>
-        /// Deletes a <see cref="RelationType"/>
-        /// </summary>
-        /// <param name="relationType">RelationType to Delete</param>
-        void Delete(IRelationType relationType);
-
-        /// <summary>
-        /// Deletes all <see cref="Relation"/> objects based on the passed in <see cref="RelationType"/>
-        /// </summary>
-        /// <param name="relationType"><see cref="RelationType"/> to Delete Relations for</param>
-        void DeleteRelationsOfType(IRelationType relationType);
-    }
->>>>>>> ec9d4dc5
 }