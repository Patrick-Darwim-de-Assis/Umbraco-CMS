﻿using System;
using System.Configuration;
using Semver;
using Umbraco.Core.Configuration;
using Umbraco.Core.Migrations.Upgrade.Common;
using Umbraco.Core.Migrations.Upgrade.V_8_0_0;
using Umbraco.Core.Migrations.Upgrade.V_8_0_1;
using Umbraco.Core.Migrations.Upgrade.V_8_1_0;
using Umbraco.Core.Migrations.Upgrade.V_8_6_0;

namespace Umbraco.Core.Migrations.Upgrade
{
    /// <summary>
    /// Represents Umbraco's migration plan.
    /// </summary>
    public class UmbracoPlan : MigrationPlan
    {
        private const string InitPrefix = "{init-";
        private const string InitSuffix = "}";

        /// <summary>
        /// Initializes a new instance of the <see cref="UmbracoPlan"/> class.
        /// </summary>
        public UmbracoPlan()
            : base(Constants.System.UmbracoUpgradePlanName)
        {
            DefinePlan();
        }

        /// <summary>
        /// Gets the initial state corresponding to a version.
        /// </summary>
        private static string GetInitState(SemVersion version)
            => InitPrefix + version + InitSuffix;

        /// <summary>
        /// Tries to extract a version from an initial state.
        /// </summary>
        private static bool TryGetInitStateVersion(string state, out string version)
        {
            if (state.StartsWith(InitPrefix) && state.EndsWith(InitSuffix))
            {
                version = state.TrimStart(InitPrefix).TrimEnd(InitSuffix);
                return true;
            }

            version = null;
            return false;
        }

        /// <inheritdoc />
        /// <remarks>
        /// <para>The default initial state in plans is string.Empty.</para>
        /// <para>When upgrading from version 7, we want to use specific initial states
        /// that are e.g. "{init-7.9.3}", "{init-7.11.1}", etc. so we can chain the proper
        /// migrations.</para>
        /// <para>This is also where we detect the current version, and reject invalid
        /// upgrades (from a tool old version, or going back in time, etc).</para>
        /// </remarks>
        public override string InitialState
        {
            get
            {
                // no state in database yet - assume we have something in web.config that makes some sense
                if (!SemVersion.TryParse(ConfigurationManager.AppSettings[Constants.AppSettings.ConfigurationStatus], out var currentVersion))
                    throw new InvalidOperationException($"Could not get current version from web.config {Constants.AppSettings.ConfigurationStatus} appSetting.");

                // cannot go back in time
                if (currentVersion > UmbracoVersion.SemanticVersion)
                    throw new InvalidOperationException($"Version {currentVersion} cannot be downgraded to {UmbracoVersion.SemanticVersion}.");

                // only from 7.14.0 and above
                var minVersion = new SemVersion(7, 14);
                if (currentVersion < minVersion)
                    throw new InvalidOperationException($"Version {currentVersion} cannot be migrated to {UmbracoVersion.SemanticVersion}."
                                                        + $" Please upgrade first to at least {minVersion}.");

                // Force versions between 7.14.*-7.15.* into into 7.14 initial state. Because there is no db-changes,
                // and we don't want users to workaround my putting in version 7.14.0 them self.
                if (minVersion <= currentVersion && currentVersion < new SemVersion(7, 16))
                    return GetInitState(minVersion);

                // initial state is eg "{init-7.14.0}"
                return GetInitState(currentVersion);
            }
        }

        protected override void ThrowOnUnknownInitialState(string state)
        {
            if (TryGetInitStateVersion(state, out var initVersion))
            {
                throw new InvalidOperationException($"Version {UmbracoVersion.SemanticVersion} does not support migrating from {initVersion}."
                                                    + $" Please verify which versions support migrating from {initVersion}.");
            }

            base.ThrowOnUnknownInitialState(state);
        }

        // define the plan
        protected void DefinePlan()
        {
            // MODIFYING THE PLAN
            //
            // Please take great care when modifying the plan!
            //
            // * Creating a migration for version 8:
            //     Append the migration to the main chain, using a new guid, before the "//FINAL" comment
            //
            //     If the new migration causes a merge conflict, because someone else also added another
            //     new migration, you NEED to fix the conflict by providing one default path, and paths
            //     out of the conflict states (see examples below).
            //
            // * Porting from version 7:
            //     Append the ported migration to the main chain, using a new guid (same as above).
            //     Create a new special chain from the {init-...} state to the main chain.


            // plan starts at 7.14.0 (anything before 7.14.0 is not supported)
            //
            From(GetInitState(new SemVersion(7, 14, 0)));

            // begin migrating from v7 - remove all keys and indexes
            To<DeleteKeysAndIndexes>("{B36B9ABD-374E-465B-9C5F-26AB0D39326F}");

            To<AddLockObjects>("{7C447271-CA3F-4A6A-A913-5D77015655CB}");
            To<AddContentNuTable>("{CBFF58A2-7B50-4F75-8E98-249920DB0F37}");
            To<RenameMediaVersionTable>("{5CB66059-45F4-48BA-BCBD-C5035D79206B}");
            To<VariantsMigration>("{FB0A5429-587E-4BD0-8A67-20F0E7E62FF7}");
            To<DropMigrationsTable>("{F0C42457-6A3B-4912-A7EA-F27ED85A2092}");
            To<DataTypeMigration>("{8640C9E4-A1C0-4C59-99BB-609B4E604981}");
            To<TagsMigration>("{DD1B99AF-8106-4E00-BAC7-A43003EA07F8}");
            To<SuperZero>("{9DF05B77-11D1-475C-A00A-B656AF7E0908}");
            To<PropertyEditorsMigration>("{6FE3EF34-44A0-4992-B379-B40BC4EF1C4D}");
            To<LanguageColumns>("{7F59355A-0EC9-4438-8157-EB517E6D2727}");
            ToWithReplace<AddVariationTables2, AddVariationTables1A>("{941B2ABA-2D06-4E04-81F5-74224F1DB037}", "{76DF5CD7-A884-41A5-8DC6-7860D95B1DF5}"); // kill AddVariationTable1
            To<RefactorMacroColumns>("{A7540C58-171D-462A-91C5-7A9AA5CB8BFD}");

            Merge()
                .To<UserForeignKeys>("{3E44F712-E2E3-473A-AE49-5D7F8E67CE3F}")
            .With()
                .To<AddTypedLabels>("{65D6B71C-BDD5-4A2E-8D35-8896325E9151}")
            .As("{4CACE351-C6B9-4F0C-A6BA-85A02BBD39E4}");

            To<ContentVariationMigration>("{1350617A-4930-4D61-852F-E3AA9E692173}");
            To<FallbackLanguage>("{CF51B39B-9B9A-4740-BB7C-EAF606A7BFBF}");
            To<UpdateDefaultMandatoryLanguage>("{5F4597F4-A4E0-4AFE-90B5-6D2F896830EB}");
            To<RefactorVariantsModel>("{290C18EE-B3DE-4769-84F1-1F467F3F76DA}");
            To<DropTaskTables>("{6A2C7C1B-A9DB-4EA9-B6AB-78E7D5B722A7}");
            To<AddLogTableColumns>("{8804D8E8-FE62-4E3A-B8A2-C047C2118C38}");
            To<DropPreValueTable>("{23275462-446E-44C7-8C2C-3B8C1127B07D}");
            To<DropDownPropertyEditorsMigration>("{6B251841-3069-4AD5-8AE9-861F9523E8DA}");
            To<TagsMigrationFix>("{EE429F1B-9B26-43CA-89F8-A86017C809A3}");
            To<DropTemplateDesignColumn>("{08919C4B-B431-449C-90EC-2B8445B5C6B1}");
            To<TablesForScheduledPublishing>("{7EB0254C-CB8B-4C75-B15B-D48C55B449EB}");
            To<MakeTagsVariant>("{C39BF2A7-1454-4047-BBFE-89E40F66ED63}");
            To<MakeRedirectUrlVariant>("{64EBCE53-E1F0-463A-B40B-E98EFCCA8AE2}");
            To<AddContentTypeIsElementColumn>("{0009109C-A0B8-4F3F-8FEB-C137BBDDA268}");
            To<ConvertRelatedLinksToMultiUrlPicker>("{ED28B66A-E248-4D94-8CDB-9BDF574023F0}");
            To<UpdatePickerIntegerValuesToUdi>("{38C809D5-6C34-426B-9BEA-EFD39162595C}");
            To<RenameUmbracoDomainsTable>("{6017F044-8E70-4E10-B2A3-336949692ADD}");

            Merge()
                .To<DropXmlTables>("{CDBEDEE4-9496-4903-9CF2-4104E00FF960}")
            .With()
                .To<RadioAndCheckboxPropertyEditorsMigration>("{940FD19A-00A8-4D5C-B8FF-939143585726}")
            .As("{0576E786-5C30-4000-B969-302B61E90CA3}");

            To<FixLanguageIsoCodeLength>("{48AD6CCD-C7A4-4305-A8AB-38728AD23FC5}");
            To<AddPackagesSectionAccess>("{DF470D86-E5CA-42AC-9780-9D28070E25F9}");

            // finish migrating from v7 - recreate all keys and indexes
            To<CreateKeysAndIndexes>("{3F9764F5-73D0-4D45-8804-1240A66E43A2}");

            To<RenameLabelAndRichTextPropertyEditorAliases>("{E0CBE54D-A84F-4A8F-9B13-900945FD7ED9}");
            To<MergeDateAndDateTimePropertyEditor>("{78BAF571-90D0-4D28-8175-EF96316DA789}");
            // release-8.0.0

            // to 8.0.1...
            To<ChangeNuCacheJsonFormat>("{80C0A0CB-0DD5-4573-B000-C4B7C313C70D}");
            // release-8.0.1

            // to 8.1.0...
            To<ConvertTinyMceAndGridMediaUrlsToLocalLink>("{B69B6E8C-A769-4044-A27E-4A4E18D1645A}");
            To<RenameUserLoginDtoDateIndex>("{0372A42B-DECF-498D-B4D1-6379E907EB94}");
            To<FixContentNuCascade>("{5B1E0D93-F5A3-449B-84BA-65366B84E2D4}");

            // to 8.6.0...
            To<UpdateRelationTypeTable>("{4759A294-9860-46BC-99F9-B4C975CAE580}");
            To<AddNewRelationTypes>("{0BC866BC-0665-487A-9913-0290BD0169AD}");
            To<AddPropertyTypeValidationMessageColumns>("{3D67D2C8-5E65-47D0-A9E1-DC2EE0779D6B}");
            To<MissingContentVersionsIndexes>("{EE288A91-531B-4995-8179-1D62D9AA3E2E}");
            To<AddMainDomLock>("{2AB29964-02A1-474D-BD6B-72148D2A53A2}");

            // to 8.7.0...
            To<MissingDictionaryIndex>("{a78e3369-8ea3-40ec-ad3f-5f76929d2b20}");
<<<<<<< HEAD
            To<AddCmsContentNuByteColumn>("{8DDDCD0B-D7D5-4C97-BD6A-6B38CA65752F}");

=======
            
>>>>>>> 39fcdb01
            //FINAL
        }
    }
}<|MERGE_RESOLUTION|>--- conflicted
+++ resolved
@@ -193,12 +193,8 @@
 
             // to 8.7.0...
             To<MissingDictionaryIndex>("{a78e3369-8ea3-40ec-ad3f-5f76929d2b20}");
-<<<<<<< HEAD
             To<AddCmsContentNuByteColumn>("{8DDDCD0B-D7D5-4C97-BD6A-6B38CA65752F}");
-
-=======
             
->>>>>>> 39fcdb01
             //FINAL
         }
     }
