--- conflicted
+++ resolved
@@ -7,11 +7,8 @@
 using Umbraco.Core.Migrations.Upgrade.V_8_0_1;
 using Umbraco.Core.Migrations.Upgrade.V_8_1_0;
 using Umbraco.Core.Migrations.Upgrade.V_8_6_0;
-<<<<<<< HEAD
+using Umbraco.Core.Migrations.Upgrade.V_8_8_0;
 using Umbraco.Core.Migrations.Upgrade.V_8_9_0;
-=======
-using Umbraco.Core.Migrations.Upgrade.V_8_8_0;
->>>>>>> ed24a695
 
 namespace Umbraco.Core.Migrations.Upgrade
 {
@@ -199,16 +196,13 @@
             // to 8.7.0...
             To<MissingDictionaryIndex>("{a78e3369-8ea3-40ec-ad3f-5f76929d2b20}");
 
-<<<<<<< HEAD
+            // to 8.8.0
+            To<ExternalLoginTableUserData>("{B5838FF5-1D22-4F6C-BCEB-F83ACB14B575}");
+
             // to 8.9.0...
             To<AddCmsContentNuByteColumn>("{8DDDCD0B-D7D5-4C97-BD6A-6B38CA65752F}");
             To<UpgradedIncludeIndexes>("{4695D0C9-0729-4976-985B-048D503665D8}");
 
-=======
-            // to 8.8.0
-            To<ExternalLoginTableUserData>("{B5838FF5-1D22-4F6C-BCEB-F83ACB14B575}");
-            
->>>>>>> ed24a695
             //FINAL
         }
     }
