--- conflicted
+++ resolved
@@ -183,14 +183,11 @@
             To<RenameUserLoginDtoDateIndex>("{0372A42B-DECF-498D-B4D1-6379E907EB94}");
             To<FixContentNuCascade>("{5B1E0D93-F5A3-449B-84BA-65366B84E2D4}");
 
-<<<<<<< HEAD
-            // to 8.5.0...
+            // to 8.6.0...
             To<UpdateRelationTypeTable>("{4759A294-9860-46BC-99F9-B4C975CAE580}");
             To<AddNewRelationTypes>("{0BC866BC-0665-487A-9913-0290BD0169AD}");
-=======
-            // to 8.6.0
             To<AddPropertyTypeValidationMessageColumns>("{3D67D2C8-5E65-47D0-A9E1-DC2EE0779D6B}");
->>>>>>> 2a7faf36
+            
 
             //FINAL
         }
