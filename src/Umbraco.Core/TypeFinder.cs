﻿using System;
using System.Collections.Concurrent;
using System.Collections.Generic;
using System.Collections.ObjectModel;
using System.Diagnostics;
using System.IO;
using System.Linq;
using System.Linq.Expressions;
using System.Reflection;
using System.Security;
using System.Text;
using System.Threading;
using System.Web;
using System.Web.Compilation;
using System.Web.Hosting;
using Umbraco.Core.Configuration;
using Umbraco.Core.IO;

namespace Umbraco.Core
{

    /// <summary>
    /// A utility class to find all classes of a certain type by reflection in the current bin folder
    /// of the web application. 
    /// </summary>
    public static class TypeFinder
    {
        private static readonly HashSet<Assembly> LocalFilteredAssemblyCache = new HashSet<Assembly>();
        private static readonly ReaderWriterLockSlim LocalFilteredAssemblyCacheLocker = new ReaderWriterLockSlim();
        private static HashSet<Assembly> _allAssemblies = null;
        private static HashSet<Assembly> _binFolderAssemblies = null;
        private static readonly ReaderWriterLockSlim Locker = new ReaderWriterLockSlim();

        /// <summary>
        /// lazily load a reference to all assemblies and only local assemblies.
        /// This is a modified version of: http://www.dominicpettifer.co.uk/Blog/44/how-to-get-a-reference-to-all-assemblies-in-the--bin-folder
        /// </summary>
        /// <remarks>
        /// We do this because we cannot use AppDomain.Current.GetAssemblies() as this will return only assemblies that have been 
        /// loaded in the CLR, not all assemblies.
        /// See these threads:
        /// http://issues.umbraco.org/issue/U5-198
        /// http://stackoverflow.com/questions/3552223/asp-net-appdomain-currentdomain-getassemblies-assemblies-missing-after-app
        /// http://stackoverflow.com/questions/2477787/difference-between-appdomain-getassemblies-and-buildmanager-getreferencedassembl
        /// </remarks>
        internal static HashSet<Assembly> GetAllAssemblies()
        {
            using (var lck = new UpgradeableReadLock(Locker))
            {
                if (_allAssemblies == null)
                {

                    lck.UpgradeToWriteLock();

                    HashSet<Assembly> assemblies = null;
                    try
                    {
                        var isHosted = HttpContext.Current != null;

                        try
                        {
                            if (isHosted)
                            {
                                assemblies = new HashSet<Assembly>(BuildManager.GetReferencedAssemblies().Cast<Assembly>());
                            }
                        }
                        catch (InvalidOperationException e)
                        {
                            if (!(e.InnerException is SecurityException))
                                throw;
                        }


                        if (assemblies == null)
                        {
                            //NOTE: we cannot use AppDomain.CurrentDomain.GetAssemblies() because this only returns assemblies that have
                            // already been loaded in to the app domain, instead we will look directly into the bin folder and load each one.
                            var binFolder = IOHelper.GetRootDirectoryBinFolder();
                            var binAssemblyFiles = Directory.GetFiles(binFolder, "*.dll", SearchOption.TopDirectoryOnly).ToList();
                            //var binFolder = Assembly.GetExecutingAssembly().GetAssemblyFile().Directory;
                            //var binAssemblyFiles = Directory.GetFiles(binFolder.FullName, "*.dll", SearchOption.TopDirectoryOnly).ToList();
                            assemblies = new HashSet<Assembly>();
                            foreach (var a in binAssemblyFiles)
                            {
                                try
                                {
                                    var assName = AssemblyName.GetAssemblyName(a);
                                    var ass = Assembly.Load(assName);
                                    assemblies.Add(ass);
                                }
                                catch (Exception e)
                                {
                                    if (e is SecurityException || e is BadImageFormatException)
                                    {
                                        //swallow these exceptions
                                    }
                                    else
                                    {
                                        throw;
                                    }
                                }
                            }
                        }

                        //if for some reason they are still no assemblies, then use the AppDomain to load in already loaded assemblies.
                        if (!assemblies.Any())
                        {
                            foreach (var a in AppDomain.CurrentDomain.GetAssemblies())
                            {
                                assemblies.Add(a);
                            }
                        }

                        //here we are trying to get the App_Code assembly
                        var fileExtensions = new[] { ".cs", ".vb" }; //only vb and cs files are supported
                        var appCodeFolder = new DirectoryInfo(IOHelper.MapPath(IOHelper.ResolveUrl("~/App_code")));
                        //check if the folder exists and if there are any files in it with the supported file extensions
                        if (appCodeFolder.Exists && (fileExtensions.Any(x => appCodeFolder.GetFiles("*" + x).Any())))
                        {
                            var appCodeAssembly = Assembly.Load("App_Code");
                            if (!assemblies.Contains(appCodeAssembly)) // BuildManager will find App_Code already
                                assemblies.Add(appCodeAssembly);
                        }

                        //now set the _allAssemblies
                        _allAssemblies = new HashSet<Assembly>(assemblies);

                    }
                    catch (InvalidOperationException e)
                    {
                        if (!(e.InnerException is SecurityException))
                            throw;

                        _binFolderAssemblies = _allAssemblies;
                    }
                }

                return _allAssemblies;
            }            
        }

        /// <summary>
        /// Returns only assemblies found in the bin folder that have been loaded into the app domain.
        /// </summary>
        /// <returns></returns>
        /// <remarks>
        /// This will be used if we implement App_Plugins from Umbraco v5 but currently it is not used.
        /// </remarks>
        internal static HashSet<Assembly> GetBinAssemblies()
        {

            if (_binFolderAssemblies == null)
            {
                using (new WriteLock(Locker))
                {
                    var assemblies = GetAssembliesWithKnownExclusions().ToArray();
                    var binFolder = Assembly.GetExecutingAssembly().GetAssemblyFile().Directory;
                    var binAssemblyFiles = Directory.GetFiles(binFolder.FullName, "*.dll", SearchOption.TopDirectoryOnly).ToList();
                    var domainAssemblyNames = binAssemblyFiles.Select(AssemblyName.GetAssemblyName);
                    var safeDomainAssemblies = new HashSet<Assembly>();
                    var binFolderAssemblies = new HashSet<Assembly>();

                    foreach (var a in assemblies)
                    {
                        try
                        {
                            //do a test to see if its queryable in med trust
                            var assemblyFile = a.GetAssemblyFile();
                            safeDomainAssemblies.Add(a);
                        }
                        catch (SecurityException)
                        {
                            //we will just ignore this because this will fail 
                            //in medium trust for system assemblies, we get an exception but we just want to continue until we get to 
                            //an assembly that is ok.
                        }
                    }

                    foreach (var assemblyName in domainAssemblyNames)
                    {
                        try
                        {
                            var foundAssembly =
                                safeDomainAssemblies.FirstOrDefault(a => a.GetAssemblyFile() == assemblyName.GetAssemblyFile());
                            if (foundAssembly != null)
                            {
                                binFolderAssemblies.Add(foundAssembly);
                            }
                        }
                        catch (SecurityException)
                        {
                            //we will just ignore this because if we are trying to do a call to: 
                            // AssemblyName.ReferenceMatchesDefinition(a.GetName(), assemblyName)))
                            //in medium trust for system assemblies, we get an exception but we just want to continue until we get to 
                            //an assembly that is ok.
                        }
                    }

                    _binFolderAssemblies = new HashSet<Assembly>(binFolderAssemblies);
                }
            }
            return _binFolderAssemblies;
        }

        /// <summary>
        /// Return a list of found local Assemblies excluding the known assemblies we don't want to scan 
        /// and exluding the ones passed in and excluding the exclusion list filter, the results of this are
        /// cached for perforance reasons.
        /// </summary>
        /// <param name="excludeFromResults"></param>
        /// <returns></returns>
        internal static HashSet<Assembly> GetAssembliesWithKnownExclusions(
            IEnumerable<Assembly> excludeFromResults = null)
        {
            using (var lck = new UpgradeableReadLock(LocalFilteredAssemblyCacheLocker))
            {
                if (LocalFilteredAssemblyCache.Any()) return LocalFilteredAssemblyCache;

                lck.UpgradeToWriteLock();

                var assemblies = GetFilteredAssemblies(excludeFromResults, KnownAssemblyExclusionFilter);
                foreach (var a in assemblies)
                {
                    LocalFilteredAssemblyCache.Add(a);
                }

                return LocalFilteredAssemblyCache;
            }            
        }

        /// <summary>
        /// Return a distinct list of found local Assemblies and exluding the ones passed in and excluding the exclusion list filter
        /// </summary>
        /// <param name="excludeFromResults"></param>
        /// <param name="exclusionFilter"></param>
        /// <returns></returns>
        private static IEnumerable<Assembly> GetFilteredAssemblies(
            IEnumerable<Assembly> excludeFromResults = null,
            string[] exclusionFilter = null)
        {
            if (excludeFromResults == null)
                excludeFromResults = new HashSet<Assembly>();
            if (exclusionFilter == null)
                exclusionFilter = new string[] { };

            return GetAllAssemblies()
                .Where(x => !excludeFromResults.Contains(x)
                            && !x.GlobalAssemblyCache
                            && !exclusionFilter.Any(f => x.FullName.StartsWith(f)));
        }

        /// <summary>
        /// this is our assembly filter to filter out known types that def dont contain types we'd like to find or plugins
        /// </summary>
        /// <remarks>
        /// NOTE the comma vs period... comma delimits the name in an Assembly FullName property so if it ends with comma then its an exact name match
        /// </remarks>
        internal static readonly string[] KnownAssemblyExclusionFilter = new[]
                {
                    "mscorlib,",
					"System.",
                    "Antlr3.",
                    "Autofac.",
                    "Autofac,",
                    "Castle.",
                    "ClientDependency.",
                    "DataAnnotationsExtensions.",
                    "DataAnnotationsExtensions,",
                    "Dynamic,",
                    "HtmlDiff,",
                    "Iesi.Collections,",
                    "log4net,",
                    "Microsoft.",
                    "Newtonsoft.",
                    "NHibernate.",
                    "NHibernate,",
                    "NuGet.",
                    "RouteDebugger,",
                    "SqlCE4Umbraco,",
                    "umbraco.datalayer,",
                    "umbraco.interfaces,",										
					"umbraco.providers,",
					//"Umbraco.Web.UI,",
                    "umbraco.webservices",
                    "Lucene.",
                    "Examine,",
                    "Examine.",
                    "ServiceStack.",
                    "MySql.",
                    "HtmlAgilityPack.",
                    "TidyNet.",
                    "ICSharpCode.",
                    "CookComputing."
                };

        /// <summary>
        /// Finds any classes derived from the type T that contain the attribute TAttribute
        /// </summary>
        /// <typeparam name="T"></typeparam>
        /// <typeparam name="TAttribute"></typeparam>
        /// <returns></returns>
        public static IEnumerable<Type> FindClassesOfTypeWithAttribute<T, TAttribute>()
            where TAttribute : Attribute
        {
            return FindClassesOfTypeWithAttribute<T, TAttribute>(GetAssembliesWithKnownExclusions(), true);
        }

        /// <summary>
        /// Finds any classes derived from the type T that contain the attribute TAttribute
        /// </summary>
        /// <typeparam name="T"></typeparam>
        /// <typeparam name="TAttribute"></typeparam>
        /// <param name="assemblies"></param>
        /// <returns></returns>
        public static IEnumerable<Type> FindClassesOfTypeWithAttribute<T, TAttribute>(IEnumerable<Assembly> assemblies)
            where TAttribute : Attribute
        {
            return FindClassesOfTypeWithAttribute<T, TAttribute>(assemblies, true);
        }

        /// <summary>
        /// Finds any classes derived from the type T that contain the attribute TAttribute
        /// </summary>
        /// <typeparam name="T"></typeparam>
        /// <typeparam name="TAttribute"></typeparam>
        /// <param name="assemblies"></param>
        /// <param name="onlyConcreteClasses"></param>
        /// <returns></returns>
        public static IEnumerable<Type> FindClassesOfTypeWithAttribute<T, TAttribute>(
            IEnumerable<Assembly> assemblies,
            bool onlyConcreteClasses)
            where TAttribute : Attribute
        {
            return FindClassesOfTypeWithAttribute<TAttribute>(typeof(T), assemblies, onlyConcreteClasses);
        }

        /// <summary>
        /// Finds any classes derived from the assignTypeFrom Type that contain the attribute TAttribute
        /// </summary>
        /// <typeparam name="TAttribute"></typeparam>
        /// <param name="assignTypeFrom"></param>
        /// <param name="assemblies"></param>
        /// <param name="onlyConcreteClasses"></param>
        /// <returns></returns>
        public static IEnumerable<Type> FindClassesOfTypeWithAttribute<TAttribute>(
            Type assignTypeFrom,
            IEnumerable<Assembly> assemblies,
            bool onlyConcreteClasses)
            where TAttribute : Attribute
        {
            if (assemblies == null) throw new ArgumentNullException("assemblies");

            return GetClasses(assignTypeFrom, assemblies, onlyConcreteClasses,
                //the additional filter will ensure that any found types also have the attribute applied.
                t => t.GetCustomAttributes<TAttribute>(false).Any());
        }

        /// <summary>
        /// Searches all filtered local assemblies specified for classes of the type passed in.
        /// </summary>
        /// <typeparam name="T"></typeparam>
        /// <returns></returns>
        public static IEnumerable<Type> FindClassesOfType<T>()
        {
            return FindClassesOfType<T>(GetAssembliesWithKnownExclusions(), true);
        }

        /// <summary>
        /// Returns all types found of in the assemblies specified of type T
        /// </summary>
        /// <typeparam name="T"></typeparam>
        /// <param name="assemblies"></param>
        /// <param name="onlyConcreteClasses"></param>
        /// <returns></returns>
        public static IEnumerable<Type> FindClassesOfType<T>(IEnumerable<Assembly> assemblies, bool onlyConcreteClasses)
        {
            if (assemblies == null) throw new ArgumentNullException("assemblies");

            return GetClasses(typeof(T), assemblies, onlyConcreteClasses);
        }

        /// <summary>
        /// Returns all types found of in the assemblies specified of type T
        /// </summary>
        /// <typeparam name="T"></typeparam>
        /// <param name="assemblies"></param>
        /// <returns></returns>
        public static IEnumerable<Type> FindClassesOfType<T>(IEnumerable<Assembly> assemblies)
        {
            return FindClassesOfType<T>(assemblies, true);
        }

        /// <summary>
        /// Finds the classes with attribute.
        /// </summary>
        /// <typeparam name="T"></typeparam>
        /// <param name="assemblies">The assemblies.</param>
        /// <param name="onlyConcreteClasses">if set to <c>true</c> only concrete classes.</param>
        /// <returns></returns>
        public static IEnumerable<Type> FindClassesWithAttribute<T>(IEnumerable<Assembly> assemblies, bool onlyConcreteClasses)
            where T : Attribute
        {
            return FindClassesWithAttribute(typeof(T), assemblies, onlyConcreteClasses);
        }

        /// <summary>
        /// Finds any classes with the attribute.
        /// </summary>
        /// <param name="attributeType">The attribute type </param>
        /// <param name="assemblies">The assemblies.</param>
        /// <param name="onlyConcreteClasses">if set to <c>true</c> only concrete classes.</param>
        /// <returns></returns>
        public static IEnumerable<Type> FindClassesWithAttribute(
            Type attributeType,
            IEnumerable<Assembly> assemblies,
            bool onlyConcreteClasses)
        {
            if (assemblies == null) throw new ArgumentNullException("assemblies");

            if (TypeHelper.IsTypeAssignableFrom<Attribute>(attributeType) == false)
                throw new ArgumentException("The type specified: " + attributeType + " is not an Attribute type");

            var foundAssignableTypes = new HashSet<Type>();

            var assemblyList = assemblies.ToArray();

            //find all assembly references that are referencing the attribute type's assembly since we 
            //should only be scanning those assemblies because any other assembly will definitely not
            //contain a class that has this attribute.
            var referencedAssemblies = TypeHelper.GetReferencedAssemblies(attributeType, assemblyList);

            foreach (var a in referencedAssemblies)
            {
                //get all types in the assembly that are sub types of the current type
                var allTypes = GetTypesWithFormattedException(a).ToArray();

                var types = allTypes.Where(t => TypeHelper.IsNonStaticClass(t)
                                                && (onlyConcreteClasses == false || t.IsAbstract == false)
                    //the type must have this attribute
                                                && t.GetCustomAttributes(attributeType, false).Any());

                foreach (var t in types)
                {
                    foundAssignableTypes.Add(t);
                }
            }

            return foundAssignableTypes;
        }


        /// <summary>
        /// Finds the classes with attribute.
        /// </summary>
        /// <typeparam name="T"></typeparam>
        /// <param name="assemblies">The assemblies.</param>
        /// <returns></returns>
        public static IEnumerable<Type> FindClassesWithAttribute<T>(IEnumerable<Assembly> assemblies)
            where T : Attribute
        {
            return FindClassesWithAttribute<T>(assemblies, true);
        }

        /// <summary>
        /// Finds the classes with attribute in filtered local assemblies
        /// </summary>
        /// <typeparam name="T"></typeparam>
        /// <returns></returns>
        public static IEnumerable<Type> FindClassesWithAttribute<T>()
            where T : Attribute
        {
            return FindClassesWithAttribute<T>(GetAssembliesWithKnownExclusions());
        }


        #region Private methods

        /// <summary>
        /// Finds types that are assignable from the assignTypeFrom parameter and will scan for these types in the assembly
        /// list passed in, however we will only scan assemblies that have a reference to the assignTypeFrom Type or any type 
        /// deriving from the base type.
        /// </summary>
        /// <param name="assignTypeFrom"></param>
        /// <param name="assemblies"></param>
        /// <param name="onlyConcreteClasses"></param>
        /// <param name="additionalFilter">An additional filter to apply for what types will actually be included in the return value</param>
        /// <returns></returns>
        private static IEnumerable<Type> GetClasses(
            Type assignTypeFrom,
            IEnumerable<Assembly> assemblies,
            bool onlyConcreteClasses,
            Func<Type, bool> additionalFilter = null)
        {
            //the default filter will always return true.
            if (additionalFilter == null)
            {
                additionalFilter = type => true;
            }

            var foundAssignableTypes = new HashSet<Type>();

            var assemblyList = assemblies.ToArray();

            //find all assembly references that are referencing the current type's assembly since we 
            //should only be scanning those assemblies because any other assembly will definitely not
            //contain sub type's of the one we're currently looking for
            var referencedAssemblies = TypeHelper.GetReferencedAssemblies(assignTypeFrom, assemblyList);

            //get a list of non-referenced assemblies (we'll use this when we recurse below)
            var otherAssemblies = assemblyList.Where(x => referencedAssemblies.Contains(x) == false).ToArray();

            //loop through the referenced assemblies
            foreach (var a in referencedAssemblies)
            {
                //get all types in the assembly that are sub types of the current type
                var allSubTypes = GetTypesWithFormattedException(a)
                    .Where(assignTypeFrom.IsAssignableFrom)
                    .ToArray();

                //now filter the types based on the onlyConcreteClasses flag, not interfaces, not static classes
                var filteredTypes = allSubTypes
                    .Where(t => (TypeHelper.IsNonStaticClass(t)
                                 && (onlyConcreteClasses == false || t.IsAbstract == false)
                                 && additionalFilter(t)))
                    .ToArray();

                //add the types to our list to return
                foreach (var t in filteredTypes)
                {
                    foundAssignableTypes.Add(t);
                }
                
                //now we need to include types that may be inheriting from sub classes of the type being searched for
                //so we will search in assemblies that reference those types too.
                foreach (var subTypesInAssembly in allSubTypes.GroupBy(x => x.Assembly))
                {

                    //So that we are not scanning too much, we need to group the sub types:    
                    // * if there is more than 1 sub type in the same assembly then we should only search on the 'lowest base' type.
                    // * We should also not search for sub types if the type is sealed since you cannot inherit from a sealed class
                    // * We should not search for sub types if the type is static since you cannot inherit from them.
                    var subTypeList = subTypesInAssembly
                        .Where(t => t.IsSealed == false && TypeHelper.IsStaticClass(t) == false)
                        .ToArray();

                    var baseClassAttempt = TypeHelper.GetLowestBaseType(subTypeList);

                    //if there's a base class amongst the types then we'll only search for that type.
                    //otherwise we'll have to search for all of them.
                    var subTypesToSearch = new HashSet<Type>();
                    if (baseClassAttempt.Success)
                    {
                        subTypesToSearch.Add(baseClassAttempt.Result);
                    }
                    else
                    {
                        foreach (var t in subTypeList)
                        {
                            subTypesToSearch.Add(t);
                        }
                    }

                    foreach (var typeToSearch in subTypesToSearch)
                    {
                        //recursively find the types inheriting from this sub type in the other non-scanned assemblies.
                        var foundTypes = GetClasses(typeToSearch, otherAssemblies, onlyConcreteClasses, additionalFilter);

                        foreach (var f in foundTypes)
                        {
                            foundAssignableTypes.Add(f);
                        }
                    }

                }

<<<<<<< HEAD
			}
			return foundAssignableTypes;			
		}

		private static IEnumerable<Type> GetTypesWithFormattedException(Assembly a)
		{
			//if the assembly is dynamic, do not try to scan it
			if (a.IsDynamic)
				return Enumerable.Empty<Type>();

			try
			{
				//return a.GetExportedTypes();
			    return a.GetTypes();
			}
			catch (ReflectionTypeLoadException ex)
			{
				var sb = new StringBuilder();
				sb.AppendLine("Could not load types from assembly " + a.FullName + ", errors:");
				foreach (var loaderException in ex.LoaderExceptions.WhereNotNull())
				{
					sb.AppendLine("Exception: " + loaderException);
				}
				throw new ReflectionTypeLoadException(ex.Types, ex.LoaderExceptions, sb.ToString());
			}
		}

		#endregion


		
	}
=======
            }
            return foundAssignableTypes;
        }

        private static IEnumerable<Type> GetTypesWithFormattedException(Assembly a)
        {
            //if the assembly is dynamic, do not try to scan it
            if (a.IsDynamic)
                return Enumerable.Empty<Type>();

            try
            {
                return a.GetExportedTypes();
            }
            catch (ReflectionTypeLoadException ex)
            {
                var sb = new StringBuilder();
                sb.AppendLine("Could not load types from assembly " + a.FullName + ", errors:");
                foreach (var loaderException in ex.LoaderExceptions.WhereNotNull())
                {
                    sb.AppendLine("Exception: " + loaderException);
                }
                throw new ReflectionTypeLoadException(ex.Types, ex.LoaderExceptions, sb.ToString());
            }
        }

        #endregion



    }
>>>>>>> 244dcff8
}
<|MERGE_RESOLUTION|>--- conflicted
+++ resolved
@@ -1,642 +1,608 @@
-﻿using System;
-using System.Collections.Concurrent;
-using System.Collections.Generic;
-using System.Collections.ObjectModel;
-using System.Diagnostics;
-using System.IO;
-using System.Linq;
-using System.Linq.Expressions;
-using System.Reflection;
-using System.Security;
-using System.Text;
-using System.Threading;
-using System.Web;
-using System.Web.Compilation;
-using System.Web.Hosting;
-using Umbraco.Core.Configuration;
-using Umbraco.Core.IO;
-
-namespace Umbraco.Core
-{
-
-    /// <summary>
-    /// A utility class to find all classes of a certain type by reflection in the current bin folder
-    /// of the web application. 
-    /// </summary>
-    public static class TypeFinder
-    {
-        private static readonly HashSet<Assembly> LocalFilteredAssemblyCache = new HashSet<Assembly>();
-        private static readonly ReaderWriterLockSlim LocalFilteredAssemblyCacheLocker = new ReaderWriterLockSlim();
-        private static HashSet<Assembly> _allAssemblies = null;
-        private static HashSet<Assembly> _binFolderAssemblies = null;
-        private static readonly ReaderWriterLockSlim Locker = new ReaderWriterLockSlim();
-
-        /// <summary>
-        /// lazily load a reference to all assemblies and only local assemblies.
-        /// This is a modified version of: http://www.dominicpettifer.co.uk/Blog/44/how-to-get-a-reference-to-all-assemblies-in-the--bin-folder
-        /// </summary>
-        /// <remarks>
-        /// We do this because we cannot use AppDomain.Current.GetAssemblies() as this will return only assemblies that have been 
-        /// loaded in the CLR, not all assemblies.
-        /// See these threads:
-        /// http://issues.umbraco.org/issue/U5-198
-        /// http://stackoverflow.com/questions/3552223/asp-net-appdomain-currentdomain-getassemblies-assemblies-missing-after-app
-        /// http://stackoverflow.com/questions/2477787/difference-between-appdomain-getassemblies-and-buildmanager-getreferencedassembl
-        /// </remarks>
-        internal static HashSet<Assembly> GetAllAssemblies()
-        {
-            using (var lck = new UpgradeableReadLock(Locker))
-            {
-                if (_allAssemblies == null)
-                {
-
-                    lck.UpgradeToWriteLock();
-
-                    HashSet<Assembly> assemblies = null;
-                    try
-                    {
-                        var isHosted = HttpContext.Current != null;
-
-                        try
-                        {
-                            if (isHosted)
-                            {
-                                assemblies = new HashSet<Assembly>(BuildManager.GetReferencedAssemblies().Cast<Assembly>());
-                            }
-                        }
-                        catch (InvalidOperationException e)
-                        {
-                            if (!(e.InnerException is SecurityException))
-                                throw;
-                        }
-
-
-                        if (assemblies == null)
-                        {
-                            //NOTE: we cannot use AppDomain.CurrentDomain.GetAssemblies() because this only returns assemblies that have
-                            // already been loaded in to the app domain, instead we will look directly into the bin folder and load each one.
-                            var binFolder = IOHelper.GetRootDirectoryBinFolder();
-                            var binAssemblyFiles = Directory.GetFiles(binFolder, "*.dll", SearchOption.TopDirectoryOnly).ToList();
-                            //var binFolder = Assembly.GetExecutingAssembly().GetAssemblyFile().Directory;
-                            //var binAssemblyFiles = Directory.GetFiles(binFolder.FullName, "*.dll", SearchOption.TopDirectoryOnly).ToList();
-                            assemblies = new HashSet<Assembly>();
-                            foreach (var a in binAssemblyFiles)
-                            {
-                                try
-                                {
-                                    var assName = AssemblyName.GetAssemblyName(a);
-                                    var ass = Assembly.Load(assName);
-                                    assemblies.Add(ass);
-                                }
-                                catch (Exception e)
-                                {
-                                    if (e is SecurityException || e is BadImageFormatException)
-                                    {
-                                        //swallow these exceptions
-                                    }
-                                    else
-                                    {
-                                        throw;
-                                    }
-                                }
-                            }
-                        }
-
-                        //if for some reason they are still no assemblies, then use the AppDomain to load in already loaded assemblies.
-                        if (!assemblies.Any())
-                        {
-                            foreach (var a in AppDomain.CurrentDomain.GetAssemblies())
-                            {
-                                assemblies.Add(a);
-                            }
-                        }
-
-                        //here we are trying to get the App_Code assembly
-                        var fileExtensions = new[] { ".cs", ".vb" }; //only vb and cs files are supported
-                        var appCodeFolder = new DirectoryInfo(IOHelper.MapPath(IOHelper.ResolveUrl("~/App_code")));
-                        //check if the folder exists and if there are any files in it with the supported file extensions
-                        if (appCodeFolder.Exists && (fileExtensions.Any(x => appCodeFolder.GetFiles("*" + x).Any())))
-                        {
-                            var appCodeAssembly = Assembly.Load("App_Code");
-                            if (!assemblies.Contains(appCodeAssembly)) // BuildManager will find App_Code already
-                                assemblies.Add(appCodeAssembly);
-                        }
-
-                        //now set the _allAssemblies
-                        _allAssemblies = new HashSet<Assembly>(assemblies);
-
-                    }
-                    catch (InvalidOperationException e)
-                    {
-                        if (!(e.InnerException is SecurityException))
-                            throw;
-
-                        _binFolderAssemblies = _allAssemblies;
-                    }
-                }
-
-                return _allAssemblies;
-            }            
-        }
-
-        /// <summary>
-        /// Returns only assemblies found in the bin folder that have been loaded into the app domain.
-        /// </summary>
-        /// <returns></returns>
-        /// <remarks>
-        /// This will be used if we implement App_Plugins from Umbraco v5 but currently it is not used.
-        /// </remarks>
-        internal static HashSet<Assembly> GetBinAssemblies()
-        {
-
-            if (_binFolderAssemblies == null)
-            {
-                using (new WriteLock(Locker))
-                {
-                    var assemblies = GetAssembliesWithKnownExclusions().ToArray();
-                    var binFolder = Assembly.GetExecutingAssembly().GetAssemblyFile().Directory;
-                    var binAssemblyFiles = Directory.GetFiles(binFolder.FullName, "*.dll", SearchOption.TopDirectoryOnly).ToList();
-                    var domainAssemblyNames = binAssemblyFiles.Select(AssemblyName.GetAssemblyName);
-                    var safeDomainAssemblies = new HashSet<Assembly>();
-                    var binFolderAssemblies = new HashSet<Assembly>();
-
-                    foreach (var a in assemblies)
-                    {
-                        try
-                        {
-                            //do a test to see if its queryable in med trust
-                            var assemblyFile = a.GetAssemblyFile();
-                            safeDomainAssemblies.Add(a);
-                        }
-                        catch (SecurityException)
-                        {
-                            //we will just ignore this because this will fail 
-                            //in medium trust for system assemblies, we get an exception but we just want to continue until we get to 
-                            //an assembly that is ok.
-                        }
-                    }
-
-                    foreach (var assemblyName in domainAssemblyNames)
-                    {
-                        try
-                        {
-                            var foundAssembly =
-                                safeDomainAssemblies.FirstOrDefault(a => a.GetAssemblyFile() == assemblyName.GetAssemblyFile());
-                            if (foundAssembly != null)
-                            {
-                                binFolderAssemblies.Add(foundAssembly);
-                            }
-                        }
-                        catch (SecurityException)
-                        {
-                            //we will just ignore this because if we are trying to do a call to: 
-                            // AssemblyName.ReferenceMatchesDefinition(a.GetName(), assemblyName)))
-                            //in medium trust for system assemblies, we get an exception but we just want to continue until we get to 
-                            //an assembly that is ok.
-                        }
-                    }
-
-                    _binFolderAssemblies = new HashSet<Assembly>(binFolderAssemblies);
-                }
-            }
-            return _binFolderAssemblies;
-        }
-
-        /// <summary>
-        /// Return a list of found local Assemblies excluding the known assemblies we don't want to scan 
-        /// and exluding the ones passed in and excluding the exclusion list filter, the results of this are
-        /// cached for perforance reasons.
-        /// </summary>
-        /// <param name="excludeFromResults"></param>
-        /// <returns></returns>
-        internal static HashSet<Assembly> GetAssembliesWithKnownExclusions(
-            IEnumerable<Assembly> excludeFromResults = null)
-        {
-            using (var lck = new UpgradeableReadLock(LocalFilteredAssemblyCacheLocker))
-            {
-                if (LocalFilteredAssemblyCache.Any()) return LocalFilteredAssemblyCache;
-
-                lck.UpgradeToWriteLock();
-
-                var assemblies = GetFilteredAssemblies(excludeFromResults, KnownAssemblyExclusionFilter);
-                foreach (var a in assemblies)
-                {
-                    LocalFilteredAssemblyCache.Add(a);
-                }
-
-                return LocalFilteredAssemblyCache;
-            }            
-        }
-
-        /// <summary>
-        /// Return a distinct list of found local Assemblies and exluding the ones passed in and excluding the exclusion list filter
-        /// </summary>
-        /// <param name="excludeFromResults"></param>
-        /// <param name="exclusionFilter"></param>
-        /// <returns></returns>
-        private static IEnumerable<Assembly> GetFilteredAssemblies(
-            IEnumerable<Assembly> excludeFromResults = null,
-            string[] exclusionFilter = null)
-        {
-            if (excludeFromResults == null)
-                excludeFromResults = new HashSet<Assembly>();
-            if (exclusionFilter == null)
-                exclusionFilter = new string[] { };
-
-            return GetAllAssemblies()
-                .Where(x => !excludeFromResults.Contains(x)
-                            && !x.GlobalAssemblyCache
-                            && !exclusionFilter.Any(f => x.FullName.StartsWith(f)));
-        }
-
-        /// <summary>
-        /// this is our assembly filter to filter out known types that def dont contain types we'd like to find or plugins
-        /// </summary>
-        /// <remarks>
-        /// NOTE the comma vs period... comma delimits the name in an Assembly FullName property so if it ends with comma then its an exact name match
-        /// </remarks>
-        internal static readonly string[] KnownAssemblyExclusionFilter = new[]
-                {
-                    "mscorlib,",
-					"System.",
-                    "Antlr3.",
-                    "Autofac.",
-                    "Autofac,",
-                    "Castle.",
-                    "ClientDependency.",
-                    "DataAnnotationsExtensions.",
-                    "DataAnnotationsExtensions,",
-                    "Dynamic,",
-                    "HtmlDiff,",
-                    "Iesi.Collections,",
-                    "log4net,",
-                    "Microsoft.",
-                    "Newtonsoft.",
-                    "NHibernate.",
-                    "NHibernate,",
-                    "NuGet.",
-                    "RouteDebugger,",
-                    "SqlCE4Umbraco,",
-                    "umbraco.datalayer,",
-                    "umbraco.interfaces,",										
-					"umbraco.providers,",
-					//"Umbraco.Web.UI,",
-                    "umbraco.webservices",
-                    "Lucene.",
-                    "Examine,",
-                    "Examine.",
-                    "ServiceStack.",
-                    "MySql.",
-                    "HtmlAgilityPack.",
-                    "TidyNet.",
-                    "ICSharpCode.",
-                    "CookComputing."
-                };
-
-        /// <summary>
-        /// Finds any classes derived from the type T that contain the attribute TAttribute
-        /// </summary>
-        /// <typeparam name="T"></typeparam>
-        /// <typeparam name="TAttribute"></typeparam>
-        /// <returns></returns>
-        public static IEnumerable<Type> FindClassesOfTypeWithAttribute<T, TAttribute>()
-            where TAttribute : Attribute
-        {
-            return FindClassesOfTypeWithAttribute<T, TAttribute>(GetAssembliesWithKnownExclusions(), true);
-        }
-
-        /// <summary>
-        /// Finds any classes derived from the type T that contain the attribute TAttribute
-        /// </summary>
-        /// <typeparam name="T"></typeparam>
-        /// <typeparam name="TAttribute"></typeparam>
-        /// <param name="assemblies"></param>
-        /// <returns></returns>
-        public static IEnumerable<Type> FindClassesOfTypeWithAttribute<T, TAttribute>(IEnumerable<Assembly> assemblies)
-            where TAttribute : Attribute
-        {
-            return FindClassesOfTypeWithAttribute<T, TAttribute>(assemblies, true);
-        }
-
-        /// <summary>
-        /// Finds any classes derived from the type T that contain the attribute TAttribute
-        /// </summary>
-        /// <typeparam name="T"></typeparam>
-        /// <typeparam name="TAttribute"></typeparam>
-        /// <param name="assemblies"></param>
-        /// <param name="onlyConcreteClasses"></param>
-        /// <returns></returns>
-        public static IEnumerable<Type> FindClassesOfTypeWithAttribute<T, TAttribute>(
-            IEnumerable<Assembly> assemblies,
-            bool onlyConcreteClasses)
-            where TAttribute : Attribute
-        {
-            return FindClassesOfTypeWithAttribute<TAttribute>(typeof(T), assemblies, onlyConcreteClasses);
-        }
-
-        /// <summary>
-        /// Finds any classes derived from the assignTypeFrom Type that contain the attribute TAttribute
-        /// </summary>
-        /// <typeparam name="TAttribute"></typeparam>
-        /// <param name="assignTypeFrom"></param>
-        /// <param name="assemblies"></param>
-        /// <param name="onlyConcreteClasses"></param>
-        /// <returns></returns>
-        public static IEnumerable<Type> FindClassesOfTypeWithAttribute<TAttribute>(
-            Type assignTypeFrom,
-            IEnumerable<Assembly> assemblies,
-            bool onlyConcreteClasses)
-            where TAttribute : Attribute
-        {
-            if (assemblies == null) throw new ArgumentNullException("assemblies");
-
-            return GetClasses(assignTypeFrom, assemblies, onlyConcreteClasses,
-                //the additional filter will ensure that any found types also have the attribute applied.
-                t => t.GetCustomAttributes<TAttribute>(false).Any());
-        }
-
-        /// <summary>
-        /// Searches all filtered local assemblies specified for classes of the type passed in.
-        /// </summary>
-        /// <typeparam name="T"></typeparam>
-        /// <returns></returns>
-        public static IEnumerable<Type> FindClassesOfType<T>()
-        {
-            return FindClassesOfType<T>(GetAssembliesWithKnownExclusions(), true);
-        }
-
-        /// <summary>
-        /// Returns all types found of in the assemblies specified of type T
-        /// </summary>
-        /// <typeparam name="T"></typeparam>
-        /// <param name="assemblies"></param>
-        /// <param name="onlyConcreteClasses"></param>
-        /// <returns></returns>
-        public static IEnumerable<Type> FindClassesOfType<T>(IEnumerable<Assembly> assemblies, bool onlyConcreteClasses)
-        {
-            if (assemblies == null) throw new ArgumentNullException("assemblies");
-
-            return GetClasses(typeof(T), assemblies, onlyConcreteClasses);
-        }
-
-        /// <summary>
-        /// Returns all types found of in the assemblies specified of type T
-        /// </summary>
-        /// <typeparam name="T"></typeparam>
-        /// <param name="assemblies"></param>
-        /// <returns></returns>
-        public static IEnumerable<Type> FindClassesOfType<T>(IEnumerable<Assembly> assemblies)
-        {
-            return FindClassesOfType<T>(assemblies, true);
-        }
-
-        /// <summary>
-        /// Finds the classes with attribute.
-        /// </summary>
-        /// <typeparam name="T"></typeparam>
-        /// <param name="assemblies">The assemblies.</param>
-        /// <param name="onlyConcreteClasses">if set to <c>true</c> only concrete classes.</param>
-        /// <returns></returns>
-        public static IEnumerable<Type> FindClassesWithAttribute<T>(IEnumerable<Assembly> assemblies, bool onlyConcreteClasses)
-            where T : Attribute
-        {
-            return FindClassesWithAttribute(typeof(T), assemblies, onlyConcreteClasses);
-        }
-
-        /// <summary>
-        /// Finds any classes with the attribute.
-        /// </summary>
-        /// <param name="attributeType">The attribute type </param>
-        /// <param name="assemblies">The assemblies.</param>
-        /// <param name="onlyConcreteClasses">if set to <c>true</c> only concrete classes.</param>
-        /// <returns></returns>
-        public static IEnumerable<Type> FindClassesWithAttribute(
-            Type attributeType,
-            IEnumerable<Assembly> assemblies,
-            bool onlyConcreteClasses)
-        {
-            if (assemblies == null) throw new ArgumentNullException("assemblies");
-
-            if (TypeHelper.IsTypeAssignableFrom<Attribute>(attributeType) == false)
-                throw new ArgumentException("The type specified: " + attributeType + " is not an Attribute type");
-
-            var foundAssignableTypes = new HashSet<Type>();
-
-            var assemblyList = assemblies.ToArray();
-
-            //find all assembly references that are referencing the attribute type's assembly since we 
-            //should only be scanning those assemblies because any other assembly will definitely not
-            //contain a class that has this attribute.
-            var referencedAssemblies = TypeHelper.GetReferencedAssemblies(attributeType, assemblyList);
-
-            foreach (var a in referencedAssemblies)
-            {
-                //get all types in the assembly that are sub types of the current type
-                var allTypes = GetTypesWithFormattedException(a).ToArray();
-
-                var types = allTypes.Where(t => TypeHelper.IsNonStaticClass(t)
-                                                && (onlyConcreteClasses == false || t.IsAbstract == false)
-                    //the type must have this attribute
-                                                && t.GetCustomAttributes(attributeType, false).Any());
-
-                foreach (var t in types)
-                {
-                    foundAssignableTypes.Add(t);
-                }
-            }
-
-            return foundAssignableTypes;
-        }
-
-
-        /// <summary>
-        /// Finds the classes with attribute.
-        /// </summary>
-        /// <typeparam name="T"></typeparam>
-        /// <param name="assemblies">The assemblies.</param>
-        /// <returns></returns>
-        public static IEnumerable<Type> FindClassesWithAttribute<T>(IEnumerable<Assembly> assemblies)
-            where T : Attribute
-        {
-            return FindClassesWithAttribute<T>(assemblies, true);
-        }
-
-        /// <summary>
-        /// Finds the classes with attribute in filtered local assemblies
-        /// </summary>
-        /// <typeparam name="T"></typeparam>
-        /// <returns></returns>
-        public static IEnumerable<Type> FindClassesWithAttribute<T>()
-            where T : Attribute
-        {
-            return FindClassesWithAttribute<T>(GetAssembliesWithKnownExclusions());
-        }
-
-
-        #region Private methods
-
-        /// <summary>
-        /// Finds types that are assignable from the assignTypeFrom parameter and will scan for these types in the assembly
-        /// list passed in, however we will only scan assemblies that have a reference to the assignTypeFrom Type or any type 
-        /// deriving from the base type.
-        /// </summary>
-        /// <param name="assignTypeFrom"></param>
-        /// <param name="assemblies"></param>
-        /// <param name="onlyConcreteClasses"></param>
-        /// <param name="additionalFilter">An additional filter to apply for what types will actually be included in the return value</param>
-        /// <returns></returns>
-        private static IEnumerable<Type> GetClasses(
-            Type assignTypeFrom,
-            IEnumerable<Assembly> assemblies,
-            bool onlyConcreteClasses,
-            Func<Type, bool> additionalFilter = null)
-        {
-            //the default filter will always return true.
-            if (additionalFilter == null)
-            {
-                additionalFilter = type => true;
-            }
-
-            var foundAssignableTypes = new HashSet<Type>();
-
-            var assemblyList = assemblies.ToArray();
-
-            //find all assembly references that are referencing the current type's assembly since we 
-            //should only be scanning those assemblies because any other assembly will definitely not
-            //contain sub type's of the one we're currently looking for
-            var referencedAssemblies = TypeHelper.GetReferencedAssemblies(assignTypeFrom, assemblyList);
-
-            //get a list of non-referenced assemblies (we'll use this when we recurse below)
-            var otherAssemblies = assemblyList.Where(x => referencedAssemblies.Contains(x) == false).ToArray();
-
-            //loop through the referenced assemblies
-            foreach (var a in referencedAssemblies)
-            {
-                //get all types in the assembly that are sub types of the current type
-                var allSubTypes = GetTypesWithFormattedException(a)
-                    .Where(assignTypeFrom.IsAssignableFrom)
-                    .ToArray();
-
-                //now filter the types based on the onlyConcreteClasses flag, not interfaces, not static classes
-                var filteredTypes = allSubTypes
-                    .Where(t => (TypeHelper.IsNonStaticClass(t)
-                                 && (onlyConcreteClasses == false || t.IsAbstract == false)
-                                 && additionalFilter(t)))
-                    .ToArray();
-
-                //add the types to our list to return
-                foreach (var t in filteredTypes)
-                {
-                    foundAssignableTypes.Add(t);
-                }
-                
-                //now we need to include types that may be inheriting from sub classes of the type being searched for
-                //so we will search in assemblies that reference those types too.
-                foreach (var subTypesInAssembly in allSubTypes.GroupBy(x => x.Assembly))
-                {
-
-                    //So that we are not scanning too much, we need to group the sub types:    
-                    // * if there is more than 1 sub type in the same assembly then we should only search on the 'lowest base' type.
-                    // * We should also not search for sub types if the type is sealed since you cannot inherit from a sealed class
-                    // * We should not search for sub types if the type is static since you cannot inherit from them.
-                    var subTypeList = subTypesInAssembly
-                        .Where(t => t.IsSealed == false && TypeHelper.IsStaticClass(t) == false)
-                        .ToArray();
-
-                    var baseClassAttempt = TypeHelper.GetLowestBaseType(subTypeList);
-
-                    //if there's a base class amongst the types then we'll only search for that type.
-                    //otherwise we'll have to search for all of them.
-                    var subTypesToSearch = new HashSet<Type>();
-                    if (baseClassAttempt.Success)
-                    {
-                        subTypesToSearch.Add(baseClassAttempt.Result);
-                    }
-                    else
-                    {
-                        foreach (var t in subTypeList)
-                        {
-                            subTypesToSearch.Add(t);
-                        }
-                    }
-
-                    foreach (var typeToSearch in subTypesToSearch)
-                    {
-                        //recursively find the types inheriting from this sub type in the other non-scanned assemblies.
-                        var foundTypes = GetClasses(typeToSearch, otherAssemblies, onlyConcreteClasses, additionalFilter);
-
-                        foreach (var f in foundTypes)
-                        {
-                            foundAssignableTypes.Add(f);
-                        }
-                    }
-
-                }
-
-<<<<<<< HEAD
-			}
-			return foundAssignableTypes;			
-		}
-
-		private static IEnumerable<Type> GetTypesWithFormattedException(Assembly a)
-		{
-			//if the assembly is dynamic, do not try to scan it
-			if (a.IsDynamic)
-				return Enumerable.Empty<Type>();
-
-			try
-			{
-				//return a.GetExportedTypes();
-			    return a.GetTypes();
-			}
-			catch (ReflectionTypeLoadException ex)
-			{
-				var sb = new StringBuilder();
-				sb.AppendLine("Could not load types from assembly " + a.FullName + ", errors:");
-				foreach (var loaderException in ex.LoaderExceptions.WhereNotNull())
-				{
-					sb.AppendLine("Exception: " + loaderException);
-				}
-				throw new ReflectionTypeLoadException(ex.Types, ex.LoaderExceptions, sb.ToString());
-			}
-		}
-
-		#endregion
-
-
-		
-	}
-=======
-            }
-            return foundAssignableTypes;
-        }
-
-        private static IEnumerable<Type> GetTypesWithFormattedException(Assembly a)
-        {
-            //if the assembly is dynamic, do not try to scan it
-            if (a.IsDynamic)
-                return Enumerable.Empty<Type>();
-
-            try
-            {
-                return a.GetExportedTypes();
-            }
-            catch (ReflectionTypeLoadException ex)
-            {
-                var sb = new StringBuilder();
-                sb.AppendLine("Could not load types from assembly " + a.FullName + ", errors:");
-                foreach (var loaderException in ex.LoaderExceptions.WhereNotNull())
-                {
-                    sb.AppendLine("Exception: " + loaderException);
-                }
-                throw new ReflectionTypeLoadException(ex.Types, ex.LoaderExceptions, sb.ToString());
-            }
-        }
-
-        #endregion
-
-
-
-    }
->>>>>>> 244dcff8
-}
+﻿using System;
+using System.Collections.Concurrent;
+using System.Collections.Generic;
+using System.Collections.ObjectModel;
+using System.Diagnostics;
+using System.IO;
+using System.Linq;
+using System.Linq.Expressions;
+using System.Reflection;
+using System.Security;
+using System.Text;
+using System.Threading;
+using System.Web;
+using System.Web.Compilation;
+using System.Web.Hosting;
+using Umbraco.Core.Configuration;
+using Umbraco.Core.IO;
+
+namespace Umbraco.Core
+{
+
+    /// <summary>
+    /// A utility class to find all classes of a certain type by reflection in the current bin folder
+    /// of the web application. 
+    /// </summary>
+    public static class TypeFinder
+    {
+        private static readonly HashSet<Assembly> LocalFilteredAssemblyCache = new HashSet<Assembly>();
+        private static readonly ReaderWriterLockSlim LocalFilteredAssemblyCacheLocker = new ReaderWriterLockSlim();
+        private static HashSet<Assembly> _allAssemblies = null;
+        private static HashSet<Assembly> _binFolderAssemblies = null;
+        private static readonly ReaderWriterLockSlim Locker = new ReaderWriterLockSlim();
+
+        /// <summary>
+        /// lazily load a reference to all assemblies and only local assemblies.
+        /// This is a modified version of: http://www.dominicpettifer.co.uk/Blog/44/how-to-get-a-reference-to-all-assemblies-in-the--bin-folder
+        /// </summary>
+        /// <remarks>
+        /// We do this because we cannot use AppDomain.Current.GetAssemblies() as this will return only assemblies that have been 
+        /// loaded in the CLR, not all assemblies.
+        /// See these threads:
+        /// http://issues.umbraco.org/issue/U5-198
+        /// http://stackoverflow.com/questions/3552223/asp-net-appdomain-currentdomain-getassemblies-assemblies-missing-after-app
+        /// http://stackoverflow.com/questions/2477787/difference-between-appdomain-getassemblies-and-buildmanager-getreferencedassembl
+        /// </remarks>
+        internal static HashSet<Assembly> GetAllAssemblies()
+        {
+            using (var lck = new UpgradeableReadLock(Locker))
+            {
+                if (_allAssemblies == null)
+                {
+
+                    lck.UpgradeToWriteLock();
+
+                    HashSet<Assembly> assemblies = null;
+                    try
+                    {
+                        var isHosted = HttpContext.Current != null;
+
+                        try
+                        {
+                            if (isHosted)
+                            {
+                                assemblies = new HashSet<Assembly>(BuildManager.GetReferencedAssemblies().Cast<Assembly>());
+                            }
+                        }
+                        catch (InvalidOperationException e)
+                        {
+                            if (!(e.InnerException is SecurityException))
+                                throw;
+                        }
+
+
+                        if (assemblies == null)
+                        {
+                            //NOTE: we cannot use AppDomain.CurrentDomain.GetAssemblies() because this only returns assemblies that have
+                            // already been loaded in to the app domain, instead we will look directly into the bin folder and load each one.
+                            var binFolder = IOHelper.GetRootDirectoryBinFolder();
+                            var binAssemblyFiles = Directory.GetFiles(binFolder, "*.dll", SearchOption.TopDirectoryOnly).ToList();
+                            //var binFolder = Assembly.GetExecutingAssembly().GetAssemblyFile().Directory;
+                            //var binAssemblyFiles = Directory.GetFiles(binFolder.FullName, "*.dll", SearchOption.TopDirectoryOnly).ToList();
+                            assemblies = new HashSet<Assembly>();
+                            foreach (var a in binAssemblyFiles)
+                            {
+                                try
+                                {
+                                    var assName = AssemblyName.GetAssemblyName(a);
+                                    var ass = Assembly.Load(assName);
+                                    assemblies.Add(ass);
+                                }
+                                catch (Exception e)
+                                {
+                                    if (e is SecurityException || e is BadImageFormatException)
+                                    {
+                                        //swallow these exceptions
+                                    }
+                                    else
+                                    {
+                                        throw;
+                                    }
+                                }
+                            }
+                        }
+
+                        //if for some reason they are still no assemblies, then use the AppDomain to load in already loaded assemblies.
+                        if (!assemblies.Any())
+                        {
+                            foreach (var a in AppDomain.CurrentDomain.GetAssemblies())
+                            {
+                                assemblies.Add(a);
+                            }
+                        }
+
+                        //here we are trying to get the App_Code assembly
+                        var fileExtensions = new[] { ".cs", ".vb" }; //only vb and cs files are supported
+                        var appCodeFolder = new DirectoryInfo(IOHelper.MapPath(IOHelper.ResolveUrl("~/App_code")));
+                        //check if the folder exists and if there are any files in it with the supported file extensions
+                        if (appCodeFolder.Exists && (fileExtensions.Any(x => appCodeFolder.GetFiles("*" + x).Any())))
+                        {
+                            var appCodeAssembly = Assembly.Load("App_Code");
+                            if (!assemblies.Contains(appCodeAssembly)) // BuildManager will find App_Code already
+                                assemblies.Add(appCodeAssembly);
+                        }
+
+                        //now set the _allAssemblies
+                        _allAssemblies = new HashSet<Assembly>(assemblies);
+
+                    }
+                    catch (InvalidOperationException e)
+                    {
+                        if (!(e.InnerException is SecurityException))
+                            throw;
+
+                        _binFolderAssemblies = _allAssemblies;
+                    }
+                }
+
+                return _allAssemblies;
+            }            
+        }
+
+        /// <summary>
+        /// Returns only assemblies found in the bin folder that have been loaded into the app domain.
+        /// </summary>
+        /// <returns></returns>
+        /// <remarks>
+        /// This will be used if we implement App_Plugins from Umbraco v5 but currently it is not used.
+        /// </remarks>
+        internal static HashSet<Assembly> GetBinAssemblies()
+        {
+
+            if (_binFolderAssemblies == null)
+            {
+                using (new WriteLock(Locker))
+                {
+                    var assemblies = GetAssembliesWithKnownExclusions().ToArray();
+                    var binFolder = Assembly.GetExecutingAssembly().GetAssemblyFile().Directory;
+                    var binAssemblyFiles = Directory.GetFiles(binFolder.FullName, "*.dll", SearchOption.TopDirectoryOnly).ToList();
+                    var domainAssemblyNames = binAssemblyFiles.Select(AssemblyName.GetAssemblyName);
+                    var safeDomainAssemblies = new HashSet<Assembly>();
+                    var binFolderAssemblies = new HashSet<Assembly>();
+
+                    foreach (var a in assemblies)
+                    {
+                        try
+                        {
+                            //do a test to see if its queryable in med trust
+                            var assemblyFile = a.GetAssemblyFile();
+                            safeDomainAssemblies.Add(a);
+                        }
+                        catch (SecurityException)
+                        {
+                            //we will just ignore this because this will fail 
+                            //in medium trust for system assemblies, we get an exception but we just want to continue until we get to 
+                            //an assembly that is ok.
+                        }
+                    }
+
+                    foreach (var assemblyName in domainAssemblyNames)
+                    {
+                        try
+                        {
+                            var foundAssembly =
+                                safeDomainAssemblies.FirstOrDefault(a => a.GetAssemblyFile() == assemblyName.GetAssemblyFile());
+                            if (foundAssembly != null)
+                            {
+                                binFolderAssemblies.Add(foundAssembly);
+                            }
+                        }
+                        catch (SecurityException)
+                        {
+                            //we will just ignore this because if we are trying to do a call to: 
+                            // AssemblyName.ReferenceMatchesDefinition(a.GetName(), assemblyName)))
+                            //in medium trust for system assemblies, we get an exception but we just want to continue until we get to 
+                            //an assembly that is ok.
+                        }
+                    }
+
+                    _binFolderAssemblies = new HashSet<Assembly>(binFolderAssemblies);
+                }
+            }
+            return _binFolderAssemblies;
+        }
+
+        /// <summary>
+        /// Return a list of found local Assemblies excluding the known assemblies we don't want to scan 
+        /// and exluding the ones passed in and excluding the exclusion list filter, the results of this are
+        /// cached for perforance reasons.
+        /// </summary>
+        /// <param name="excludeFromResults"></param>
+        /// <returns></returns>
+        internal static HashSet<Assembly> GetAssembliesWithKnownExclusions(
+            IEnumerable<Assembly> excludeFromResults = null)
+        {
+            using (var lck = new UpgradeableReadLock(LocalFilteredAssemblyCacheLocker))
+            {
+                if (LocalFilteredAssemblyCache.Any()) return LocalFilteredAssemblyCache;
+
+                lck.UpgradeToWriteLock();
+
+                var assemblies = GetFilteredAssemblies(excludeFromResults, KnownAssemblyExclusionFilter);
+                foreach (var a in assemblies)
+                {
+                    LocalFilteredAssemblyCache.Add(a);
+                }
+
+                return LocalFilteredAssemblyCache;
+            }            
+        }
+
+        /// <summary>
+        /// Return a distinct list of found local Assemblies and exluding the ones passed in and excluding the exclusion list filter
+        /// </summary>
+        /// <param name="excludeFromResults"></param>
+        /// <param name="exclusionFilter"></param>
+        /// <returns></returns>
+        private static IEnumerable<Assembly> GetFilteredAssemblies(
+            IEnumerable<Assembly> excludeFromResults = null,
+            string[] exclusionFilter = null)
+        {
+            if (excludeFromResults == null)
+                excludeFromResults = new HashSet<Assembly>();
+            if (exclusionFilter == null)
+                exclusionFilter = new string[] { };
+
+            return GetAllAssemblies()
+                .Where(x => !excludeFromResults.Contains(x)
+                            && !x.GlobalAssemblyCache
+                            && !exclusionFilter.Any(f => x.FullName.StartsWith(f)));
+        }
+
+        /// <summary>
+        /// this is our assembly filter to filter out known types that def dont contain types we'd like to find or plugins
+        /// </summary>
+        /// <remarks>
+        /// NOTE the comma vs period... comma delimits the name in an Assembly FullName property so if it ends with comma then its an exact name match
+        /// </remarks>
+        internal static readonly string[] KnownAssemblyExclusionFilter = new[]
+                {
+                    "mscorlib,",
+					"System.",
+                    "Antlr3.",
+                    "Autofac.",
+                    "Autofac,",
+                    "Castle.",
+                    "ClientDependency.",
+                    "DataAnnotationsExtensions.",
+                    "DataAnnotationsExtensions,",
+                    "Dynamic,",
+                    "HtmlDiff,",
+                    "Iesi.Collections,",
+                    "log4net,",
+                    "Microsoft.",
+                    "Newtonsoft.",
+                    "NHibernate.",
+                    "NHibernate,",
+                    "NuGet.",
+                    "RouteDebugger,",
+                    "SqlCE4Umbraco,",
+                    "umbraco.datalayer,",
+                    "umbraco.interfaces,",										
+					"umbraco.providers,",
+					//"Umbraco.Web.UI,",
+                    "umbraco.webservices",
+                    "Lucene.",
+                    "Examine,",
+                    "Examine.",
+                    "ServiceStack.",
+                    "MySql.",
+                    "HtmlAgilityPack.",
+                    "TidyNet.",
+                    "ICSharpCode.",
+                    "CookComputing."
+                };
+
+        /// <summary>
+        /// Finds any classes derived from the type T that contain the attribute TAttribute
+        /// </summary>
+        /// <typeparam name="T"></typeparam>
+        /// <typeparam name="TAttribute"></typeparam>
+        /// <returns></returns>
+        public static IEnumerable<Type> FindClassesOfTypeWithAttribute<T, TAttribute>()
+            where TAttribute : Attribute
+        {
+            return FindClassesOfTypeWithAttribute<T, TAttribute>(GetAssembliesWithKnownExclusions(), true);
+        }
+
+        /// <summary>
+        /// Finds any classes derived from the type T that contain the attribute TAttribute
+        /// </summary>
+        /// <typeparam name="T"></typeparam>
+        /// <typeparam name="TAttribute"></typeparam>
+        /// <param name="assemblies"></param>
+        /// <returns></returns>
+        public static IEnumerable<Type> FindClassesOfTypeWithAttribute<T, TAttribute>(IEnumerable<Assembly> assemblies)
+            where TAttribute : Attribute
+        {
+            return FindClassesOfTypeWithAttribute<T, TAttribute>(assemblies, true);
+        }
+
+        /// <summary>
+        /// Finds any classes derived from the type T that contain the attribute TAttribute
+        /// </summary>
+        /// <typeparam name="T"></typeparam>
+        /// <typeparam name="TAttribute"></typeparam>
+        /// <param name="assemblies"></param>
+        /// <param name="onlyConcreteClasses"></param>
+        /// <returns></returns>
+        public static IEnumerable<Type> FindClassesOfTypeWithAttribute<T, TAttribute>(
+            IEnumerable<Assembly> assemblies,
+            bool onlyConcreteClasses)
+            where TAttribute : Attribute
+        {
+            return FindClassesOfTypeWithAttribute<TAttribute>(typeof(T), assemblies, onlyConcreteClasses);
+        }
+
+        /// <summary>
+        /// Finds any classes derived from the assignTypeFrom Type that contain the attribute TAttribute
+        /// </summary>
+        /// <typeparam name="TAttribute"></typeparam>
+        /// <param name="assignTypeFrom"></param>
+        /// <param name="assemblies"></param>
+        /// <param name="onlyConcreteClasses"></param>
+        /// <returns></returns>
+        public static IEnumerable<Type> FindClassesOfTypeWithAttribute<TAttribute>(
+            Type assignTypeFrom,
+            IEnumerable<Assembly> assemblies,
+            bool onlyConcreteClasses)
+            where TAttribute : Attribute
+        {
+            if (assemblies == null) throw new ArgumentNullException("assemblies");
+
+            return GetClasses(assignTypeFrom, assemblies, onlyConcreteClasses,
+                //the additional filter will ensure that any found types also have the attribute applied.
+                t => t.GetCustomAttributes<TAttribute>(false).Any());
+        }
+
+        /// <summary>
+        /// Searches all filtered local assemblies specified for classes of the type passed in.
+        /// </summary>
+        /// <typeparam name="T"></typeparam>
+        /// <returns></returns>
+        public static IEnumerable<Type> FindClassesOfType<T>()
+        {
+            return FindClassesOfType<T>(GetAssembliesWithKnownExclusions(), true);
+        }
+
+        /// <summary>
+        /// Returns all types found of in the assemblies specified of type T
+        /// </summary>
+        /// <typeparam name="T"></typeparam>
+        /// <param name="assemblies"></param>
+        /// <param name="onlyConcreteClasses"></param>
+        /// <returns></returns>
+        public static IEnumerable<Type> FindClassesOfType<T>(IEnumerable<Assembly> assemblies, bool onlyConcreteClasses)
+        {
+            if (assemblies == null) throw new ArgumentNullException("assemblies");
+
+            return GetClasses(typeof(T), assemblies, onlyConcreteClasses);
+        }
+
+        /// <summary>
+        /// Returns all types found of in the assemblies specified of type T
+        /// </summary>
+        /// <typeparam name="T"></typeparam>
+        /// <param name="assemblies"></param>
+        /// <returns></returns>
+        public static IEnumerable<Type> FindClassesOfType<T>(IEnumerable<Assembly> assemblies)
+        {
+            return FindClassesOfType<T>(assemblies, true);
+        }
+
+        /// <summary>
+        /// Finds the classes with attribute.
+        /// </summary>
+        /// <typeparam name="T"></typeparam>
+        /// <param name="assemblies">The assemblies.</param>
+        /// <param name="onlyConcreteClasses">if set to <c>true</c> only concrete classes.</param>
+        /// <returns></returns>
+        public static IEnumerable<Type> FindClassesWithAttribute<T>(IEnumerable<Assembly> assemblies, bool onlyConcreteClasses)
+            where T : Attribute
+        {
+            return FindClassesWithAttribute(typeof(T), assemblies, onlyConcreteClasses);
+        }
+
+        /// <summary>
+        /// Finds any classes with the attribute.
+        /// </summary>
+        /// <param name="attributeType">The attribute type </param>
+        /// <param name="assemblies">The assemblies.</param>
+        /// <param name="onlyConcreteClasses">if set to <c>true</c> only concrete classes.</param>
+        /// <returns></returns>
+        public static IEnumerable<Type> FindClassesWithAttribute(
+            Type attributeType,
+            IEnumerable<Assembly> assemblies,
+            bool onlyConcreteClasses)
+        {
+            if (assemblies == null) throw new ArgumentNullException("assemblies");
+
+            if (TypeHelper.IsTypeAssignableFrom<Attribute>(attributeType) == false)
+                throw new ArgumentException("The type specified: " + attributeType + " is not an Attribute type");
+
+            var foundAssignableTypes = new HashSet<Type>();
+
+            var assemblyList = assemblies.ToArray();
+
+            //find all assembly references that are referencing the attribute type's assembly since we 
+            //should only be scanning those assemblies because any other assembly will definitely not
+            //contain a class that has this attribute.
+            var referencedAssemblies = TypeHelper.GetReferencedAssemblies(attributeType, assemblyList);
+
+            foreach (var a in referencedAssemblies)
+            {
+                //get all types in the assembly that are sub types of the current type
+                var allTypes = GetTypesWithFormattedException(a).ToArray();
+
+                var types = allTypes.Where(t => TypeHelper.IsNonStaticClass(t)
+                                                && (onlyConcreteClasses == false || t.IsAbstract == false)
+                    //the type must have this attribute
+                                                && t.GetCustomAttributes(attributeType, false).Any());
+
+                foreach (var t in types)
+                {
+                    foundAssignableTypes.Add(t);
+                }
+            }
+
+            return foundAssignableTypes;
+        }
+
+
+        /// <summary>
+        /// Finds the classes with attribute.
+        /// </summary>
+        /// <typeparam name="T"></typeparam>
+        /// <param name="assemblies">The assemblies.</param>
+        /// <returns></returns>
+        public static IEnumerable<Type> FindClassesWithAttribute<T>(IEnumerable<Assembly> assemblies)
+            where T : Attribute
+        {
+            return FindClassesWithAttribute<T>(assemblies, true);
+        }
+
+        /// <summary>
+        /// Finds the classes with attribute in filtered local assemblies
+        /// </summary>
+        /// <typeparam name="T"></typeparam>
+        /// <returns></returns>
+        public static IEnumerable<Type> FindClassesWithAttribute<T>()
+            where T : Attribute
+        {
+            return FindClassesWithAttribute<T>(GetAssembliesWithKnownExclusions());
+        }
+
+
+        #region Private methods
+
+        /// <summary>
+        /// Finds types that are assignable from the assignTypeFrom parameter and will scan for these types in the assembly
+        /// list passed in, however we will only scan assemblies that have a reference to the assignTypeFrom Type or any type 
+        /// deriving from the base type.
+        /// </summary>
+        /// <param name="assignTypeFrom"></param>
+        /// <param name="assemblies"></param>
+        /// <param name="onlyConcreteClasses"></param>
+        /// <param name="additionalFilter">An additional filter to apply for what types will actually be included in the return value</param>
+        /// <returns></returns>
+        private static IEnumerable<Type> GetClasses(
+            Type assignTypeFrom,
+            IEnumerable<Assembly> assemblies,
+            bool onlyConcreteClasses,
+            Func<Type, bool> additionalFilter = null)
+        {
+            //the default filter will always return true.
+            if (additionalFilter == null)
+            {
+                additionalFilter = type => true;
+            }
+
+            var foundAssignableTypes = new HashSet<Type>();
+
+            var assemblyList = assemblies.ToArray();
+
+            //find all assembly references that are referencing the current type's assembly since we 
+            //should only be scanning those assemblies because any other assembly will definitely not
+            //contain sub type's of the one we're currently looking for
+            var referencedAssemblies = TypeHelper.GetReferencedAssemblies(assignTypeFrom, assemblyList);
+
+            //get a list of non-referenced assemblies (we'll use this when we recurse below)
+            var otherAssemblies = assemblyList.Where(x => referencedAssemblies.Contains(x) == false).ToArray();
+
+            //loop through the referenced assemblies
+            foreach (var a in referencedAssemblies)
+            {
+                //get all types in the assembly that are sub types of the current type
+                var allSubTypes = GetTypesWithFormattedException(a)
+                    .Where(assignTypeFrom.IsAssignableFrom)
+                    .ToArray();
+
+                //now filter the types based on the onlyConcreteClasses flag, not interfaces, not static classes
+                var filteredTypes = allSubTypes
+                    .Where(t => (TypeHelper.IsNonStaticClass(t)
+                                 && (onlyConcreteClasses == false || t.IsAbstract == false)
+                                 && additionalFilter(t)))
+                    .ToArray();
+
+                //add the types to our list to return
+                foreach (var t in filteredTypes)
+                {
+                    foundAssignableTypes.Add(t);
+                }
+                
+                //now we need to include types that may be inheriting from sub classes of the type being searched for
+                //so we will search in assemblies that reference those types too.
+                foreach (var subTypesInAssembly in allSubTypes.GroupBy(x => x.Assembly))
+                {
+
+                    //So that we are not scanning too much, we need to group the sub types:    
+                    // * if there is more than 1 sub type in the same assembly then we should only search on the 'lowest base' type.
+                    // * We should also not search for sub types if the type is sealed since you cannot inherit from a sealed class
+                    // * We should not search for sub types if the type is static since you cannot inherit from them.
+                    var subTypeList = subTypesInAssembly
+                        .Where(t => t.IsSealed == false && TypeHelper.IsStaticClass(t) == false)
+                        .ToArray();
+
+                    var baseClassAttempt = TypeHelper.GetLowestBaseType(subTypeList);
+
+                    //if there's a base class amongst the types then we'll only search for that type.
+                    //otherwise we'll have to search for all of them.
+                    var subTypesToSearch = new HashSet<Type>();
+                    if (baseClassAttempt.Success)
+                    {
+                        subTypesToSearch.Add(baseClassAttempt.Result);
+                    }
+                    else
+                    {
+                        foreach (var t in subTypeList)
+                        {
+                            subTypesToSearch.Add(t);
+                        }
+                    }
+
+                    foreach (var typeToSearch in subTypesToSearch)
+                    {
+                        //recursively find the types inheriting from this sub type in the other non-scanned assemblies.
+                        var foundTypes = GetClasses(typeToSearch, otherAssemblies, onlyConcreteClasses, additionalFilter);
+
+                        foreach (var f in foundTypes)
+                        {
+                            foundAssignableTypes.Add(f);
+                        }
+                    }
+
+                }
+
+            }
+            return foundAssignableTypes;
+        }
+
+        private static IEnumerable<Type> GetTypesWithFormattedException(Assembly a)
+        {
+            //if the assembly is dynamic, do not try to scan it
+            if (a.IsDynamic)
+                return Enumerable.Empty<Type>();
+
+            try
+            {
+				//return a.GetExportedTypes();
+			    return a.GetTypes();
+            }
+            catch (ReflectionTypeLoadException ex)
+            {
+                var sb = new StringBuilder();
+                sb.AppendLine("Could not load types from assembly " + a.FullName + ", errors:");
+                foreach (var loaderException in ex.LoaderExceptions.WhereNotNull())
+                {
+                    sb.AppendLine("Exception: " + loaderException);
+                }
+                throw new ReflectionTypeLoadException(ex.Types, ex.LoaderExceptions, sb.ToString());
+            }
+        }
+
+        #endregion
+
+
+
+    }
+}