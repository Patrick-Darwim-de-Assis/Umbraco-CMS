--- conflicted
+++ resolved
@@ -1,297 +1,235 @@
-﻿using System;
-using System.Reflection;
-using System.Threading;
-using System.Web;
-using System.Web.Hosting;
-using log4net;
-using LightInject;
-using Umbraco.Core.DI;
-using Umbraco.Core.Logging;
-
-namespace Umbraco.Core
-{
-    /// <summary>
-    /// Provides an abstract base class for the Umbraco HttpApplication.
-    /// </summary>
-<<<<<<< HEAD
-    /// This is exposed in the core so that we can have the IApplicationEventHandler in the core project so that 
-    public abstract class UmbracoApplicationBase : HttpApplication
-=======
-    /// <remarks>
-    /// This is exposed in the core so that we can have the IApplicationEventHandler in the core project so that
-    /// IApplicationEventHandler's can fire/execute outside of the web contenxt (i.e. in console applications)
-    /// </remarks>
-    public abstract class UmbracoApplicationBase : System.Web.HttpApplication
->>>>>>> 4863052a
-    {
-        private IRuntime _runtime;
-
-        /// <summary>
-        /// Gets a runtime.
-        /// </summary>
-        protected abstract IRuntime GetRuntime();
-
-        /// <summary>
-        /// Gets a logger.
-        /// </summary>
-        protected virtual ILogger GetLogger()
-        {
-            return Logger.CreateWithDefaultLog4NetConfiguration();
-        }
-
-        // events - in the order they trigger
-
-        // were part of the BootManager architecture, would trigger only for the initial
-        // application, so they need not be static, and they would let ppl hook into the
-        // boot process... but I believe this can be achieved with components as well and
-        // we don't need these events.
-        //public event EventHandler ApplicationStarting;
-        //public event EventHandler ApplicationStarted;
-
-        // this event can only be static since there will be several instances of this class
-        // triggers for each application instance, ie many times per lifetime of the application
-        public static event EventHandler ApplicationInit;
-
-        // this event can only be static since there will be several instances of this class
-        // triggers once per error
-        public static event EventHandler ApplicationError;
-
-        // this event can only be static since there will be several instances of this class
-        // triggers once per lifetime of the application, before it is unloaded
-        public static event EventHandler ApplicationEnd;
-
-        #region Start
-
-        // internal for tests
-        internal void HandleApplicationStart(object sender, EventArgs evargs)
-        {
-            // ******** THIS IS WHERE EVERYTHING BEGINS ********
-
-            // create the container for the application, and configure.
-            // the boot manager is responsible for registrations
-            var container = new ServiceContainer();
-            container.ConfigureUmbracoCore(); // also sets Current.Container
-
-            // register the essential stuff,
-            // ie the global application logger
-            // (profiler etc depend on boot manager)
-            var logger = GetLogger();
-            container.RegisterInstance(logger);
-            // now it is ok to use Current.Logger
-
-            ConfigureUnhandledException(logger);
-
-            // get runtime & boot
-            _runtime = GetRuntime();
-            _runtime.Boot(container);
-        }
-
-        protected virtual void ConfigureUnhandledException(ILogger logger)
-        {
-            //take care of unhandled exceptions - there is nothing we can do to
-            // prevent the entire w3wp process to go down but at least we can try
-            // and log the exception
-            AppDomain.CurrentDomain.UnhandledException += (_, args) =>
-            {
-                var exception = (Exception)args.ExceptionObject;
-                var isTerminating = args.IsTerminating; // always true?
-
-                var msg = "Unhandled exception in AppDomain";
-                if (isTerminating) msg += " (terminating)";
-                msg += ".";
-                logger.Error<UmbracoApplicationBase>(msg, exception);
-            };
-<<<<<<< HEAD
-=======
-
-            // this only gets called when an assembly can't be resolved
-            AppDomain.CurrentDomain.AssemblyResolve += CurrentDomainOnAssemblyResolve;
-
-            //boot up the application
-            GetBootManager()
-                .Initialize()
-                .Startup(appContext => OnApplicationStarting(sender, e))
-                .Complete(appContext => OnApplicationStarted(sender, e));
-
-            //And now we can dispose of our startup handlers - save some memory
-            ApplicationEventsResolver.Current.Dispose();
-
-            // after Umbraco has started there is a database in "context" and that context is
-            // going to stay there and never get destroyed nor reused, so we have to ensure that
-            // the database is disposed (which will auto-remove it from context).
-            var database = ApplicationContext.Current.DatabaseContext.Database;
-            if (database != null) // never to happen... unless in weird tests
-                ApplicationContext.Current.DatabaseContext.Database.Dispose();
->>>>>>> 4863052a
-        }
-
-        // called by ASP.NET (auto event wireup) once per app domain
-        // do NOT set instance data here - only static (see docs)
-        // sender is System.Web.HttpApplicationFactory, evargs is EventArgs.Empty
-        protected void Application_Start(object sender, EventArgs evargs)
-        {
-            Thread.CurrentThread.SanitizeThreadCulture();
-            HandleApplicationStart(sender, evargs);
-        }
-
-        #endregion
-
-        #region Init
-
-        private void OnApplicationInit(object sender, EventArgs evargs)
-        {
-            TryInvoke(ApplicationInit, "ApplicationInit", sender, evargs);
-        }
-
-        // called by ASP.NET for every HttpApplication instance after all modules have been created
-        // which means that this will be called *many* times for different apps when Umbraco runs
-        public override void Init()
-        {
-            // note: base.Init() is what initializes all of the httpmodules, ties up a bunch of stuff with IIS, etc...
-            // therefore, since OWIN is an HttpModule when running in IIS/ASP.Net the OWIN startup is not executed
-            // until this method fires and by that time - Umbraco has booted already
-
-            base.Init();
-            OnApplicationInit(this, new EventArgs());
-        }
-
-<<<<<<< HEAD
-                
-        #endregion
-=======
-        /// <summary>
-        /// Developers can override this method to modify objects on startup
-        /// </summary>
-        /// <param name="sender"></param>
-        /// <param name="e"></param>
-        protected virtual void OnApplicationStarting(object sender, EventArgs e)
-        {
-            if (ApplicationStarting != null)
-            {
-                try
-                {
-                    ApplicationStarting(sender, e);
-                }
-                catch (Exception ex)
-                {
-                    LogHelper.Error<UmbracoApplicationBase>("An error occurred in an ApplicationStarting event handler", ex);
-                    throw;
-                }
-            }
-
-        }
->>>>>>> 4863052a
-
-        #region End
-
-        protected virtual void OnApplicationEnd(object sender, EventArgs evargs)
-        {
-            ApplicationEnd?.Invoke(this, EventArgs.Empty);
-        }
-
-        // internal for tests
-        internal void HandleApplicationEnd()
-        {
-            if (_runtime != null)
-            {
-                _runtime.Terminate();
-                _runtime.DisposeIfDisposable();
-            
-                _runtime = null;
-            }
-
-            Current.Reset(); // dispose the container and everything
-
-            if (SystemUtilities.GetCurrentTrustLevel() != AspNetHostingPermissionLevel.Unrestricted) return;
-
-            // try to log the detailed shutdown message (typical asp.net hack: http://weblogs.asp.net/scottgu/433194)
-            try
-            {
-<<<<<<< HEAD
-                var runtime = (HttpRuntime) typeof(HttpRuntime).InvokeMember("_theRuntime",
-                    BindingFlags.NonPublic | BindingFlags.Static | BindingFlags.GetField,
-                    null, null, null);
-                if (runtime == null)
-                    return;
-=======
-                return;
-            }
-
-            Logger.Error<UmbracoApplicationBase>("An unhandled exception occurred", exc);
->>>>>>> 4863052a
-
-                var shutDownMessage = (string)runtime.GetType().InvokeMember("_shutDownMessage",
-                    BindingFlags.NonPublic | BindingFlags.Instance | BindingFlags.GetField,
-                    null, runtime, null);
-
-                var shutDownStack = (string)runtime.GetType().InvokeMember("_shutDownStack",
-                    BindingFlags.NonPublic | BindingFlags.Instance | BindingFlags.GetField,
-                    null, runtime, null);
-
-                var shutdownMsg = $"Application shutdown. Details: {HostingEnvironment.ShutdownReason}\r\n\r\n_shutDownMessage={shutDownMessage}\r\n\r\n_shutDownStack={shutDownStack}";
-
-                Current.Logger.Info<UmbracoApplicationBase>(shutdownMsg);
-            }
-            catch (Exception)
-            {
-                //if for some reason that fails, then log the normal output
-                Current.Logger.Info<UmbracoApplicationBase>("Application shutdown. Reason: " + HostingEnvironment.ShutdownReason);
-            }
-        }
-
-        // called by ASP.NET (auto event wireup) once per app domain
-        // sender is System.Web.HttpApplicationFactory, evargs is EventArgs.Empty
-        protected void Application_End(object sender, EventArgs evargs)
-        {
-            HandleApplicationEnd();
-            OnApplicationEnd(sender, evargs);
-            LogManager.Shutdown();
-        }
-
-        #endregion
-
-        #region Error
-
-        protected virtual void OnApplicationError(object sender, EventArgs evargs)
-        {
-            ApplicationError?.Invoke(this, EventArgs.Empty);
-        }
-
-        private void HandleApplicationError()
-        {
-            var exception = Server.GetLastError();
-
-            // ignore HTTP errors
-            if (exception.GetType() == typeof(HttpException)) return;
-
-            Current.Logger.Error<UmbracoApplicationBase>("An unhandled exception occurred.", exception);
-        }
-
-        // called by ASP.NET (auto event wireup) at any phase in the application life cycle
-        protected void Application_Error(object sender, EventArgs e)
-        {
-            // when unhandled errors occur
-            HandleApplicationError();
-            OnApplicationError(sender, e);
-        }
-
-        #endregion
-        
-        #region Utilities
-
-        private static void TryInvoke(EventHandler handler, string name, object sender, EventArgs evargs)
-        {
-            try
-            {
-                handler?.Invoke(sender, evargs);
-            }
-            catch (Exception ex)
-            {
-                Current.Logger.Error<UmbracoApplicationBase>($"Error in {name} handler.", ex);
-                throw;
-            }
-        }
-
-        #endregion
-    }
-}
+﻿using System;
+using System.Reflection;
+using System.Threading;
+using System.Web;
+using System.Web.Hosting;
+using log4net;
+using LightInject;
+using Umbraco.Core.DI;
+using Umbraco.Core.Logging;
+
+namespace Umbraco.Core
+{
+    /// <summary>
+    /// Provides an abstract base class for the Umbraco HttpApplication.
+    /// </summary>
+    public abstract class UmbracoApplicationBase : HttpApplication
+    {
+        private IRuntime _runtime;
+
+        /// <summary>
+        /// Gets a runtime.
+        /// </summary>
+        protected abstract IRuntime GetRuntime();
+
+        /// <summary>
+        /// Gets a logger.
+        /// </summary>
+        protected virtual ILogger GetLogger()
+        {
+            return Logger.CreateWithDefaultLog4NetConfiguration();
+        }
+
+        // events - in the order they trigger
+
+        // were part of the BootManager architecture, would trigger only for the initial
+        // application, so they need not be static, and they would let ppl hook into the
+        // boot process... but I believe this can be achieved with components as well and
+        // we don't need these events.
+        //public event EventHandler ApplicationStarting;
+        //public event EventHandler ApplicationStarted;
+
+        // this event can only be static since there will be several instances of this class
+        // triggers for each application instance, ie many times per lifetime of the application
+        public static event EventHandler ApplicationInit;
+
+        // this event can only be static since there will be several instances of this class
+        // triggers once per error
+        public static event EventHandler ApplicationError;
+
+        // this event can only be static since there will be several instances of this class
+        // triggers once per lifetime of the application, before it is unloaded
+        public static event EventHandler ApplicationEnd;
+
+        #region Start
+
+        // internal for tests
+        internal void HandleApplicationStart(object sender, EventArgs evargs)
+        {
+            // ******** THIS IS WHERE EVERYTHING BEGINS ********
+
+            // create the container for the application, and configure.
+            // the boot manager is responsible for registrations
+            var container = new ServiceContainer();
+            container.ConfigureUmbracoCore(); // also sets Current.Container
+
+            // register the essential stuff,
+            // ie the global application logger
+            // (profiler etc depend on boot manager)
+            var logger = GetLogger();
+            container.RegisterInstance(logger);
+            // now it is ok to use Current.Logger
+
+            ConfigureUnhandledException(logger);
+
+            // get runtime & boot
+            _runtime = GetRuntime();
+            _runtime.Boot(container);
+        }
+
+        protected virtual void ConfigureUnhandledException(ILogger logger)
+        {
+            //take care of unhandled exceptions - there is nothing we can do to 
+            // prevent the entire w3wp process to go down but at least we can try
+            // and log the exception
+            AppDomain.CurrentDomain.UnhandledException += (_, args) =>
+            {
+                var exception = (Exception)args.ExceptionObject;
+                var isTerminating = args.IsTerminating; // always true?
+
+                var msg = "Unhandled exception in AppDomain";
+                if (isTerminating) msg += " (terminating)";
+                msg += ".";
+                logger.Error<UmbracoApplicationBase>(msg, exception);
+            };
+        }
+
+        // called by ASP.NET (auto event wireup) once per app domain
+        // do NOT set instance data here - only static (see docs)
+        // sender is System.Web.HttpApplicationFactory, evargs is EventArgs.Empty
+        protected void Application_Start(object sender, EventArgs evargs)
+        {
+            Thread.CurrentThread.SanitizeThreadCulture();
+            HandleApplicationStart(sender, evargs);
+        }
+
+        #endregion
+
+        #region Init
+
+        private void OnApplicationInit(object sender, EventArgs evargs)
+        {
+            TryInvoke(ApplicationInit, "ApplicationInit", sender, evargs);
+        }
+
+        // called by ASP.NET for every HttpApplication instance after all modules have been created
+        // which means that this will be called *many* times for different apps when Umbraco runs
+        public override void Init()
+        {
+            // note: base.Init() is what initializes all of the httpmodules, ties up a bunch of stuff with IIS, etc...
+            // therefore, since OWIN is an HttpModule when running in IIS/ASP.Net the OWIN startup is not executed
+            // until this method fires and by that time - Umbraco has booted already
+
+            base.Init();
+            OnApplicationInit(this, new EventArgs());
+        }
+
+                
+        #endregion
+
+        #region End
+
+        protected virtual void OnApplicationEnd(object sender, EventArgs evargs)
+        {
+            ApplicationEnd?.Invoke(this, EventArgs.Empty);
+        }
+
+        // internal for tests
+        internal void HandleApplicationEnd()
+        {
+            if (_runtime != null)
+            {
+                _runtime.Terminate();
+                _runtime.DisposeIfDisposable();
+            
+                _runtime = null;
+            }
+
+            Current.Reset(); // dispose the container and everything
+
+            if (SystemUtilities.GetCurrentTrustLevel() != AspNetHostingPermissionLevel.Unrestricted) return;
+
+            // try to log the detailed shutdown message (typical asp.net hack: http://weblogs.asp.net/scottgu/433194)
+            try
+            {
+                var runtime = (HttpRuntime) typeof(HttpRuntime).InvokeMember("_theRuntime",
+                    BindingFlags.NonPublic | BindingFlags.Static | BindingFlags.GetField,
+                    null, null, null);
+                if (runtime == null)
+                    return;
+
+                var shutDownMessage = (string)runtime.GetType().InvokeMember("_shutDownMessage",
+                    BindingFlags.NonPublic | BindingFlags.Instance | BindingFlags.GetField,
+                    null, runtime, null);
+
+                var shutDownStack = (string)runtime.GetType().InvokeMember("_shutDownStack",
+                    BindingFlags.NonPublic | BindingFlags.Instance | BindingFlags.GetField,
+                    null, runtime, null);
+
+                var shutdownMsg = $"Application shutdown. Details: {HostingEnvironment.ShutdownReason}\r\n\r\n_shutDownMessage={shutDownMessage}\r\n\r\n_shutDownStack={shutDownStack}";
+
+                Current.Logger.Info<UmbracoApplicationBase>(shutdownMsg);
+            }
+            catch (Exception)
+            {
+                //if for some reason that fails, then log the normal output
+                Current.Logger.Info<UmbracoApplicationBase>("Application shutdown. Reason: " + HostingEnvironment.ShutdownReason);
+            }
+        }
+
+        // called by ASP.NET (auto event wireup) once per app domain
+        // sender is System.Web.HttpApplicationFactory, evargs is EventArgs.Empty
+        protected void Application_End(object sender, EventArgs evargs)
+        {
+            HandleApplicationEnd();
+            OnApplicationEnd(sender, evargs);
+            LogManager.Shutdown();
+        }
+
+        #endregion
+
+        #region Error
+
+        protected virtual void OnApplicationError(object sender, EventArgs evargs)
+        {
+            ApplicationError?.Invoke(this, EventArgs.Empty);
+        }
+
+        private void HandleApplicationError()
+        {
+            var exception = Server.GetLastError();
+
+            // ignore HTTP errors
+            if (exception.GetType() == typeof(HttpException)) return;
+
+            Current.Logger.Error<UmbracoApplicationBase>("An unhandled exception occurred.", exception);
+        }
+
+        // called by ASP.NET (auto event wireup) at any phase in the application life cycle
+        protected void Application_Error(object sender, EventArgs e)
+        {
+            // when unhandled errors occur
+            HandleApplicationError();
+            OnApplicationError(sender, e);
+        }
+
+        #endregion
+        
+        #region Utilities
+
+        private static void TryInvoke(EventHandler handler, string name, object sender, EventArgs evargs)
+        {
+            try
+            {
+                handler?.Invoke(sender, evargs);
+            }
+            catch (Exception ex)
+            {
+                Current.Logger.Error<UmbracoApplicationBase>($"Error in {name} handler.", ex);
+                throw;
+            }
+        }
+
+        #endregion
+    }
+}