--- conflicted
+++ resolved
@@ -7,9 +7,6 @@
     public static class ContentExtensions
     {
 
-<<<<<<< HEAD
-  #region XML methods
-=======
         internal static bool IsMoving(this IContentBase entity)
         {
             // Check if this entity is being moved as a descendant as part of a bulk moving operations.
@@ -69,7 +66,6 @@
             }
             return false;
         }
->>>>>>> d14e2a99
 
         /// <summary>
         /// Creates the full xml representation for the <see cref="IContent"/> object and all of it's descendants
@@ -115,9 +111,5 @@
         {
             return serializer.Serialize(member);
         }
-<<<<<<< HEAD
-        #endregion
-=======
->>>>>>> d14e2a99
     }
 }