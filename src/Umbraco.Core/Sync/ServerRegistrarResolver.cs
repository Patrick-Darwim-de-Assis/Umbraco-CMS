﻿using System;
using System.Linq.Expressions;
using Umbraco.Core.LightInject;
using Umbraco.Core.ObjectResolution;

namespace Umbraco.Core.Sync
{
    /// <summary>
    /// Resolves the IServerRegistrar object.
    /// </summary>
    public sealed class ServerRegistrarResolver : ContainerSingleObjectResolver<ServerRegistrarResolver, IServerRegistrar>
    {
        /// <summary>
<<<<<<< HEAD
        /// Initialize a new instance of the <see cref="SingleObjectResolverBase{TResolver, TResolved}"/> class with an instance of the resolved object.
        /// </summary>
        /// <param name="value">An instance of the resolved object.</param>
        /// <remarks>By default <c>CanBeNull</c> is false, so <c>value</c> has to be non-null, or <c>Value</c> has to be
        /// initialized before being accessed, otherwise an exception will be thrown when reading it.</remarks>
        public ServerRegistrarResolver(IServerRegistrar value) : base(value)
        {
        }

        internal ServerRegistrarResolver(IServiceContainer container, Type implementationType)
            : base(container, implementationType)
        {
        }

        internal ServerRegistrarResolver(IServiceContainer container, Expression<Func<IServiceFactory, IServerRegistrar>> implementationType)
            : base(container, implementationType)
        {
        }
=======
        /// Initializes a new instance of the <see cref="ServerRegistrarResolver"/> class with a registrar.
        /// </summary>
        /// <param name="factory">An instance of a registrar.</param>
        /// <remarks>The resolver is created by the <c>CoreBootManager</c> and thus the constructor remains internal.</remarks>
        internal ServerRegistrarResolver(IServerRegistrar factory)
            : base(factory)
        { }
>>>>>>> e2a821c2

        /// <summary>
        /// Sets the registrar.
        /// </summary>
        /// <param name="serverRegistrar">The registrar.</param>
        /// <remarks>For developers, at application startup.</remarks>
        public void SetServerRegistrar(IServerRegistrar serverRegistrar)
        {
            Value = serverRegistrar;
        }

        /// <summary>
        /// Gets the registrar.
        /// </summary>
        public IServerRegistrar Registrar
        {
            get { return Value; }
        }

    }
}<|MERGE_RESOLUTION|>--- conflicted
+++ resolved
@@ -1,62 +1,50 @@
-﻿using System;
-using System.Linq.Expressions;
-using Umbraco.Core.LightInject;
-using Umbraco.Core.ObjectResolution;
-
-namespace Umbraco.Core.Sync
-{
-    /// <summary>
-    /// Resolves the IServerRegistrar object.
-    /// </summary>
-    public sealed class ServerRegistrarResolver : ContainerSingleObjectResolver<ServerRegistrarResolver, IServerRegistrar>
-    {
-        /// <summary>
-<<<<<<< HEAD
-        /// Initialize a new instance of the <see cref="SingleObjectResolverBase{TResolver, TResolved}"/> class with an instance of the resolved object.
-        /// </summary>
-        /// <param name="value">An instance of the resolved object.</param>
-        /// <remarks>By default <c>CanBeNull</c> is false, so <c>value</c> has to be non-null, or <c>Value</c> has to be
-        /// initialized before being accessed, otherwise an exception will be thrown when reading it.</remarks>
-        public ServerRegistrarResolver(IServerRegistrar value) : base(value)
-        {
-        }
-
-        internal ServerRegistrarResolver(IServiceContainer container, Type implementationType)
-            : base(container, implementationType)
-        {
-        }
-
-        internal ServerRegistrarResolver(IServiceContainer container, Expression<Func<IServiceFactory, IServerRegistrar>> implementationType)
-            : base(container, implementationType)
-        {
-        }
-=======
-        /// Initializes a new instance of the <see cref="ServerRegistrarResolver"/> class with a registrar.
-        /// </summary>
-        /// <param name="factory">An instance of a registrar.</param>
-        /// <remarks>The resolver is created by the <c>CoreBootManager</c> and thus the constructor remains internal.</remarks>
-        internal ServerRegistrarResolver(IServerRegistrar factory)
-            : base(factory)
-        { }
->>>>>>> e2a821c2
-
-        /// <summary>
-        /// Sets the registrar.
-        /// </summary>
-        /// <param name="serverRegistrar">The registrar.</param>
-        /// <remarks>For developers, at application startup.</remarks>
-        public void SetServerRegistrar(IServerRegistrar serverRegistrar)
-        {
-            Value = serverRegistrar;
-        }
-
-        /// <summary>
-        /// Gets the registrar.
-        /// </summary>
-        public IServerRegistrar Registrar
-        {
-            get { return Value; }
-        }
-
-    }
+﻿using System;
+using System.Linq.Expressions;
+using Umbraco.Core.LightInject;
+using Umbraco.Core.ObjectResolution;
+
+namespace Umbraco.Core.Sync
+{
+    /// <summary>
+    /// Resolves the IServerRegistrar object.
+    /// </summary>
+    public sealed class ServerRegistrarResolver : ContainerSingleObjectResolver<ServerRegistrarResolver, IServerRegistrar>
+    {
+        /// <summary>
+        /// Initializes a new instance of the <see cref="ServerRegistrarResolver"/> class with a registrar.
+        /// </summary>
+        /// <param name="factory">An instance of a registrar.</param>
+        /// <remarks>The resolver is created by the <c>CoreBootManager</c> and thus the constructor remains internal.</remarks>
+        public ServerRegistrarResolver(IServerRegistrar value) : base(value)
+        {
+        }
+        internal ServerRegistrarResolver(IServiceContainer container, Type implementationType)
+            : base(container, implementationType)
+        {
+        }
+
+        internal ServerRegistrarResolver(IServiceContainer container, Expression<Func<IServiceFactory, IServerRegistrar>> implementationType)
+            : base(container, implementationType)
+        {
+        }
+
+        /// <summary>
+        /// Sets the registrar.
+        /// </summary>
+        /// <param name="serverRegistrar">The registrar.</param>
+        /// <remarks>For developers, at application startup.</remarks>
+        public void SetServerRegistrar(IServerRegistrar serverRegistrar)
+        {
+            Value = serverRegistrar;
+        }
+
+        /// <summary>
+        /// Gets the registrar.
+        /// </summary>
+        public IServerRegistrar Registrar
+        {
+            get { return Value; }
+        }
+
+    }
 }