﻿<?xml version="1.0" encoding="utf-8"?>
<Project ToolsVersion="15.0">
  <Import Project="$(MSBuildExtensionsPath)\$(MSBuildToolsVersion)\Microsoft.Common.props" Condition="Exists('$(MSBuildExtensionsPath)\$(MSBuildToolsVersion)\Microsoft.Common.props')" />
  <PropertyGroup>
    <TargetFrameworkVersion>v4.7.2</TargetFrameworkVersion>
    <EnableDefaultCompileItems>false</EnableDefaultCompileItems>
    <ProjectGuid>{31785BC3-256C-4613-B2F5-A1B0BDDED8C1}</ProjectGuid>
    <OutputType>Library</OutputType>
    <AssemblyName>Umbraco.Core</AssemblyName>
    <RootNamespace>Umbraco.Core</RootNamespace>
    <SolutionDir Condition="$(SolutionDir) == '' Or $(SolutionDir) == '*Undefined*'">..\</SolutionDir>
    <TargetFrameworkProfile />
    <AdditionalFileItemNames>$(AdditionalFileItemNames);Content</AdditionalFileItemNames>
  </PropertyGroup>
  <PropertyGroup Condition=" '$(Configuration)|$(Platform)' == 'Debug|AnyCPU' ">
    <DebugSymbols>true</DebugSymbols>
    <DebugType>portable</DebugType>
    <Optimize>false</Optimize>
    <OutputPath>bin\Debug\</OutputPath>
    <DefineConstants>TRACE;DEBUG</DefineConstants>
    <ErrorReport>prompt</ErrorReport>
    <WarningLevel>4</WarningLevel>
    <Prefer32Bit>false</Prefer32Bit>
    <LangVersion>latest</LangVersion>
  </PropertyGroup>
  <PropertyGroup Condition=" '$(Configuration)|$(Platform)' == 'Release|AnyCPU' ">
    <DebugType>portable</DebugType>
    <Optimize>true</Optimize>
    <OutputPath>bin\Release\</OutputPath>
    <DefineConstants>TRACE</DefineConstants>
    <ErrorReport>prompt</ErrorReport>
    <WarningLevel>4</WarningLevel>
    <DocumentationFile>bin\Release\Umbraco.Core.xml</DocumentationFile>
    <Prefer32Bit>false</Prefer32Bit>
    <LangVersion>latest</LangVersion>
  </PropertyGroup>
  <ItemGroup>
    <Reference Include="System" />
    <Reference Include="System.Configuration" />
    <Reference Include="System.Data.Entity" />
    <Reference Include="System.IO.Compression" />
    <Reference Include="System.IO.Compression.FileSystem" />
    <Reference Include="System.Runtime.Caching" />
    <Reference Include="System.Runtime.Serialization" />
    <Reference Include="System.Transactions" />
    <Reference Include="System.Web" />
    <Reference Include="System.Web.ApplicationServices" />
    <Reference Include="System.Xml.Linq" />
    <Reference Include="System.Data.DataSetExtensions" />
    <Reference Include="Microsoft.CSharp" />
    <Reference Include="System.Data" />
    <Reference Include="System.Xml" />
  </ItemGroup>
  <ItemGroup>
    <!-- note: NuGet deals with transitive references now -->
    <PackageReference Include="Microsoft.SourceLink.GitHub">
      <Version>1.0.0-beta2-19324-01</Version>
      <IncludeAssets>runtime; build; native; contentfiles; analyzers; buildtransitive</IncludeAssets>
      <PrivateAssets>all</PrivateAssets>
    </PackageReference>
    <PackageReference Include="SecurityCodeScan">
      <Version>3.3.0</Version>
      <IncludeAssets>runtime; build; native; contentfiles; analyzers</IncludeAssets>
      <PrivateAssets>all</PrivateAssets>
    </PackageReference>
    <PackageReference Include="Serilog.Sinks.Async">
      <Version>1.4.0</Version>
    </PackageReference>
    <PackageReference Include="Serilog.Sinks.Map">
      <Version>1.0.0</Version>
    </PackageReference>
    <PackageReference Include="System.ComponentModel.Annotations">
      <Version>4.6.0</Version>
    </PackageReference>
    <PackageReference Include="Umbraco.Code">
      <Version>1.0.5</Version>
      <IncludeAssets>runtime; build; native; contentfiles; analyzers</IncludeAssets>
      <PrivateAssets>all</PrivateAssets>
    </PackageReference>
    <PackageReference Include="LightInject" Version="5.4.0" />
    <PackageReference Include="LightInject.Annotation" Version="1.1.0" />
    <PackageReference Include="LightInject.Web" Version="2.0.0" />
    <PackageReference Include="Microsoft.AspNet.Identity.Core">
      <Version>2.2.2</Version>
    </PackageReference>
    <PackageReference Include="Microsoft.AspNet.WebApi.Client">
      <Version>5.2.7</Version>
    </PackageReference>
    <PackageReference Include="Microsoft.Owin">
      <Version>4.0.1</Version>
    </PackageReference>
    <PackageReference Include="MiniProfiler" Version="4.0.138" />
    <PackageReference Include="Newtonsoft.Json" Version="12.0.1" />
    <PackageReference Include="NPoco" Version="3.9.4" />
    <PackageReference Include="Serilog">
      <Version>2.9.0</Version>
    </PackageReference>
    <PackageReference Include="Serilog.Enrichers.Process">
      <Version>2.0.1</Version>
    </PackageReference>
    <PackageReference Include="Serilog.Enrichers.Thread">
      <Version>3.1.0</Version>
    </PackageReference>
    <PackageReference Include="Serilog.Filters.Expressions">
      <Version>2.0.0</Version>
    </PackageReference>
    <PackageReference Include="Serilog.Formatting.Compact">
      <Version>1.1.0</Version>
    </PackageReference>
    <PackageReference Include="Serilog.Formatting.Compact.Reader">
      <Version>1.0.3</Version>
    </PackageReference>
    <PackageReference Include="Serilog.Settings.AppSettings">
      <Version>2.2.2</Version>
    </PackageReference>
    <PackageReference Include="Serilog.Sinks.File">
      <Version>4.1.0</Version>
    </PackageReference>
    <PackageReference Include="Umbraco.SqlServerCE" Version="4.0.0.1" />
  </ItemGroup>
  <ItemGroup>
    <!--
    this does not fully work - breaks intellisense
    Exclude="Constants-*.cs"
    <Compile Include="Constants-*.cs">
      <DependentUpon>Constants.cs</DependentUpon>
    </Compile>
    -->
    <Compile Include="Cache\DefaultRepositoryCachePolicy.cs" />
    <Compile Include="Compose\AuditEventsComponent.cs" />
    <Compile Include="Cache\FullDataSetRepositoryCachePolicy.cs" />
    <Compile Include="Cache\RepositoryCachePolicyBase.cs" />
    <Compile Include="Cache\SingleItemsOnlyRepositoryCachePolicy.cs" />
    <Compile Include="Compose\AuditEventsComposer.cs" />
    <Compile Include="Composing\RegisterFactory.cs" />
    <Compile Include="CompositionExtensions.cs" />
    <Compile Include="Compose\ManifestWatcherComposer.cs" />
    <Compile Include="Compose\RelateOnCopyComposer.cs" />
    <Compile Include="Compose\RelateOnTrashComposer.cs" />
    <Compile Include="Composing\CompositionExtensions\Configuration.cs" />
    <Compile Include="Composing\CompositionExtensions\CoreMappingProfiles.cs" />
    <Compile Include="Composing\CompositionExtensions\FileSystems.cs" />
    <Compile Include="Composing\CompositionExtensions\Repositories.cs" />
    <Compile Include="Composing\CompositionExtensions\Services.cs" />
    <Compile Include="CompositionExtensions_Essentials.cs" />
    <Compile Include="CompositionExtensions_FileSystems.cs" />
    <Compile Include="Configuration\GlobalSettingsExtensions.cs" />
    <Compile Include="ConventionsHelper.cs" />
    <Compile Include="Deploy\IGridCellValueConnector.cs" />
    <Compile Include="Dictionary\UmbracoCultureDictionary.cs" />
    <Compile Include="Dictionary\UmbracoCultureDictionaryFactory.cs" />
    <Compile Include="Events\ContentPublishedEventArgs.cs" />
    <Compile Include="Events\ContentPublishingEventArgs.cs" />
    <Compile Include="Events\ContentSavedEventArgs.cs" />
    <Compile Include="Events\ContentSavingEventArgs.cs" />
    <Compile Include="Events\ExportedMemberEventArgs.cs" />
    <Compile Include="Events\ImportPackageEventArgs.cs" />
    <Compile Include="Events\MigrationEventArgs.cs" />
    <Compile Include="Events\QueuingEventDispatcherBase.cs" />
    <Compile Include="Composing\Current.cs" />
    <Compile Include="Composing\LightInject\LightInjectContainer.cs" />
    <Compile Include="Composing\LightInject\MixedLightInjectScopeManagerProvider.cs" />
    <Compile Include="IO\IOHelper.cs" />
    <Compile Include="IO\SystemFiles.cs" />
    <Compile Include="Logging\Viewer\LogTimePeriod.cs" />
    <Compile Include="Manifest\IPackageManifest.cs" />
    <Compile Include="Manifest\ManifestParser.cs" />
    <Compile Include="Migrations\IMigrationBuilder.cs" />
    <Compile Include="Migrations\Upgrade\Common\DeleteKeysAndIndexes.cs" />
    <Compile Include="Migrations\Upgrade\V_8_0_0\DataTypes\ContentPickerPreValueMigrator.cs" />
    <Compile Include="Migrations\Upgrade\V_8_0_0\DataTypes\DecimalPreValueMigrator.cs" />
    <Compile Include="Migrations\Upgrade\V_8_0_0\DataTypes\IPreValueMigrator.cs" />
    <Compile Include="Migrations\Upgrade\V_8_0_0\DataTypes\ListViewPreValueMigrator.cs" />
    <Compile Include="Migrations\Upgrade\V_8_0_0\DataTypes\MediaPickerPreValueMigrator.cs" />
    <Compile Include="Migrations\Upgrade\V_8_0_0\DataTypes\MarkdownEditorPreValueMigrator.cs" />
    <Compile Include="Migrations\Upgrade\V_8_0_0\DataTypes\NestedContentPreValueMigrator.cs" />
    <Compile Include="Migrations\Upgrade\V_8_0_0\DataTypes\PreValueMigratorCollection.cs" />
    <Compile Include="Migrations\Upgrade\V_8_0_0\DataTypes\PreValueMigratorCollectionBuilder.cs" />
    <Compile Include="Migrations\Upgrade\V_8_0_0\DataTypes\PreValueMigratorComposer.cs" />
    <Compile Include="Migrations\Upgrade\V_8_0_0\DataTypes\DefaultPreValueMigrator.cs" />
    <Compile Include="Migrations\Upgrade\V_8_0_0\DataTypes\RenamingPreValueMigrator.cs" />
    <Compile Include="Migrations\Upgrade\V_8_0_0\DataTypes\RichTextPreValueMigrator.cs" />
    <Compile Include="Migrations\Upgrade\V_8_0_0\DataTypes\DropDownFlexiblePreValueMigrator.cs" />
    <Compile Include="Migrations\Upgrade\V_8_0_0\MergeDateAndDateTimePropertyEditor.cs" />
    <Compile Include="Migrations\Upgrade\V_8_0_0\DataTypes\PreValueMigratorBase.cs" />
    <Compile Include="Migrations\Upgrade\V_8_0_0\DataTypes\PreValueDto.cs" />
    <Compile Include="Migrations\Upgrade\V_8_0_0\PropertyEditorsMigrationBase.cs" />
    <Compile Include="Migrations\Upgrade\V_8_0_0\RenameMediaVersionTable.cs" />
    <Compile Include="Migrations\Upgrade\V_8_0_0\DataTypes\ValueListPreValueMigrator.cs" />
    <Compile Include="Migrations\Upgrade\V_8_0_0\DataTypes\UmbracoSliderPreValueMigrator.cs" />
    <Compile Include="Migrations\Upgrade\V_8_6_0\AddPropertyTypeValidationMessageColumns.cs" />
    <Compile Include="Migrations\Upgrade\V_8_1_0\FixContentNuCascade.cs" />
    <Compile Include="Migrations\Upgrade\V_8_1_0\RenameUserLoginDtoDateIndex.cs" />
    <Compile Include="Migrations\Upgrade\V_8_0_1\ChangeNuCacheJsonFormat.cs" />
    <Compile Include="Migrations\Upgrade\V_8_1_0\ConvertTinyMceAndGridMediaUrlsToLocalLink.cs" />
    <Compile Include="Models\ContentBaseExtensions.cs" />
    <Compile Include="Models\Identity\IdentityMapDefinition.cs" />
    <Compile Include="Models\Identity\UserLoginInfoWrapper.cs" />
    <Compile Include="Models\Language.cs" />
    <Compile Include="Models\Macro.cs" />
    <Compile Include="Models\Media.cs" />
    <Compile Include="Models\Membership\UserGroup.cs" />
    <Compile Include="Models\Membership\UserGroupExtensions.cs" />
    <Compile Include="Models\ObjectTypes.cs" />
    <Compile Include="Models\Property.cs" />
    <Compile Include="Models\PropertyCollection.cs" />
    <Compile Include="Models\PropertyType.cs" />
    <Compile Include="Migrations\Upgrade\V_8_0_0\FixLanguageIsoCodeLength.cs" />
    <Compile Include="Models\PublishedContent\IndexedArrayItem.cs" />
    <Compile Include="Models\PublishedContent\VariationContextAccessorExtensions.cs" />
    <Compile Include="Models\Template.cs" />
    <Compile Include="Models\TemplateOnDisk.cs" />
    <Compile Include="Packaging\PackageDataInstallation.cs" />
    <Compile Include="Packaging\PackageInstallation.cs" />
    <Compile Include="Persistence\Mappers\SimpleContentTypeMapper.cs" />
    <Compile Include="PropertyEditors\Validators\DelimitedValueValidator.cs" />
    <Compile Include="PropertyEditors\Validators\RegexValidator.cs" />
    <Compile Include="PropertyEditors\Validators\RequiredValidator.cs" />
    <Compile Include="PropertyEditors\ValueConverters\ColorPickerValueConverter.cs" />
    <Compile Include="PropertyEditors\ValueConverters\GridValueConverter.cs" />
    <Compile Include="PropertyEditors\ValueConverters\ImageCropperValue.cs" />
    <Compile Include="PropertyEditors\ValueConverters\ImageCropperValueConverter.cs" />
    <Compile Include="PropertyEditors\ValueConverters\ImageCropperValueTypeConverter.cs" />
    <Compile Include="PropertyEditors\ValueConverters\JsonValueConverter.cs" />
    <Compile Include="PropertyEditors\ValueConverters\LabelValueConverter.cs" />
    <Compile Include="PropertyEditors\ValueConverters\MarkdownEditorValueConverter.cs" />
    <Compile Include="PropertyEditors\ValueConverters\SliderValueConverter.cs" />
    <Compile Include="PropertyEditors\ValueConverters\TagsValueConverter.cs" />
    <Compile Include="PropertyEditors\ValueConverters\TinyMceValueConverter.cs" />
    <Compile Include="Persistence\Dtos\PropertyTypeCommonDto.cs" />
    <Compile Include="Persistence\Factories\MacroFactory.cs" />
    <Compile Include="Persistence\Repositories\Implement\ContentTypeCommonRepository.cs" />
    <Compile Include="Persistence\Repositories\IContentTypeCommonRepository.cs" />
    <Compile Include="Persistence\Repositories\Implement\LanguageRepositoryExtensions.cs" />
    <Compile Include="Migrations\Upgrade\V_8_0_0\RenameLabelAndRichTextPropertyEditorAliases.cs" />
    <Compile Include="PropertyEditors\VoidEditor.cs" />
    <Compile Include="PublishedContentExtensions.cs" />
    <Compile Include="Security\PasswordSecurity.cs" />
    <Compile Include="Serialization\JsonNetSerializer.cs" />
    <Compile Include="Services\Implement\PropertyValidationService.cs" />
    <Compile Include="StringExtensions.cs" />
    <Compile Include="Strings\DefaultUrlSegmentProvider.cs" />
    <Compile Include="Sync\RefreshInstructionEnvelope.cs" />
    <Compile Include="TypeExtensions.cs" />
    <Compile Include="TypeLoaderExtensions.cs" />
    <Compile Include="Logging\Viewer\CountingFilter.cs" />
    <Compile Include="Logging\Viewer\ErrorCounterFilter.cs" />
    <Compile Include="Logging\Viewer\ExpressionFilter.cs" />
    <Compile Include="Logging\Viewer\ILogFilter.cs" />
    <Compile Include="Logging\Viewer\LogTemplate.cs" />
    <Compile Include="Logging\Viewer\ILogViewer.cs" />
    <Compile Include="Logging\Viewer\LogLevelCounts.cs" />
    <Compile Include="Logging\Viewer\JsonLogViewer.cs" />
    <Compile Include="Logging\Viewer\LogMessage.cs" />
    <Compile Include="Logging\Viewer\LogViewerComposer.cs" />
    <Compile Include="Logging\Viewer\LogViewerSourceBase.cs" />
    <Compile Include="Logging\LogHttpRequest.cs" />
    <Compile Include="Logging\MessageTemplates.cs" />
    <Compile Include="Logging\Serilog\Enrichers\HttpRequestIdEnricher.cs" />
    <Compile Include="Logging\Serilog\Enrichers\HttpRequestNumberEnricher.cs" />
    <Compile Include="Logging\Serilog\Enrichers\HttpSessionIdEnricher.cs" />
    <Compile Include="Logging\Serilog\LoggerConfigExtensions.cs" />
    <Compile Include="Logging\Serilog\Enrichers\Log4NetLevelMapperEnricher.cs" />
    <Compile Include="Logging\Viewer\MessageTemplateFilter.cs" />
    <Compile Include="Logging\Viewer\SavedLogSearch.cs" />
    <Compile Include="Manifest\DashboardAccessRuleConverter.cs" />
    <Compile Include="Manifest\ManifestContentAppFactory.cs" />
    <Compile Include="Migrations\MergeBuilder.cs" />
    <Compile Include="Migrations\MigrationBase_Extra.cs" />
    <Compile Include="Migrations\PostMigrations\IPublishedSnapshotRebuilder.cs" />
    <Compile Include="Migrations\PostMigrations\PublishedSnapshotRebuilder.cs" />
    <Compile Include="Migrations\PostMigrations\RebuildPublishedSnapshot.cs" />
    <Compile Include="Migrations\Upgrade\V_8_0_0\ConvertRelatedLinksToMultiUrlPicker.cs" />
    <Compile Include="Migrations\Upgrade\V_8_0_0\AddContentTypeIsElementColumn.cs" />
    <Compile Include="Migrations\Upgrade\V_8_0_0\AddLogTableColumns.cs" />
    <Compile Include="Migrations\Upgrade\V_8_0_0\AddTypedLabels.cs" />
    <Compile Include="Migrations\Upgrade\V_8_0_0\AddVariationTables1A.cs" />
    <Compile Include="Migrations\Upgrade\V_8_0_0\AddVariationTables2.cs" />
    <Compile Include="Migrations\Upgrade\V_8_0_0\DataTypeMigration.cs" />
    <Compile Include="Migrations\Upgrade\V_8_0_0\DropDownPropertyEditorsMigration.cs" />
    <Compile Include="Migrations\Upgrade\V_8_0_0\DropPreValueTable.cs" />
    <Compile Include="Migrations\Upgrade\V_8_0_0\DropTaskTables.cs" />
    <Compile Include="Migrations\Upgrade\V_8_0_0\DropTemplateDesignColumn.cs" />
    <Compile Include="Migrations\Upgrade\V_8_0_0\DropXmlTables.cs" />
    <Compile Include="Migrations\Upgrade\V_8_0_0\LanguageColumns.cs" />
    <Compile Include="Migrations\Upgrade\V_8_0_0\MakeRedirectUrlVariant.cs" />
    <Compile Include="Migrations\Upgrade\V_8_0_0\MakeTagsVariant.cs" />
    <Compile Include="Migrations\Upgrade\V_8_0_0\PropertyEditorsMigration.cs" />
    <Compile Include="Migrations\Upgrade\V_8_0_0\RefactorMacroColumns.cs" />
    <Compile Include="Migrations\Upgrade\V_8_0_0\RefactorVariantsModel.cs" />
    <Compile Include="Migrations\Upgrade\V_8_0_0\RadioAndCheckboxPropertyEditorsMigration.cs" />
    <Compile Include="Migrations\Upgrade\V_8_0_0\RenameUmbracoDomainsTable.cs" />
    <Compile Include="Migrations\Upgrade\V_8_0_0\SuperZero.cs" />
    <Compile Include="Migrations\Upgrade\V_8_0_0\TablesForScheduledPublishing.cs" />
    <Compile Include="Migrations\Upgrade\V_8_0_0\TagsMigration.cs" />
    <Compile Include="Migrations\Upgrade\V_8_0_0\FallbackLanguage.cs" />
    <Compile Include="Migrations\Upgrade\V_8_0_0\TagsMigrationFix.cs" />
    <Compile Include="Migrations\Upgrade\V_8_0_0\UpdateDefaultMandatoryLanguage.cs" />
    <Compile Include="Migrations\Upgrade\V_8_0_0\UpdatePickerIntegerValuesToUdi.cs" />
    <Compile Include="Migrations\Upgrade\V_8_0_0\UserForeignKeys.cs" />
    <Compile Include="Migrations\Upgrade\Common\CreateKeysAndIndexes.cs" />
    <Compile Include="Models\ContentRepositoryExtensions.cs" />
    <Compile Include="Models\ContentTagsExtensions.cs" />
    <Compile Include="Models\PathValidationExtensions.cs" />
    <Compile Include="Models\PropertyTagsExtensions.cs" />
    <Compile Include="PackageActions\AllowDoctype.cs" />
    <Compile Include="PackageActions\PublishRootDocument.cs" />
    <Compile Include="Packaging\PackagesRepository.cs" />
    <Compile Include="Persistence\Dtos\AuditEntryDto.cs" />
    <Compile Include="Persistence\Dtos\ConsentDto.cs" />
    <Compile Include="Persistence\Dtos\ContentScheduleDto.cs" />
    <Compile Include="Persistence\Dtos\ContentVersionCultureVariationDto.cs" />
    <Compile Include="Persistence\Dtos\DocumentCultureVariationDto.cs" />
    <Compile Include="Persistence\Dtos\MediaDto.cs" />
    <Compile Include="Persistence\Dtos\MediaVersionDto.cs" />
    <Compile Include="Persistence\Dtos\UserLoginDto.cs" />
    <Compile Include="Persistence\Factories\AuditEntryFactory.cs" />
    <Compile Include="Persistence\Factories\ConsentFactory.cs" />
    <Compile Include="Persistence\Mappers\AuditEntryMapper.cs" />
    <Compile Include="Persistence\Mappers\AuditItemMapper.cs" />
    <Compile Include="Persistence\Mappers\ConsentMapper.cs" />
    <Compile Include="Persistence\Repositories\Implement\AuditEntryRepository.cs" />
    <Compile Include="Persistence\Repositories\Implement\ConsentRepository.cs" />
    <Compile Include="Persistence\SqlContextExtensions.cs" />
    <Compile Include="Persistence\SqlSyntaxExtensions.cs" />
    <Compile Include="Persistence\UmbracoPocoDataBuilder.cs" />
    <Compile Include="PropertyEditors\ConfigurationEditorOfTConfiguration.cs" />
    <Compile Include="PropertyEditors\ConfigurationEditor.cs" />
    <Compile Include="PropertyEditors\LabelConfigurationEditor.cs" />
    <Compile Include="PropertyEditors\LabelPropertyEditor.cs" />
    <Compile Include="ReflectionUtilities-Unused.cs" />
    <Compile Include="RuntimeOptions.cs" />
    <Compile Include="Runtime\CoreRuntime.cs" />
    <Compile Include="Runtime\CoreInitialComponent.cs" />
    <Compile Include="Migrations\Expressions\Common\ExecutableBuilder.cs" />
    <Compile Include="Migrations\Expressions\Common\IExecutableBuilder.cs" />
    <Compile Include="Migrations\Expressions\Create\KeysAndIndexes\CreateKeysAndIndexesBuilder.cs" />
    <Compile Include="Migrations\Expressions\Create\Table\CreateTableOfDtoBuilder.cs" />
    <Compile Include="Migrations\Expressions\Delete\KeysAndIndexes\DeleteKeysAndIndexesBuilder.cs" />
    <Compile Include="Migrations\Install\DatabaseBuilder.cs" />
    <Compile Include="Deploy\ArtifactBase.cs" />
    <Compile Include="Diagnostics\MiniDump.cs" />
    <Compile Include="EmailSender.cs" />
    <Compile Include="Events\QueuingEventDispatcher.cs" />
    <Compile Include="Events\UninstallPackageEventArgs.cs" />
<<<<<<< HEAD
=======
    <Compile Include="Exceptions\ArgumentNullOrEmptyException.cs" />
    <Compile Include="Exceptions\AuthorizationException.cs" />
    <Compile Include="Exceptions\BootFailedException.cs" />
    <Compile Include="Exceptions\DataOperationException.cs" />
    <Compile Include="Exceptions\InvalidCompositionException.cs" />
>>>>>>> 938d5d20
    <Compile Include="Composing\LightInject\LightInjectException.cs" />
    <Compile Include="FileResources\Files.Designer.cs" />
    <Compile Include="HttpContextExtensions.cs" />
    <Compile Include="Logging\Serilog\SerilogLogger.cs" />
    <Compile Include="Logging\OwinLogger.cs" />
    <Compile Include="Logging\OwinLoggerFactory.cs" />
    <Compile Include="MainDom.cs" />
    <Compile Include="Manifest\ValueValidatorConverter.cs" />
    <Compile Include="Manifest\ManifestWatcher.cs" />
    <Compile Include="Manifest\DataEditorConverter.cs" />
    <Compile Include="Migrations\MigrationBuilder.cs" />
    <Compile Include="Migrations\MigrationPlan.cs" />
    <Compile Include="Migrations\Upgrade\UmbracoPlan.cs" />
    <Compile Include="Migrations\Upgrade\Upgrader.cs" />
    <Compile Include="Migrations\Upgrade\V_8_0_0\DropMigrationsTable.cs" />
    <Compile Include="Models\Content.cs" />
    <Compile Include="ContentExtensions.cs" />
    <Compile Include="Models\ContentType.cs" />
    <Compile Include="Models\ContentTypeBase.cs" />
    <Compile Include="Models\ContentTypeCompositionBase.cs" />
    <Compile Include="Models\DataType.cs" />
    <Compile Include="Models\GridValue.cs" />
    <Compile Include="Models\Identity\BackOfficeIdentityUser.cs" />
    <Compile Include="Models\Identity\IdentityUser.cs" />
    <Compile Include="Models\MediaExtensions.cs" />
    <Compile Include="Models\MediaType.cs" />
    <Compile Include="Models\Member.cs" />
    <Compile Include="Models\Membership\User.cs" />
    <Compile Include="Models\MemberType.cs" />
    <Compile Include="Models\PublishedContent\PublishedContentTypeFactory.cs" />
    <Compile Include="Models\PublishedContent\PublishedContentExtensionsForModels.cs" />
    <Compile Include="Models\PublishedContent\PublishedContentModel.cs" />
    <Compile Include="Models\PublishedContent\PublishedModelFactory.cs" />
    <Compile Include="Persistence\Dtos\AccessDto.cs" />
    <Compile Include="Persistence\Dtos\AccessRuleDto.cs" />
    <Compile Include="Persistence\Dtos\CacheInstructionDto.cs" />
    <Compile Include="Persistence\Dtos\ContentDto.cs" />
    <Compile Include="Persistence\Dtos\ContentNuDto.cs" />
    <Compile Include="Persistence\Dtos\ContentType2ContentTypeDto.cs" />
    <Compile Include="Persistence\Dtos\ContentTypeAllowedContentTypeDto.cs" />
    <Compile Include="Persistence\Dtos\ContentTypeDto.cs" />
    <Compile Include="Persistence\Dtos\ContentTypeTemplateDto.cs" />
    <Compile Include="Persistence\Dtos\ContentVersionDto.cs" />
    <Compile Include="Persistence\Dtos\DataTypeDto.cs" />
    <Compile Include="Persistence\Dtos\DictionaryDto.cs" />
    <Compile Include="Persistence\Dtos\DocumentDto.cs" />
    <Compile Include="Persistence\Dtos\DocumentPublishedReadOnlyDto.cs" />
    <Compile Include="Persistence\Dtos\DocumentVersionDto.cs" />
    <Compile Include="Persistence\Dtos\DomainDto.cs" />
    <Compile Include="Persistence\Dtos\ExternalLoginDto.cs" />
    <Compile Include="Persistence\Dtos\KeyValueDto.cs" />
    <Compile Include="Persistence\Dtos\LanguageDto.cs" />
    <Compile Include="Persistence\Dtos\LanguageTextDto.cs" />
    <Compile Include="Persistence\Dtos\LockDto.cs" />
    <Compile Include="Persistence\Dtos\LogDto.cs" />
    <Compile Include="Persistence\Dtos\MacroDto.cs" />
    <Compile Include="Persistence\Dtos\MacroPropertyDto.cs" />
    <Compile Include="Persistence\Dtos\Member2MemberGroupDto.cs" />
    <Compile Include="Persistence\Dtos\MemberDto.cs" />
    <Compile Include="Persistence\Dtos\MemberPropertyTypeDto.cs" />
    <Compile Include="Persistence\Dtos\NodeDto.cs" />
    <Compile Include="Persistence\Dtos\PropertyDataDto.cs" />
    <Compile Include="Persistence\Dtos\PropertyTypeDto.cs" />
    <Compile Include="Persistence\Dtos\PropertyTypeGroupDto.cs" />
    <Compile Include="Persistence\Dtos\PropertyTypeGroupReadOnlyDto.cs" />
    <Compile Include="Persistence\Dtos\PropertyTypeReadOnlyDto.cs" />
    <Compile Include="Persistence\Dtos\RedirectUrlDto.cs" />
    <Compile Include="Persistence\Dtos\RelationDto.cs" />
    <Compile Include="Persistence\Dtos\RelationTypeDto.cs" />
    <Compile Include="Persistence\Dtos\ServerRegistrationDto.cs" />
    <Compile Include="Persistence\Dtos\TagDto.cs" />
    <Compile Include="Persistence\Dtos\TagRelationshipDto.cs" />
    <Compile Include="Persistence\Dtos\TemplateDto.cs" />
    <Compile Include="Persistence\Dtos\User2NodeNotifyDto.cs" />
    <Compile Include="Persistence\Dtos\User2UserGroupDto.cs" />
    <Compile Include="Persistence\Dtos\UserDto.cs" />
    <Compile Include="Persistence\Dtos\UserGroup2AppDto.cs" />
    <Compile Include="Persistence\Dtos\UserGroup2NodePermissionDto.cs" />
    <Compile Include="Persistence\Dtos\UserGroupDto.cs" />
    <Compile Include="Persistence\Dtos\UserStartNodeDto.cs" />
    <Compile Include="Models\UserExtensions.cs" />
    <Compile Include="ObjectJsonExtensions.cs" />
    <Compile Include="Persistence\BulkDataReader.cs" />
    <Compile Include="Persistence\DatabaseAnnotations\ConstraintAttribute.cs" />
    <Compile Include="Persistence\DatabaseAnnotations\ForeignKeyAttribute.cs" />
    <Compile Include="Persistence\DatabaseAnnotations\IndexAttribute.cs" />
    <Compile Include="Persistence\DatabaseAnnotations\IndexTypes.cs" />
    <Compile Include="Persistence\DatabaseAnnotations\LengthAttribute.cs" />
    <Compile Include="Persistence\DatabaseAnnotations\NullSettingAttribute.cs" />
    <Compile Include="Persistence\DatabaseAnnotations\NullSettings.cs" />
    <Compile Include="Persistence\DatabaseAnnotations\PrimaryKeyColumnAttribute.cs" />
    <Compile Include="Persistence\DatabaseAnnotations\ReferencesAttribute.cs" />
    <Compile Include="Persistence\DatabaseAnnotations\SpecialDbTypeAttribute.cs" />
    <Compile Include="Persistence\DatabaseAnnotations\SpecialDbTypes.cs" />
    <Compile Include="Persistence\DatabaseDebugHelper.cs" />
    <Compile Include="Persistence\DatabaseModelDefinitions\ColumnDefinition.cs" />
    <Compile Include="Persistence\DatabaseModelDefinitions\ConstraintDefinition.cs" />
    <Compile Include="Persistence\DatabaseModelDefinitions\ConstraintType.cs" />
    <Compile Include="Persistence\DatabaseModelDefinitions\DbIndexDefinition.cs" />
    <Compile Include="Persistence\DatabaseModelDefinitions\DefinitionFactory.cs" />
    <Compile Include="Persistence\DatabaseModelDefinitions\DeletionDataDefinition.cs" />
    <Compile Include="Persistence\DatabaseModelDefinitions\ForeignKeyDefinition.cs" />
    <Compile Include="Persistence\DatabaseModelDefinitions\IndexColumnDefinition.cs" />
    <Compile Include="Persistence\DatabaseModelDefinitions\IndexDefinition.cs" />
    <Compile Include="Persistence\DatabaseModelDefinitions\InsertionDataDefinition.cs" />
    <Compile Include="Persistence\DatabaseModelDefinitions\ModificationType.cs" />
    <Compile Include="Persistence\DatabaseModelDefinitions\SystemMethods.cs" />
    <Compile Include="Persistence\DatabaseModelDefinitions\TableDefinition.cs" />
    <Compile Include="Persistence\DbCommandExtensions.cs" />
    <Compile Include="Persistence\DbConnectionExtensions.cs" />
    <Compile Include="Persistence\EntityNotFoundException.cs" />
    <Compile Include="Persistence\Factories\ContentTypeFactory.cs" />
    <Compile Include="Persistence\Factories\DataTypeFactory.cs" />
    <Compile Include="Persistence\Factories\DictionaryItemFactory.cs" />
    <Compile Include="Persistence\Factories\DictionaryTranslationFactory.cs" />
    <Compile Include="Persistence\Factories\ExternalLoginFactory.cs" />
    <Compile Include="Persistence\Factories\LanguageFactory.cs" />
    <Compile Include="Persistence\Factories\ContentBaseFactory.cs" />
    <Compile Include="Persistence\Factories\MemberGroupFactory.cs" />
    <Compile Include="Persistence\Factories\PropertyFactory.cs" />
    <Compile Include="Persistence\Factories\PropertyGroupFactory.cs" />
    <Compile Include="Persistence\Factories\PublicAccessEntryFactory.cs" />
    <Compile Include="Persistence\Factories\RelationFactory.cs" />
    <Compile Include="Persistence\Factories\RelationTypeFactory.cs" />
    <Compile Include="Persistence\Factories\ServerRegistrationFactory.cs" />
    <Compile Include="Persistence\Factories\TagFactory.cs" />
    <Compile Include="Persistence\Factories\TemplateFactory.cs" />
    <Compile Include="Persistence\Factories\UserFactory.cs" />
    <Compile Include="Persistence\Factories\UserGroupFactory.cs" />
    <Compile Include="Persistence\FaultHandling\ITransientErrorDetectionStrategy.cs" />
    <Compile Include="Persistence\FaultHandling\RetryingEventArgs.cs" />
    <Compile Include="Persistence\FaultHandling\RetryLimitExceededException.cs" />
    <Compile Include="Persistence\FaultHandling\RetryPolicy.cs" />
    <Compile Include="Persistence\FaultHandling\RetryPolicyFactory.cs" />
    <Compile Include="Persistence\FaultHandling\RetryStrategy.cs" />
    <Compile Include="Persistence\FaultHandling\Strategies\ExponentialBackoff.cs" />
    <Compile Include="Persistence\FaultHandling\Strategies\FixedInterval.cs" />
    <Compile Include="Persistence\FaultHandling\Strategies\Incremental.cs" />
    <Compile Include="Persistence\FaultHandling\Strategies\NetworkConnectivityErrorDetectionStrategy.cs" />
    <Compile Include="Persistence\FaultHandling\Strategies\SqlAzureTransientErrorDetectionStrategy.cs" />
    <Compile Include="Persistence\FaultHandling\ThrottlingCondition.cs" />
    <Compile Include="Persistence\ISqlContext.cs" />
    <Compile Include="Persistence\IUmbracoDatabase.cs" />
    <Compile Include="Persistence\IUmbracoDatabaseFactory.cs" />
    <Compile Include="Persistence\LocalDb.cs" />
    <Compile Include="Persistence\Mappers\AccessMapper.cs" />
    <Compile Include="Persistence\Mappers\BaseMapper.cs" />
    <Compile Include="Persistence\Mappers\ContentMapper.cs" />
    <Compile Include="Persistence\Mappers\ContentTypeMapper.cs" />
    <Compile Include="Persistence\Mappers\DataTypeMapper.cs" />
    <Compile Include="Persistence\Mappers\DictionaryMapper.cs" />
    <Compile Include="Persistence\Mappers\DictionaryTranslationMapper.cs" />
    <Compile Include="Persistence\Mappers\DomainMapper.cs" />
    <Compile Include="Persistence\Mappers\ExternalLoginMapper.cs" />
    <Compile Include="Persistence\Mappers\IMapperCollection.cs" />
    <Compile Include="Persistence\Mappers\LanguageMapper.cs" />
    <Compile Include="Persistence\Mappers\MacroMapper.cs" />
    <Compile Include="Persistence\Mappers\MapperCollection.cs" />
    <Compile Include="Persistence\Mappers\MapperCollectionBuilder.cs" />
    <Compile Include="Persistence\Mappers\MapperForAttribute.cs" />
    <Compile Include="Persistence\Mappers\MediaMapper.cs" />
    <Compile Include="Persistence\Mappers\MediaTypeMapper.cs" />
    <Compile Include="Persistence\Mappers\MemberGroupMapper.cs" />
    <Compile Include="Persistence\Mappers\MemberMapper.cs" />
    <Compile Include="Persistence\Mappers\MemberTypeMapper.cs" />
    <Compile Include="Persistence\Mappers\PocoMapper.cs" />
    <Compile Include="Persistence\Mappers\PropertyGroupMapper.cs" />
    <Compile Include="Persistence\Mappers\PropertyMapper.cs" />
    <Compile Include="Persistence\Mappers\PropertyTypeMapper.cs" />
    <Compile Include="Persistence\Mappers\RelationMapper.cs" />
    <Compile Include="Persistence\Mappers\RelationTypeMapper.cs" />
    <Compile Include="Persistence\Mappers\ServerRegistrationMapper.cs" />
    <Compile Include="Persistence\Mappers\TagMapper.cs" />
    <Compile Include="Persistence\Mappers\TemplateMapper.cs" />
    <Compile Include="Persistence\Mappers\UmbracoEntityMapper.cs" />
    <Compile Include="Persistence\Mappers\UserGroupMapper.cs" />
    <Compile Include="Persistence\Mappers\UserMapper.cs" />
    <Compile Include="Persistence\Mappers\UserSectionMapper.cs" />
<<<<<<< HEAD
=======
    <Compile Include="Migrations\IMigration.cs" />
>>>>>>> 938d5d20
    <Compile Include="Migrations\IMigrationContext.cs" />
    <Compile Include="Migrations\IMigrationExpression.cs" />
    <Compile Include="Migrations\Install\DatabaseDataCreator.cs" />
    <Compile Include="Migrations\Install\DatabaseSchemaCreator.cs" />
    <Compile Include="Migrations\Install\DatabaseSchemaResult.cs" />
    <Compile Include="Migrations\MigrationBase.cs" />
    <Compile Include="Migrations\MigrationContext.cs" />
    <Compile Include="Migrations\MigrationExpressionBase.cs" />
    <Compile Include="Migrations\Expressions\Alter\AlterBuilder.cs" />
    <Compile Include="Migrations\Expressions\Alter\Expressions\AlterColumnExpression.cs" />
    <Compile Include="Migrations\Expressions\Alter\Expressions\AlterDefaultConstraintExpression.cs" />
    <Compile Include="Migrations\Expressions\Alter\Expressions\AlterTableExpression.cs" />
    <Compile Include="Migrations\Expressions\Alter\IAlterBuilder.cs" />
    <Compile Include="Migrations\Expressions\Alter\Table\AlterTableBuilder.cs" />
    <Compile Include="Migrations\Expressions\Alter\Table\IAlterTableColumnOptionForeignKeyCascadeBuilder.cs" />
    <Compile Include="Migrations\Expressions\Alter\Table\IAlterTableColumnOptionBuilder.cs" />
    <Compile Include="Migrations\Expressions\Alter\Table\IAlterTableColumnTypeBuilder.cs" />
    <Compile Include="Migrations\Expressions\Alter\Table\IAlterTableBuilder.cs" />
    <Compile Include="Migrations\Expressions\Create\Column\CreateColumnBuilder.cs" />
    <Compile Include="Migrations\Expressions\Create\Column\ICreateColumnOnTableBuilder.cs" />
    <Compile Include="Migrations\Expressions\Create\Column\ICreateColumnOptionForeignKeyCascadeBuilder.cs" />
    <Compile Include="Migrations\Expressions\Create\Column\ICreateColumnOptionBuilder.cs" />
    <Compile Include="Migrations\Expressions\Create\Column\ICreateColumnTypeBuilder.cs" />
    <Compile Include="Migrations\Expressions\Create\Constraint\CreateConstraintBuilder.cs" />
    <Compile Include="Migrations\Expressions\Create\Constraint\ICreateConstraintColumnsBuilder.cs" />
    <Compile Include="Migrations\Expressions\Create\Constraint\ICreateConstraintOnTableBuilder.cs" />
    <Compile Include="Migrations\Expressions\Create\CreateBuilder.cs" />
    <Compile Include="Migrations\Expressions\Create\Expressions\CreateConstraintExpression.cs" />
    <Compile Include="Migrations\Expressions\Create\Expressions\CreateTableExpression.cs" />
    <Compile Include="Migrations\Expressions\Create\ForeignKey\CreateForeignKeyBuilder.cs" />
    <Compile Include="Migrations\Expressions\Create\ForeignKey\ICreateForeignKeyCascadeBuilder.cs" />
    <Compile Include="Migrations\Expressions\Create\ForeignKey\ICreateForeignKeyForeignColumnBuilder.cs" />
    <Compile Include="Migrations\Expressions\Create\ForeignKey\ICreateForeignKeyFromTableBuilder.cs" />
    <Compile Include="Migrations\Expressions\Create\ForeignKey\ICreateForeignKeyPrimaryColumnBuilder.cs" />
    <Compile Include="Migrations\Expressions\Create\ForeignKey\ICreateForeignKeyToTableBuilder.cs" />
    <Compile Include="Migrations\Expressions\Create\ICreateBuilder.cs" />
    <Compile Include="Migrations\Expressions\Create\Index\CreateIndexBuilder.cs" />
    <Compile Include="Migrations\Expressions\Create\Index\ICreateIndexColumnOptionsBuilder.cs" />
    <Compile Include="Migrations\Expressions\Create\Index\ICreateIndexForTableBuilder.cs" />
    <Compile Include="Migrations\Expressions\Create\Index\ICreateIndexOnColumnBuilder.cs" />
    <Compile Include="Migrations\Expressions\Create\Index\ICreateIndexOptionsBuilder.cs" />
    <Compile Include="Migrations\Expressions\Create\Table\CreateTableBuilder.cs" />
    <Compile Include="Migrations\Expressions\Create\Table\ICreateTableColumnAsTypeBuilder.cs" />
    <Compile Include="Migrations\Expressions\Create\Table\ICreateTableColumnOptionForeignKeyCascadeBuilder.cs" />
    <Compile Include="Migrations\Expressions\Create\Table\ICreateTableColumnOptionBuilder.cs" />
    <Compile Include="Migrations\Expressions\Create\Table\ICreateTableWithColumnBuilder.cs" />
    <Compile Include="Migrations\Expressions\Delete\Column\DeleteColumnBuilder.cs" />
    <Compile Include="Migrations\Expressions\Delete\Column\IDeleteColumnBuilder.cs" />
    <Compile Include="Migrations\Expressions\Delete\Constraint\DeleteConstraintBuilder.cs" />
    <Compile Include="Migrations\Expressions\Delete\Constraint\IDeleteConstraintBuilder.cs" />
    <Compile Include="Migrations\Expressions\Delete\DefaultConstraint\DeleteDefaultConstraintBuilder.cs" />
    <Compile Include="Migrations\Expressions\Delete\DefaultConstraint\IDeleteDefaultConstraintOnColumnBuilder.cs" />
    <Compile Include="Migrations\Expressions\Delete\DefaultConstraint\IDeleteDefaultConstraintOnTableBuilder.cs" />
    <Compile Include="Migrations\Expressions\Delete\DeleteBuilder.cs" />
    <Compile Include="Migrations\Expressions\Delete\Data\DeleteDataBuilder.cs" />
    <Compile Include="Migrations\Expressions\Delete\Expressions\DeleteColumnExpression.cs" />
    <Compile Include="Migrations\Expressions\Delete\Expressions\DeleteConstraintExpression.cs" />
    <Compile Include="Migrations\Expressions\Delete\Expressions\DeleteDataExpression.cs" />
    <Compile Include="Migrations\Expressions\Delete\Expressions\DeleteDefaultConstraintExpression.cs" />
    <Compile Include="Migrations\Expressions\Delete\Expressions\DeleteForeignKeyExpression.cs" />
    <Compile Include="Migrations\Expressions\Delete\Expressions\DeleteIndexExpression.cs" />
    <Compile Include="Migrations\Expressions\Delete\Expressions\DeleteTableExpression.cs" />
    <Compile Include="Migrations\Expressions\Delete\ForeignKey\DeleteForeignKeyBuilder.cs" />
    <Compile Include="Migrations\Expressions\Delete\ForeignKey\IDeleteForeignKeyForeignColumnBuilder.cs" />
    <Compile Include="Migrations\Expressions\Delete\ForeignKey\IDeleteForeignKeyFromTableBuilder.cs" />
    <Compile Include="Migrations\Expressions\Delete\ForeignKey\IDeleteForeignKeyOnTableBuilder.cs" />
    <Compile Include="Migrations\Expressions\Delete\ForeignKey\IDeleteForeignKeyPrimaryColumnBuilder.cs" />
    <Compile Include="Migrations\Expressions\Delete\ForeignKey\IDeleteForeignKeyToTableBuilder.cs" />
    <Compile Include="Migrations\Expressions\Delete\IDeleteBuilder.cs" />
    <Compile Include="Migrations\Expressions\Delete\Data\IDeleteDataBuilder.cs" />
    <Compile Include="Migrations\Expressions\Delete\Index\DeleteIndexBuilder.cs" />
    <Compile Include="Migrations\Expressions\Delete\Index\IDeleteIndexForTableBuilder.cs" />
    <Compile Include="Migrations\Expressions\Delete\Index\IDeleteIndexOnColumnBuilder.cs" />
    <Compile Include="Migrations\Expressions\Execute\ExecuteBuilder.cs" />
    <Compile Include="Migrations\Expressions\Execute\Expressions\ExecuteSqlStatementExpression.cs" />
    <Compile Include="Migrations\Expressions\Execute\IExecuteBuilder.cs" />
    <Compile Include="Migrations\Expressions\ExpressionBuilderBaseOfNext.cs" />
    <Compile Include="Migrations\Expressions\ExpressionBuilderBase.cs" />
    <Compile Include="Migrations\Expressions\Common\Expressions\CreateColumnExpression.cs" />
    <Compile Include="Migrations\Expressions\Common\Expressions\CreateForeignKeyExpression.cs" />
    <Compile Include="Migrations\Expressions\Common\Expressions\CreateIndexExpression.cs" />
    <Compile Include="Migrations\Expressions\Common\IColumnOptionBuilder.cs" />
    <Compile Include="Migrations\Expressions\Common\IColumnTypeBuilder.cs" />
    <Compile Include="Migrations\Expressions\IFluentBuilder.cs" />
    <Compile Include="Migrations\Expressions\Common\IForeignKeyCascadeBuilder.cs" />
    <Compile Include="Migrations\Expressions\Insert\Expressions\InsertDataExpression.cs" />
    <Compile Include="Migrations\Expressions\Insert\IInsertBuilder.cs" />
    <Compile Include="Migrations\Expressions\Insert\IInsertIntoBuilder.cs" />
    <Compile Include="Migrations\Expressions\Insert\InsertBuilder.cs" />
    <Compile Include="Migrations\Expressions\Insert\InsertIntoBuilder.cs" />
    <Compile Include="Migrations\Expressions\Rename\Column\IRenameColumnBuilder.cs" />
    <Compile Include="Migrations\Expressions\Rename\Column\IRenameColumnToBuilder.cs" />
    <Compile Include="Migrations\Expressions\Rename\Column\RenameColumnBuilder.cs" />
    <Compile Include="Migrations\Expressions\Rename\Expressions\RenameColumnExpression.cs" />
    <Compile Include="Migrations\Expressions\Rename\Expressions\RenameTableExpression.cs" />
    <Compile Include="Migrations\Expressions\Rename\IRenameBuilder.cs" />
    <Compile Include="Migrations\Expressions\Rename\RenameBuilder.cs" />
    <Compile Include="Migrations\Expressions\Rename\Table\IRenameTableBuilder.cs" />
    <Compile Include="Migrations\Expressions\Rename\Table\RenameTableBuilder.cs" />
    <Compile Include="Migrations\Expressions\Update\Expressions\UpdateDataExpression.cs" />
    <Compile Include="Migrations\Expressions\Update\IUpdateBuilder.cs" />
    <Compile Include="Migrations\Expressions\Update\IUpdateTableBuilder.cs" />
    <Compile Include="Migrations\Expressions\Update\IUpdateWhereBuilder.cs" />
    <Compile Include="Migrations\Expressions\Update\UpdateBuilder.cs" />
    <Compile Include="Migrations\Expressions\Update\UpdateDataBuilder.cs" />
    <Compile Include="Migrations\Upgrade\V_8_0_0\AddContentNuTable.cs" />
    <Compile Include="Migrations\Upgrade\V_8_0_0\AddLockObjects.cs" />
    <Compile Include="Migrations\Upgrade\V_8_0_0\VariantsMigration.cs" />
    <Compile Include="Migrations\Upgrade\V_8_0_0\ContentVariationMigration.cs" />
    <Compile Include="Persistence\NPocoDatabaseExtensions-Bulk.cs" />
    <Compile Include="Persistence\NPocoDatabaseExtensions.cs" />
    <Compile Include="Persistence\NPocoDatabaseTypeExtensions.cs" />
    <Compile Include="Persistence\NPocoSqlExtensions.cs" />
    <Compile Include="Persistence\PocoDataDataReader.cs" />
    <Compile Include="Persistence\Querying\CachedExpression.cs" />
    <Compile Include="Persistence\Querying\ExpressionVisitorBase.cs" />
    <Compile Include="Persistence\Querying\ModelToSqlExpressionVisitor.cs" />
    <Compile Include="Persistence\Querying\PocoToSqlExpressionVisitor.cs" />
    <Compile Include="Persistence\Querying\Query.cs" />
    <Compile Include="Persistence\Querying\QueryExtensions.cs" />
    <Compile Include="Persistence\Querying\SqlExpressionExtensions.cs" />
    <Compile Include="Persistence\Querying\SqlTranslator.cs" />
    <Compile Include="Persistence\Querying\TextColumnType.cs" />
    <Compile Include="Persistence\RecordPersistenceType.cs" />
    <Compile Include="Persistence\Repositories\Implement\AuditRepository.cs" />
    <Compile Include="Persistence\Repositories\Implement\DocumentBlueprintRepository.cs" />
    <Compile Include="Persistence\Repositories\Implement\DocumentRepository.cs" />
    <Compile Include="Persistence\Repositories\Implement\ContentTypeRepository.cs" />
    <Compile Include="Persistence\Repositories\Implement\ContentTypeRepositoryBase.cs" />
    <Compile Include="Persistence\Repositories\Implement\DataTypeContainerRepository.cs" />
    <Compile Include="Persistence\Repositories\Implement\DataTypeRepository.cs" />
    <Compile Include="Persistence\Repositories\Implement\DictionaryRepository.cs" />
    <Compile Include="Persistence\Repositories\Implement\DocumentTypeContainerRepository.cs" />
    <Compile Include="Persistence\Repositories\Implement\DomainRepository.cs" />
    <Compile Include="Persistence\Repositories\Implement\EntityContainerRepository.cs" />
    <Compile Include="Persistence\Repositories\Implement\EntityRepository.cs" />
    <Compile Include="Persistence\Repositories\Implement\ExternalLoginRepository.cs" />
    <Compile Include="Persistence\Repositories\Implement\FileRepository.cs" />
    <Compile Include="Persistence\Repositories\IDocumentBlueprintRepository.cs" />
    <Compile Include="Persistence\Repositories\IDocumentRepository.cs" />
    <Compile Include="Persistence\Repositories\IContentTypeRepository.cs" />
    <Compile Include="Persistence\Repositories\IContentTypeRepositoryBase.cs" />
    <Compile Include="Persistence\Repositories\IDataTypeRepository.cs" />
    <Compile Include="Persistence\Repositories\IEntityRepository.cs" />
    <Compile Include="Persistence\Repositories\IMediaRepository.cs" />
    <Compile Include="Persistence\Repositories\IMediaTypeRepository.cs" />
    <Compile Include="Persistence\Repositories\IMemberRepository.cs" />
    <Compile Include="Persistence\Repositories\IMemberTypeRepository.cs" />
    <Compile Include="Persistence\Repositories\IPublicAccessRepository.cs" />
    <Compile Include="Persistence\Repositories\IContentRepository.cs" />
    <Compile Include="Persistence\Repositories\Implement\LanguageRepository.cs" />
    <Compile Include="Persistence\Repositories\Implement\MacroRepository.cs" />
    <Compile Include="Persistence\Repositories\Implement\MediaRepository.cs" />
    <Compile Include="Persistence\Repositories\Implement\MediaTypeContainerRepository.cs" />
    <Compile Include="Persistence\Repositories\Implement\MediaTypeRepository.cs" />
    <Compile Include="Persistence\Repositories\Implement\MemberGroupRepository.cs" />
    <Compile Include="Persistence\Repositories\Implement\MemberRepository.cs" />
    <Compile Include="Persistence\Repositories\Implement\MemberTypeRepository.cs" />
    <Compile Include="Persistence\Repositories\Implement\NotificationsRepository.cs" />
    <Compile Include="Persistence\Repositories\Implement\NPocoRepositoryBase.cs" />
    <Compile Include="Persistence\Repositories\Implement\PartialViewMacroRepository.cs" />
    <Compile Include="Persistence\Repositories\Implement\PartialViewRepository.cs" />
    <Compile Include="Persistence\Repositories\Implement\PermissionRepository.cs" />
    <Compile Include="Persistence\Repositories\Implement\PublicAccessRepository.cs" />
    <Compile Include="Persistence\Repositories\Implement\QueryType.cs" />
    <Compile Include="Persistence\Repositories\Implement\RedirectUrlRepository.cs" />
    <Compile Include="Persistence\Repositories\Implement\RelationRepository.cs" />
    <Compile Include="Persistence\Repositories\Implement\RelationTypeRepository.cs" />
    <Compile Include="Persistence\Repositories\Implement\RepositoryCacheKeys.cs" />
    <Compile Include="Persistence\Repositories\Implement\RepositoryBaseOfTIdTEntity.cs" />
    <Compile Include="Persistence\Repositories\Implement\ScriptRepository.cs" />
    <Compile Include="Persistence\Repositories\Implement\ServerRegistrationRepository.cs" />
    <Compile Include="Persistence\Repositories\Implement\SimilarNodeName.cs" />
    <Compile Include="Persistence\Repositories\Implement\SimpleGetRepository.cs" />
    <Compile Include="Persistence\Repositories\Implement\StylesheetRepository.cs" />
    <Compile Include="Persistence\Repositories\Implement\TagRepository.cs" />
    <Compile Include="Persistence\Repositories\Implement\TemplateRepository.cs" />
    <Compile Include="Persistence\Repositories\Implement\TupleExtensions.cs" />
    <Compile Include="Persistence\Repositories\Implement\UserGroupRepository.cs" />
    <Compile Include="Persistence\Repositories\Implement\UserRepository.cs" />
    <Compile Include="Persistence\Repositories\Implement\ContentRepositoryBase.cs" />
    <Compile Include="Persistence\SqlContext.cs" />
    <Compile Include="Persistence\SqlSyntax\ColumnInfo.cs" />
    <Compile Include="Persistence\SqlSyntax\DbTypes.cs" />
    <Compile Include="Persistence\SqlSyntax\ISqlSyntaxProvider.cs" />
    <Compile Include="Persistence\SqlSyntax\MicrosoftSqlSyntaxProviderBase.cs" />
    <Compile Include="Persistence\SqlSyntax\SqlCeSyntaxProvider.cs" />
    <Compile Include="Persistence\SqlSyntax\SqlServerSyntaxProvider.cs" />
    <Compile Include="Persistence\SqlSyntax\SqlServerVersionName.cs" />
    <Compile Include="Persistence\SqlSyntax\SqlSyntaxProviderBase.cs" />
    <Compile Include="Persistence\SqlSyntax\SqlSyntaxProviderExtensions.cs" />
    <Compile Include="Persistence\SqlTemplate.cs" />
    <Compile Include="Persistence\SqlTemplates.cs" />
    <Compile Include="Persistence\UmbracoDatabase.cs" />
    <Compile Include="Persistence\UmbracoDatabaseExtensions.cs" />
    <Compile Include="Persistence\UmbracoDatabaseFactory.cs" />
    <Compile Include="Properties\AssemblyInfo.cs" />
    <Compile Include="PropertyEditors\DataEditor.cs" />
    <Compile Include="PropertyEditors\DataValueEditor.cs" />
    <Compile Include="ReflectionUtilities.cs" />
    <Compile Include="RuntimeState.cs" />
    <Compile Include="Runtime\CoreInitialComposer.cs" />
    <Compile Include="Scoping\IScope.cs" />
    <Compile Include="Scoping\IScopeAccessor.cs" />
    <Compile Include="Scoping\IScopeProvider.cs" />
    <Compile Include="Scoping\RepositoryCacheMode.cs" />
    <Compile Include="Scoping\Scope.cs" />
    <Compile Include="Scoping\ScopeContext.cs" />
    <Compile Include="Scoping\ScopeContextualBase.cs" />
    <Compile Include="Scoping\ScopeProvider.cs" />
    <Compile Include="Scoping\ScopeReference.cs" />
    <Compile Include="Security\AuthenticationExtensions.cs" />
    <Compile Include="Security\BackOfficeUserStore.cs" />
    <Compile Include="Security\BackOfficeUserValidator.cs" />
    <Compile Include="Security\ContentPermissionsHelper.cs" />
    <Compile Include="Security\EmailService.cs" />
    <Compile Include="Security\IUmbracoMemberTypeMembershipProvider.cs" />
    <Compile Include="Security\IUserAwarePasswordHasher.cs" />
    <Compile Include="Security\IUserSessionStore.cs" />
    <Compile Include="Security\MachineKeyGenerator.cs" />
    <Compile Include="Security\ConfiguredPasswordValidator.cs" />
    <Compile Include="Security\UmbracoBackOfficeIdentity.cs" />
    <Compile Include="Security\UmbracoEmailMessage.cs" />
    <Compile Include="Security\UserAwarePasswordHasher.cs" />
    <Compile Include="Serialization\CaseInsensitiveDictionaryConverter.cs" />
    <Compile Include="Serialization\ForceInt32Converter.cs" />
    <Compile Include="Serialization\JsonReadConverter.cs" />
    <Compile Include="Serialization\JsonToStringConverter.cs" />
    <Compile Include="Serialization\KnownTypeUdiJsonConverter.cs" />
    <Compile Include="Serialization\NoTypeConverterJsonConverter.cs" />
    <Compile Include="Serialization\FuzzyBooleanConverter.cs" />
    <Compile Include="Serialization\UdiJsonConverter.cs" />
    <Compile Include="Serialization\UdiRangeJsonConverter.cs" />
    <Compile Include="ServiceContextExtensions.cs" />
    <Compile Include="Services\Implement\AuditService.cs" />
    <Compile Include="Services\Implement\ConsentService.cs" />
    <Compile Include="Services\Implement\ContentService.cs" />
    <Compile Include="Services\Implement\ContentTypeService.cs" />
    <Compile Include="Services\Implement\ContentTypeServiceBase.cs" />
    <Compile Include="Services\Implement\ContentTypeServiceBaseOfTItemTService.cs" />
    <Compile Include="Services\Implement\ContentTypeServiceBaseOfTRepositoryTItemTService.cs" />
    <Compile Include="Services\Implement\ContentTypeBaseServiceProvider.cs" />
    <Compile Include="Services\Implement\DataTypeService.cs" />
    <Compile Include="Services\Implement\DomainService.cs" />
    <Compile Include="Services\Implement\EntityService.cs" />
    <Compile Include="Services\Implement\EntityXmlSerializer.cs" />
    <Compile Include="Services\Implement\ExternalLoginService.cs" />
    <Compile Include="Services\Implement\FileService.cs" />
    <Compile Include="Services\IdkMap.cs" />
    <Compile Include="Services\Implement\KeyValueService.cs" />
    <Compile Include="Services\Implement\LocalizationService.cs" />
    <Compile Include="Services\Implement\LocalizedTextService.cs" />
    <Compile Include="Services\Implement\LocalizedTextServiceFileSources.cs" />
    <Compile Include="Services\Implement\LocalizedTextServiceSupplementaryFileSource.cs" />
    <Compile Include="Services\Implement\MacroService.cs" />
    <Compile Include="Services\Implement\MediaService.cs" />
    <Compile Include="Services\Implement\MediaTypeService.cs" />
    <Compile Include="Services\Implement\MemberGroupService.cs" />
    <Compile Include="Services\Implement\MemberService.cs" />
    <Compile Include="Services\Implement\MemberTypeService.cs" />
    <Compile Include="Services\Implement\NotificationService.cs" />
    <Compile Include="Services\Implement\PackagingService.cs" />
    <Compile Include="Services\Implement\PublicAccessService.cs" />
    <Compile Include="Services\Implement\RedirectUrlService.cs" />
    <Compile Include="Services\Implement\RelationService.cs" />
    <Compile Include="Services\Implement\RepositoryService.cs" />
    <Compile Include="Services\Implement\ScopeRepositoryService.cs" />
    <Compile Include="Services\Implement\ServerRegistrationService.cs" />
    <Compile Include="Services\Implement\TagService.cs" />
    <Compile Include="Services\Implement\UserService.cs" />
    <Compile Include="Compose\ManifestWatcherComponent.cs" />
    <Compile Include="Compose\RelateOnCopyComponent.cs" />
    <Compile Include="Compose\RelateOnTrashComponent.cs" />
    <Compile Include="Sync\ApplicationUrlHelper.cs" />
    <Compile Include="Sync\DatabaseServerMessenger.cs" />
    <Compile Include="Sync\RefreshInstruction.cs" />
    <Compile Include="Sync\ServerMessengerBase.cs" />
    <Compile Include="UriExtensions.cs" />
    <Compile Include="Persistence\FaultHandling\RetryDbConnection.cs">
      <SubType>Component</SubType>
    </Compile>
    <Compile Include="..\SolutionInfo.cs">
      <Link>Properties\SolutionInfo.cs</Link>
    </Compile>
  </ItemGroup>
  <ItemGroup>
    <None Include="FileResources\BlockingWeb.config" />
  </ItemGroup>
  <ItemGroup>
    <EmbeddedResource Include="FileResources\Files.resx" />
  </ItemGroup>
  <ItemGroup>
    <ProjectReference Include="..\Umbraco.Abstractions\Umbraco.Abstractions.csproj">
      <Project>{29aa69d9-b597-4395-8d42-43b1263c240a}</Project>
      <Name>Umbraco.Abstractions</Name>
    </ProjectReference>
  </ItemGroup>
  <ItemGroup />
  <Import Project="$(MSBuildToolsPath)\Microsoft.CSharp.targets" />
</Project><|MERGE_RESOLUTION|>--- conflicted
+++ resolved
@@ -343,14 +343,6 @@
     <Compile Include="EmailSender.cs" />
     <Compile Include="Events\QueuingEventDispatcher.cs" />
     <Compile Include="Events\UninstallPackageEventArgs.cs" />
-<<<<<<< HEAD
-=======
-    <Compile Include="Exceptions\ArgumentNullOrEmptyException.cs" />
-    <Compile Include="Exceptions\AuthorizationException.cs" />
-    <Compile Include="Exceptions\BootFailedException.cs" />
-    <Compile Include="Exceptions\DataOperationException.cs" />
-    <Compile Include="Exceptions\InvalidCompositionException.cs" />
->>>>>>> 938d5d20
     <Compile Include="Composing\LightInject\LightInjectException.cs" />
     <Compile Include="FileResources\Files.Designer.cs" />
     <Compile Include="HttpContextExtensions.cs" />
@@ -529,10 +521,6 @@
     <Compile Include="Persistence\Mappers\UserGroupMapper.cs" />
     <Compile Include="Persistence\Mappers\UserMapper.cs" />
     <Compile Include="Persistence\Mappers\UserSectionMapper.cs" />
-<<<<<<< HEAD
-=======
-    <Compile Include="Migrations\IMigration.cs" />
->>>>>>> 938d5d20
     <Compile Include="Migrations\IMigrationContext.cs" />
     <Compile Include="Migrations\IMigrationExpression.cs" />
     <Compile Include="Migrations\Install\DatabaseDataCreator.cs" />
