--- conflicted
+++ resolved
@@ -62,11 +62,7 @@
             => composition.WithCollectionBuilder<TourFilterCollectionBuilder>();
 
         /// <summary>
-<<<<<<< HEAD
-        /// Gets the url providers collection builder.
-=======
-        /// Gets the URL segment providers collection builder.
->>>>>>> 862a7fdc
+        /// Gets the URL providers collection builder.
         /// </summary>
         /// <param name="composition">The composition.</param>
         public static UrlProviderCollectionBuilder UrlProviders(this Composition composition)
