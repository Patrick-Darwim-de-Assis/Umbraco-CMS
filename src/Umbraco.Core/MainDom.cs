﻿using System;
using System.Collections.Generic;
using System.Linq;
using System.Security.Cryptography;
using System.Threading;
using System.Web.Hosting;
using Umbraco.Core.Hosting;
using Umbraco.Core.Logging;

namespace Umbraco.Core
{
    /// <summary>
    /// Provides the full implementation of <see cref="IMainDom"/>.
    /// </summary>
    /// <remarks>
    /// <para>When an AppDomain starts, it tries to acquire the main domain status.</para>
    /// <para>When an AppDomain stops (eg the application is restarting) it should release the main domain status.</para>
    /// </remarks>
    internal class MainDom : IMainDom, IRegisteredObject, IDisposable
    {
        #region Vars

        private readonly ILogger _logger;

        // our own lock for local consistency
        private object _locko = new object();

        // async lock representing the main domain lock
        private readonly SystemLock _systemLock;
        private IDisposable _systemLocker;

        // event wait handle used to notify current main domain that it should
        // release the lock because a new domain wants to be the main domain
        private readonly EventWaitHandle _signal;

        private bool _isInitialized;
        // indicates whether...
        private bool _isMainDom; // we are the main domain
        private volatile bool _signaled; // we have been signaled

        // actions to run before releasing the main domain
        private readonly List<KeyValuePair<int, Action>> _callbacks = new List<KeyValuePair<int, Action>>();

        private const int LockTimeoutMilliseconds = 90000; // (1.5 * 60 * 1000) == 1 min 30 seconds

        #endregion

        #region Ctor

        // initializes a new instance of MainDom
        public MainDom(ILogger logger, IHostingEnvironment hostingEnvironment)
        {
            HostingEnvironment.RegisterObject(this);

            _logger = logger;

            // HostingEnvironment.ApplicationID is null in unit tests, making ReplaceNonAlphanumericChars fail
<<<<<<< HEAD
            if (hostingEnvironment.ApplicationId != null)
                appId = hostingEnvironment.ApplicationId.ReplaceNonAlphanumericChars(string.Empty);

=======
            var appId = HostingEnvironment.ApplicationID?.ReplaceNonAlphanumericChars(string.Empty) ?? string.Empty;
            
>>>>>>> 8b51b7f7
            // combining with the physical path because if running on eg IIS Express,
            // two sites could have the same appId even though they are different.
            //
            // now what could still collide is... two sites, running in two different processes
            // and having the same appId, and running on the same app physical path
            //
            // we *cannot* use the process ID here because when an AppPool restarts it is
            // a new process for the same application path

<<<<<<< HEAD
            var appPath = hostingEnvironment.ApplicationPhysicalPath;
=======
            var appPath = HostingEnvironment.ApplicationPhysicalPath?.ToLowerInvariant() ?? string.Empty;
>>>>>>> 8b51b7f7
            var hash = (appId + ":::" + appPath).GenerateHash<SHA1>();

            var lockName = "UMBRACO-" + hash + "-MAINDOM-LCK";
            _systemLock = new SystemLock(lockName);

            var eventName = "UMBRACO-" + hash + "-MAINDOM-EVT";
            _signal = new EventWaitHandle(false, EventResetMode.AutoReset, eventName);
        }

        #endregion

        /// <summary>
        /// Registers a resource that requires the current AppDomain to be the main domain to function.
        /// </summary>
        /// <param name="release">An action to execute before the AppDomain releases the main domain status.</param>
        /// <param name="weight">An optional weight (lower goes first).</param>
        /// <returns>A value indicating whether it was possible to register.</returns>
        public bool Register(Action release, int weight = 100)
            => Register(null, release, weight);

        /// <summary>
        /// Registers a resource that requires the current AppDomain to be the main domain to function.
        /// </summary>
        /// <param name="install">An action to execute when registering.</param>
        /// <param name="release">An action to execute before the AppDomain releases the main domain status.</param>
        /// <param name="weight">An optional weight (lower goes first).</param>
        /// <returns>A value indicating whether it was possible to register.</returns>
        /// <remarks>If registering is successful, then the <paramref name="install"/> action
        /// is guaranteed to execute before the AppDomain releases the main domain status.</remarks>
        public bool Register(Action install, Action release, int weight = 100)
        {
            lock (_locko)
            {
                if (_signaled) return false;
                if (_isMainDom == false)
                {
                    _logger.Warn<MainDom>("Register called when MainDom has not been acquired");
                    return false;
                }

                install?.Invoke();
                if (release != null)
                    _callbacks.Add(new KeyValuePair<int, Action>(weight, release));
                return true;
            }
        }

        // handles the signal requesting that the main domain is released
        private void OnSignal(string source)
        {
            // once signaled, we stop waiting, but then there is the hosting environment
            // so we have to make sure that we only enter that method once

            lock (_locko)
            {
                _logger.Debug<MainDom>("Signaled ({Signaled}) ({SignalSource})", _signaled ? "again" : "first", source);
                if (_signaled) return;
                if (_isMainDom == false) return; // probably not needed
                _signaled = true;

                try
                {
                    _logger.Info<MainDom>("Stopping ({SignalSource})", source);
                    foreach (var callback in _callbacks.OrderBy(x => x.Key).Select(x => x.Value))
                    {
                        try
                        {
                            callback(); // no timeout on callbacks
                        }
                        catch (Exception e)
                        {
                            _logger.Error<MainDom>(e, "Error while running callback");
                            continue;
                        }
                    }
                    _logger.Debug<MainDom>("Stopped ({SignalSource})", source);
                }
                finally
                {
                    // in any case...
                    _isMainDom = false;
                    _systemLocker?.Dispose();
                    _logger.Info<MainDom>("Released ({SignalSource})", source);
                }

            }
        }

        // acquires the main domain
        private bool Acquire()
        {
            // if signaled, too late to acquire, give up
            // the handler is not installed so that would be the hosting environment
            if (_signaled)
            {
                _logger.Info<MainDom>("Cannot acquire (signaled).");
                return false;
            }

            _logger.Info<MainDom>("Acquiring.");

            // signal other instances that we want the lock, then wait one the lock,
            // which may timeout, and this is accepted - see comments below

            // signal, then wait for the lock, then make sure the event is
            // reset (maybe there was noone listening..)
            _signal.Set();

            // if more than 1 instance reach that point, one will get the lock
            // and the other one will timeout, which is accepted

            //This can throw a TimeoutException - in which case should this be in a try/finally to ensure the signal is always reset.
            try
            {
                _systemLocker = _systemLock.Lock(LockTimeoutMilliseconds);
            }
            finally
            {
                // we need to reset the event, because otherwise we would end up
                // signaling ourselves and committing suicide immediately.
                // only 1 instance can reach that point, but other instances may
                // have started and be trying to get the lock - they will timeout,
                // which is accepted

                _signal.Reset();
            }
            
            //WaitOneAsync (ext method) will wait for a signal without blocking the main thread, the waiting is done on a background thread

            _signal.WaitOneAsync()
                .ContinueWith(_ => OnSignal("signal"));

            _logger.Info<MainDom>("Acquired.");
            return true;
        }

        /// <summary>
        /// Gets a value indicating whether the current domain is the main domain.
        /// </summary>
        public bool IsMainDom => LazyInitializer.EnsureInitialized(ref _isMainDom, ref _isInitialized, ref _locko, () => Acquire());

        // IRegisteredObject
        void IRegisteredObject.Stop(bool immediate)
        {
            OnSignal("environment"); // will run once

            // The web app is stopping, need to wind down
            Dispose(true);

            HostingEnvironment.UnregisterObject(this);
        }

        #region IDisposable Support

        // This code added to correctly implement the disposable pattern.

        private bool disposedValue = false; // To detect redundant calls

        protected virtual void Dispose(bool disposing)
        {
            if (!disposedValue)
            {
                if (disposing)
                {
                    _signal?.Close();
                    _signal?.Dispose();
                }

                disposedValue = true;
            }
        }

        public void Dispose()
        {
            Dispose(true);
        }

        #endregion
    }
}<|MERGE_RESOLUTION|>--- conflicted
+++ resolved
@@ -55,14 +55,8 @@
             _logger = logger;
 
             // HostingEnvironment.ApplicationID is null in unit tests, making ReplaceNonAlphanumericChars fail
-<<<<<<< HEAD
-            if (hostingEnvironment.ApplicationId != null)
-                appId = hostingEnvironment.ApplicationId.ReplaceNonAlphanumericChars(string.Empty);
-
-=======
-            var appId = HostingEnvironment.ApplicationID?.ReplaceNonAlphanumericChars(string.Empty) ?? string.Empty;
-            
->>>>>>> 8b51b7f7
+            var appId =  hostingEnvironment.ApplicationId?.ReplaceNonAlphanumericChars(string.Empty);
+
             // combining with the physical path because if running on eg IIS Express,
             // two sites could have the same appId even though they are different.
             //
@@ -72,11 +66,7 @@
             // we *cannot* use the process ID here because when an AppPool restarts it is
             // a new process for the same application path
 
-<<<<<<< HEAD
-            var appPath = hostingEnvironment.ApplicationPhysicalPath;
-=======
-            var appPath = HostingEnvironment.ApplicationPhysicalPath?.ToLowerInvariant() ?? string.Empty;
->>>>>>> 8b51b7f7
+            var appPath = hostingEnvironment.ApplicationPhysicalPath?.ToLowerInvariant() ?? string.Empty;
             var hash = (appId + ":::" + appPath).GenerateHash<SHA1>();
 
             var lockName = "UMBRACO-" + hash + "-MAINDOM-LCK";
@@ -203,7 +193,7 @@
 
                 _signal.Reset();
             }
-            
+
             //WaitOneAsync (ext method) will wait for a signal without blocking the main thread, the waiting is done on a background thread
 
             _signal.WaitOneAsync()
