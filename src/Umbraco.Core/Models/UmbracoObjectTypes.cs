--- conflicted
+++ resolved
@@ -1,206 +1,206 @@
-﻿using System;
-using System.ComponentModel;
-using Umbraco.Core.CodeAnnotations;
-
-namespace Umbraco.Core.Models
-{
-    /// <summary>
-    /// Enum used to represent the Umbraco Object Types and thier associated GUIDs
-    /// </summary>
-    public enum UmbracoObjectTypes
-    {
-        /// <summary>
-        /// Default value
-        /// </summary>
-        Unknown,
-
-        /// <summary>
-        /// Content Item Type
-        /// </summary>
-        [UmbracoObjectType(Constants.ObjectTypes.ContentItemType)]
-        [FriendlyName("Content Item Type")]
-        [Obsolete("This is not used and will be removed in future versions")]
-        [EditorBrowsable(EditorBrowsableState.Never)]
-        ContentItemType,
-
-        /// <summary>
-        /// Root
-        /// </summary>
-        [UmbracoObjectType(Constants.ObjectTypes.SystemRoot)]        
-        [FriendlyName("Root")]
-        ROOT,
-
-        /// <summary>
-        /// Document
-        /// </summary>
-        [UmbracoObjectType(Constants.ObjectTypes.Document, typeof(IContent))]
-        [FriendlyName("Document")]
-        [UmbracoUdiType(Constants.UdiEntityType.Document)]
-        Document,
-
-        /// <summary>
-        /// Media
-        /// </summary>
-        [UmbracoObjectType(Constants.ObjectTypes.Media, typeof(IMedia))]
-        [FriendlyName("Media")]
-        [UmbracoUdiType(Constants.UdiEntityType.Media)]
-        Media,
-
-        /// <summary>
-        /// Member Type
-        /// </summary>
-        [UmbracoObjectType(Constants.ObjectTypes.MemberType, typeof(IMemberType))]
-        [FriendlyName("Member Type")]
-        [UmbracoUdiType(Constants.UdiEntityType.MemberType)]
-        MemberType,
-
-        /// <summary>
-        /// Template
-        /// </summary>
-        [UmbracoObjectType(Constants.ObjectTypes.Template, typeof(ITemplate))]
-        [FriendlyName("Template")]
-        [UmbracoUdiType(Constants.UdiEntityType.Template)]
-        Template,
-
-        /// <summary>
-        /// Member Group
-        /// </summary>
-        [UmbracoObjectType(Constants.ObjectTypes.MemberGroup)]
-        [FriendlyName("Member Group")]
-        [UmbracoUdiType(Constants.UdiEntityType.MemberGroup)]
-        MemberGroup,
-
-        //TODO: What is a 'Content Item' supposed to be???
-        /// <summary>
-        /// Content Item
-        /// </summary>
-        [UmbracoObjectType(Constants.ObjectTypes.ContentItem)]
-        [FriendlyName("Content Item")]
-        [Obsolete("This is not used and will be removed in future versions")]
-        [EditorBrowsable(EditorBrowsableState.Never)]
-        ContentItem,
-
-        /// <summary>
-        /// "Media Type
-        /// </summary>
-        [UmbracoObjectType(Constants.ObjectTypes.MediaType, typeof(IMediaType))]
-        [FriendlyName("Media Type")]
-        [UmbracoUdiType(Constants.UdiEntityType.MediaType)]
-        MediaType,
-
-        /// <summary>
-        /// Document Type
-        /// </summary>
-        [UmbracoObjectType(Constants.ObjectTypes.DocumentType, typeof(IContentType))]
-        [FriendlyName("Document Type")]
-        [UmbracoUdiType(Constants.UdiEntityType.DocumentType)]
-        DocumentType,
-
-        /// <summary>
-        /// Recycle Bin
-        /// </summary>
-        [UmbracoObjectType(Constants.ObjectTypes.ContentRecycleBin)]
-        [FriendlyName("Recycle Bin")]        
-        RecycleBin,
-
-        /// <summary>
-        /// Stylesheet
-        /// </summary>
-        [UmbracoObjectType(Constants.ObjectTypes.Stylesheet)]
-        [FriendlyName("Stylesheet")]
-        [UmbracoUdiType(Constants.UdiEntityType.Stylesheet)]
-        Stylesheet,
-
-        /// <summary>
-        /// Member
-        /// </summary>
-        [UmbracoObjectType(Constants.ObjectTypes.Member, typeof(IMember))]
-        [FriendlyName("Member")]
-        [UmbracoUdiType(Constants.UdiEntityType.Member)]
-        Member,
-
-        /// <summary>
-        /// Data Type
-        /// </summary>
-        [UmbracoObjectType(Constants.ObjectTypes.DataType, typeof(IDataTypeDefinition))]
-        [FriendlyName("Data Type")]
-        [UmbracoUdiType(Constants.UdiEntityType.DataType)]
-        DataType,
-
-        /// <summary>
-        /// Document type container
-        /// </summary>
-        [UmbracoObjectType(Constants.ObjectTypes.DocumentTypeContainer)]
-        [FriendlyName("Document Type Container")]
-        [UmbracoUdiType(Constants.UdiEntityType.DocumentTypeContainer)]
-        DocumentTypeContainer,
-
-        /// <summary>
-        /// Media type container
-        /// </summary>
-        [UmbracoObjectType(Constants.ObjectTypes.MediaTypeContainer)]
-        [FriendlyName("Media Type Container")]
-        [UmbracoUdiType(Constants.UdiEntityType.MediaTypeContainer)]
-        MediaTypeContainer,
-
-        /// <summary>
-        /// Media type container
-        /// </summary>
-        [UmbracoObjectType(Constants.ObjectTypes.DataTypeContainer)]
-        [FriendlyName("Data Type Container")]
-        [UmbracoUdiType(Constants.UdiEntityType.DataTypeContainer)]
-        DataTypeContainer,
-
-        /// <summary>
-        /// Relation type
-        /// </summary>
-        [UmbracoObjectType(Constants.ObjectTypes.RelationType)]
-        [FriendlyName("Relation Type")]
-        [UmbracoUdiType(Constants.UdiEntityType.RelationType)]
-        RelationType,
-
-        /// <summary>
-        /// Forms Form
-        /// </summary>
-        [UmbracoObjectType(Constants.ObjectTypes.FormsForm)]
-        [FriendlyName("Form")]
-        FormsForm,
-
-        /// <summary>
-        /// Forms PreValue
-        /// </summary>
-        [UmbracoObjectType(Constants.ObjectTypes.FormsPreValue)]
-        [FriendlyName("PreValue")]
-        FormsPreValue,
-
-        /// <summary>
-        /// Forms DataSource
-        /// </summary>
-        [UmbracoObjectType(Constants.ObjectTypes.FormsDataSource)]
-        [FriendlyName("DataSource")]
-        FormsDataSource,
-
-        /// <summary>
-        /// Language
-        /// </summary>
-        [UmbracoObjectType(Constants.ObjectTypes.Language)]
-        [FriendlyName("Language")]
-        Language,
-
-        /// <summary>
-<<<<<<< HEAD
-        /// Document
-        /// </summary>
-        [UmbracoObjectType(Constants.ObjectTypes.DocumentBlueprint, typeof(IContent))]
-        [FriendlyName("DocumentBlueprint")]
-        [UmbracoUdiType(Constants.UdiEntityType.DocumentBluePrint)]
-        DocumentBlueprint
-=======
-        /// Reserved Identifier
-        /// </summary>
-        [UmbracoObjectType(Constants.ObjectTypes.IdReservation)]
-        [FriendlyName("Identifier Reservation")]
-        IdReservation
->>>>>>> 49a48bbf
-    }
+﻿using System;
+using System.ComponentModel;
+using Umbraco.Core.CodeAnnotations;
+
+namespace Umbraco.Core.Models
+{
+    /// <summary>
+    /// Enum used to represent the Umbraco Object Types and thier associated GUIDs
+    /// </summary>
+    public enum UmbracoObjectTypes
+    {
+        /// <summary>
+        /// Default value
+        /// </summary>
+        Unknown,
+
+        /// <summary>
+        /// Content Item Type
+        /// </summary>
+        [UmbracoObjectType(Constants.ObjectTypes.ContentItemType)]
+        [FriendlyName("Content Item Type")]
+        [Obsolete("This is not used and will be removed in future versions")]
+        [EditorBrowsable(EditorBrowsableState.Never)]
+        ContentItemType,
+
+        /// <summary>
+        /// Root
+        /// </summary>
+        [UmbracoObjectType(Constants.ObjectTypes.SystemRoot)]        
+        [FriendlyName("Root")]
+        ROOT,
+
+        /// <summary>
+        /// Document
+        /// </summary>
+        [UmbracoObjectType(Constants.ObjectTypes.Document, typeof(IContent))]
+        [FriendlyName("Document")]
+        [UmbracoUdiType(Constants.UdiEntityType.Document)]
+        Document,
+
+        /// <summary>
+        /// Media
+        /// </summary>
+        [UmbracoObjectType(Constants.ObjectTypes.Media, typeof(IMedia))]
+        [FriendlyName("Media")]
+        [UmbracoUdiType(Constants.UdiEntityType.Media)]
+        Media,
+
+        /// <summary>
+        /// Member Type
+        /// </summary>
+        [UmbracoObjectType(Constants.ObjectTypes.MemberType, typeof(IMemberType))]
+        [FriendlyName("Member Type")]
+        [UmbracoUdiType(Constants.UdiEntityType.MemberType)]
+        MemberType,
+
+        /// <summary>
+        /// Template
+        /// </summary>
+        [UmbracoObjectType(Constants.ObjectTypes.Template, typeof(ITemplate))]
+        [FriendlyName("Template")]
+        [UmbracoUdiType(Constants.UdiEntityType.Template)]
+        Template,
+
+        /// <summary>
+        /// Member Group
+        /// </summary>
+        [UmbracoObjectType(Constants.ObjectTypes.MemberGroup)]
+        [FriendlyName("Member Group")]
+        [UmbracoUdiType(Constants.UdiEntityType.MemberGroup)]
+        MemberGroup,
+
+        //TODO: What is a 'Content Item' supposed to be???
+        /// <summary>
+        /// Content Item
+        /// </summary>
+        [UmbracoObjectType(Constants.ObjectTypes.ContentItem)]
+        [FriendlyName("Content Item")]
+        [Obsolete("This is not used and will be removed in future versions")]
+        [EditorBrowsable(EditorBrowsableState.Never)]
+        ContentItem,
+
+        /// <summary>
+        /// "Media Type
+        /// </summary>
+        [UmbracoObjectType(Constants.ObjectTypes.MediaType, typeof(IMediaType))]
+        [FriendlyName("Media Type")]
+        [UmbracoUdiType(Constants.UdiEntityType.MediaType)]
+        MediaType,
+
+        /// <summary>
+        /// Document Type
+        /// </summary>
+        [UmbracoObjectType(Constants.ObjectTypes.DocumentType, typeof(IContentType))]
+        [FriendlyName("Document Type")]
+        [UmbracoUdiType(Constants.UdiEntityType.DocumentType)]
+        DocumentType,
+
+        /// <summary>
+        /// Recycle Bin
+        /// </summary>
+        [UmbracoObjectType(Constants.ObjectTypes.ContentRecycleBin)]
+        [FriendlyName("Recycle Bin")]        
+        RecycleBin,
+
+        /// <summary>
+        /// Stylesheet
+        /// </summary>
+        [UmbracoObjectType(Constants.ObjectTypes.Stylesheet)]
+        [FriendlyName("Stylesheet")]
+        [UmbracoUdiType(Constants.UdiEntityType.Stylesheet)]
+        Stylesheet,
+
+        /// <summary>
+        /// Member
+        /// </summary>
+        [UmbracoObjectType(Constants.ObjectTypes.Member, typeof(IMember))]
+        [FriendlyName("Member")]
+        [UmbracoUdiType(Constants.UdiEntityType.Member)]
+        Member,
+
+        /// <summary>
+        /// Data Type
+        /// </summary>
+        [UmbracoObjectType(Constants.ObjectTypes.DataType, typeof(IDataTypeDefinition))]
+        [FriendlyName("Data Type")]
+        [UmbracoUdiType(Constants.UdiEntityType.DataType)]
+        DataType,
+
+        /// <summary>
+        /// Document type container
+        /// </summary>
+        [UmbracoObjectType(Constants.ObjectTypes.DocumentTypeContainer)]
+        [FriendlyName("Document Type Container")]
+        [UmbracoUdiType(Constants.UdiEntityType.DocumentTypeContainer)]
+        DocumentTypeContainer,
+
+        /// <summary>
+        /// Media type container
+        /// </summary>
+        [UmbracoObjectType(Constants.ObjectTypes.MediaTypeContainer)]
+        [FriendlyName("Media Type Container")]
+        [UmbracoUdiType(Constants.UdiEntityType.MediaTypeContainer)]
+        MediaTypeContainer,
+
+        /// <summary>
+        /// Media type container
+        /// </summary>
+        [UmbracoObjectType(Constants.ObjectTypes.DataTypeContainer)]
+        [FriendlyName("Data Type Container")]
+        [UmbracoUdiType(Constants.UdiEntityType.DataTypeContainer)]
+        DataTypeContainer,
+
+        /// <summary>
+        /// Relation type
+        /// </summary>
+        [UmbracoObjectType(Constants.ObjectTypes.RelationType)]
+        [FriendlyName("Relation Type")]
+        [UmbracoUdiType(Constants.UdiEntityType.RelationType)]
+        RelationType,
+
+        /// <summary>
+        /// Forms Form
+        /// </summary>
+        [UmbracoObjectType(Constants.ObjectTypes.FormsForm)]
+        [FriendlyName("Form")]
+        FormsForm,
+
+        /// <summary>
+        /// Forms PreValue
+        /// </summary>
+        [UmbracoObjectType(Constants.ObjectTypes.FormsPreValue)]
+        [FriendlyName("PreValue")]
+        FormsPreValue,
+
+        /// <summary>
+        /// Forms DataSource
+        /// </summary>
+        [UmbracoObjectType(Constants.ObjectTypes.FormsDataSource)]
+        [FriendlyName("DataSource")]
+        FormsDataSource,
+
+        /// <summary>
+        /// Language
+        /// </summary>
+        [UmbracoObjectType(Constants.ObjectTypes.Language)]
+        [FriendlyName("Language")]
+        Language,
+
+        /// <summary>
+        /// Document
+        /// </summary>
+        [UmbracoObjectType(Constants.ObjectTypes.DocumentBlueprint, typeof(IContent))]
+        [FriendlyName("DocumentBlueprint")]
+        [UmbracoUdiType(Constants.UdiEntityType.DocumentBluePrint)]
+        DocumentBlueprint
+        
+        /// <summary>
+        /// Reserved Identifier
+        /// </summary>
+        [UmbracoObjectType(Constants.ObjectTypes.IdReservation)]
+        [FriendlyName("Identifier Reservation")]
+        IdReservation
+
+    }
 }