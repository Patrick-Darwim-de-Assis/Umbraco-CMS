--- conflicted
+++ resolved
@@ -1,296 +1,148 @@
-<<<<<<< HEAD
-﻿using System;
-using System.Collections.Generic;
-using System.Linq;
-using System.Reflection;
-using System.Runtime.Serialization;
-
-namespace Umbraco.Core.Models
-{
-    /// <summary>
-    /// Represents the content type that a <see cref="Member"/> object is based on
-    /// </summary>
-    [Serializable]
-    [DataContract(IsReference = true)]
-    public class MemberType : ContentTypeCompositionBase, IMemberType
-    {
-        //Dictionary is divided into string: PropertyTypeAlias, Tuple: MemberCanEdit, VisibleOnProfile, PropertyTypeId
-        private string _alias;
-
-        public MemberType(int parentId) : base(parentId)
-        {
-            MemberTypePropertyTypes = new Dictionary<string, MemberTypePropertyProfileAccess>();
-        }
-
-        public MemberType(IContentTypeComposition parent) : base(parent)
-        {
-            MemberTypePropertyTypes = new Dictionary<string, MemberTypePropertyProfileAccess>();
-        }
-
-        private static readonly PropertyInfo AliasSelector = ExpressionHelper.GetPropertyInfo<MemberType, string>(x => x.Alias);
-
-        /// <summary>
-        /// The Alias of the ContentType
-        /// </summary>
-        [DataMember]
-        public override string Alias
-        {
-            get { return _alias; }
-            set
-            {
-                //NOTE: WE are overriding this because we don't want to do a ToSafeAlias when the alias is the special case of
-                // "_umbracoSystemDefaultProtectType" which is used internally, currently there is an issue with the safe alias as it strips
-                // leading underscores which we don't want in this case.
-                // see : http://issues.umbraco.org/issue/U4-3968
-
-                SetPropertyValueAndDetectChanges(o =>
-                {
-                    _alias = value == "_umbracoSystemDefaultProtectType" ? value : value.ToSafeAlias();
-                    return _alias;
-                }, _alias, AliasSelector);
-            }
-        }
-
-        /// <summary>
-        /// Gets or Sets a Dictionary of Tuples (MemberCanEdit, VisibleOnProfile) by the PropertyTypes' alias.
-        /// </summary>
-        [DataMember]
-        internal IDictionary<string, MemberTypePropertyProfileAccess> MemberTypePropertyTypes { get; private set; }
-
-        /// <summary>
-        /// Gets a boolean indicating whether a Property is editable by the Member.
-        /// </summary>
-        /// <param name="propertyTypeAlias">PropertyType Alias of the Property to check</param>
-        /// <returns></returns>
-        public bool MemberCanEditProperty(string propertyTypeAlias)
-        {
-            if (MemberTypePropertyTypes.ContainsKey(propertyTypeAlias))
-            {
-                return MemberTypePropertyTypes[propertyTypeAlias].IsEditable;
-            }
-
-            return false;
-        }
-
-        /// <summary>
-        /// Gets a boolean indicating whether a Property is visible on the Members profile.
-        /// </summary>
-        /// <param name="propertyTypeAlias">PropertyType Alias of the Property to check</param>
-        /// <returns></returns>
-        public bool MemberCanViewProperty(string propertyTypeAlias)
-        {
-            if (MemberTypePropertyTypes.ContainsKey(propertyTypeAlias))
-            {
-                return MemberTypePropertyTypes[propertyTypeAlias].IsVisible;
-            }
-
-            return false;
-        }
-
-        /// <summary>
-        /// Sets a boolean indicating whether a Property is editable by the Member.
-        /// </summary>
-        /// <param name="propertyTypeAlias">PropertyType Alias of the Property to set</param>
-        /// <param name="value">Boolean value, true or false</param>
-        public void SetMemberCanEditProperty(string propertyTypeAlias, bool value)
-        {
-            if (MemberTypePropertyTypes.ContainsKey(propertyTypeAlias))
-            {
-                MemberTypePropertyTypes[propertyTypeAlias].IsEditable = value;
-            }
-            else
-            {
-                var tuple = new MemberTypePropertyProfileAccess(false, value);
-                MemberTypePropertyTypes.Add(propertyTypeAlias, tuple);
-            }
-        }
-
-        /// <summary>
-        /// Sets a boolean indicating whether a Property is visible on the Members profile.
-        /// </summary>
-        /// <param name="propertyTypeAlias">PropertyType Alias of the Property to set</param>
-        /// <param name="value">Boolean value, true or false</param>
-        public void SetMemberCanViewProperty(string propertyTypeAlias, bool value)
-        {
-            if (MemberTypePropertyTypes.ContainsKey(propertyTypeAlias))
-            {
-                MemberTypePropertyTypes[propertyTypeAlias].IsVisible = value;
-            }
-            else
-            {
-                var tuple = new MemberTypePropertyProfileAccess(value, false);
-                MemberTypePropertyTypes.Add(propertyTypeAlias, tuple);
-            }
-        }
-
-        /// <summary>
-        /// Method to call when Entity is being saved
-        /// </summary>
-        /// <remarks>Created date is set and a Unique key is assigned</remarks>
-        internal override void AddingEntity()
-        {
-            base.AddingEntity();
-
-            if (Key == Guid.Empty)
-                Key = Guid.NewGuid();
-        }
-
-        /// <summary>
-        /// Method to call when Entity is being updated
-        /// </summary>
-        /// <remarks>Modified Date is set and a new Version guid is set</remarks>
-        internal override void UpdatingEntity()
-        {
-            base.UpdatingEntity();
-        }
-    }
-=======
-﻿using System;
-using System.Collections.Generic;
-using System.Linq;
-using System.Reflection;
-using System.Runtime.Serialization;
-
-namespace Umbraco.Core.Models
-{
-    /// <summary>
-    /// Represents the content type that a <see cref="Member"/> object is based on
-    /// </summary>
-    [Serializable]
-    [DataContract(IsReference = true)]
-    public class MemberType : ContentTypeCompositionBase, IMemberType
-    {
-        //Dictionary is divided into string: PropertyTypeAlias, Tuple: MemberCanEdit, VisibleOnProfile, PropertyTypeId
-        private string _alias;
-
-        public MemberType(int parentId) : base(parentId)
-        {
-            MemberTypePropertyTypes = new Dictionary<string, MemberTypePropertyProfileAccess>();
-        }
-
-        public MemberType(IContentTypeComposition parent) : base(parent)
-        {
-            MemberTypePropertyTypes = new Dictionary<string, MemberTypePropertyProfileAccess>();
-        }
-
-        private static readonly PropertyInfo AliasSelector = ExpressionHelper.GetPropertyInfo<MemberType, string>(x => x.Alias);
-
-        /// <summary>
-        /// The Alias of the ContentType
-        /// </summary>
-        [DataMember]
-        public override string Alias
-        {
-            get { return _alias; }
-            set
-            {
-                //NOTE: WE are overriding this because we don't want to do a ToSafeAlias when the alias is the special case of
-                // "_umbracoSystemDefaultProtectType" which is used internally, currently there is an issue with the safe alias as it strips
-                // leading underscores which we don't want in this case.
-                // see : http://issues.umbraco.org/issue/U4-3968
-
-                SetPropertyValueAndDetectChanges(o =>
-                {
-                    _alias = value == "_umbracoSystemDefaultProtectType" 
-                        ? value 
-                        : (value == null ? string.Empty : value.ToSafeAlias() );
-                    return _alias;
-                }, _alias, AliasSelector);
-            }
-        }
-
-        /// <summary>
-        /// Gets or Sets a Dictionary of Tuples (MemberCanEdit, VisibleOnProfile) by the PropertyTypes' alias.
-        /// </summary>
-        [DataMember]
-        internal IDictionary<string, MemberTypePropertyProfileAccess> MemberTypePropertyTypes { get; private set; }
-
-        /// <summary>
-        /// Gets a boolean indicating whether a Property is editable by the Member.
-        /// </summary>
-        /// <param name="propertyTypeAlias">PropertyType Alias of the Property to check</param>
-        /// <returns></returns>
-        public bool MemberCanEditProperty(string propertyTypeAlias)
-        {
-            if (MemberTypePropertyTypes.ContainsKey(propertyTypeAlias))
-            {
-                return MemberTypePropertyTypes[propertyTypeAlias].IsEditable;
-            }
-
-            return false;
-        }
-
-        /// <summary>
-        /// Gets a boolean indicating whether a Property is visible on the Members profile.
-        /// </summary>
-        /// <param name="propertyTypeAlias">PropertyType Alias of the Property to check</param>
-        /// <returns></returns>
-        public bool MemberCanViewProperty(string propertyTypeAlias)
-        {
-            if (MemberTypePropertyTypes.ContainsKey(propertyTypeAlias))
-            {
-                return MemberTypePropertyTypes[propertyTypeAlias].IsVisible;
-            }
-
-            return false;
-        }
-
-        /// <summary>
-        /// Sets a boolean indicating whether a Property is editable by the Member.
-        /// </summary>
-        /// <param name="propertyTypeAlias">PropertyType Alias of the Property to set</param>
-        /// <param name="value">Boolean value, true or false</param>
-        public void SetMemberCanEditProperty(string propertyTypeAlias, bool value)
-        {
-            if (MemberTypePropertyTypes.ContainsKey(propertyTypeAlias))
-            {
-                MemberTypePropertyTypes[propertyTypeAlias].IsEditable = value;
-            }
-            else
-            {
-                var tuple = new MemberTypePropertyProfileAccess(false, value);
-                MemberTypePropertyTypes.Add(propertyTypeAlias, tuple);
-            }
-        }
-
-        /// <summary>
-        /// Sets a boolean indicating whether a Property is visible on the Members profile.
-        /// </summary>
-        /// <param name="propertyTypeAlias">PropertyType Alias of the Property to set</param>
-        /// <param name="value">Boolean value, true or false</param>
-        public void SetMemberCanViewProperty(string propertyTypeAlias, bool value)
-        {
-            if (MemberTypePropertyTypes.ContainsKey(propertyTypeAlias))
-            {
-                MemberTypePropertyTypes[propertyTypeAlias].IsVisible = value;
-            }
-            else
-            {
-                var tuple = new MemberTypePropertyProfileAccess(value, false);
-                MemberTypePropertyTypes.Add(propertyTypeAlias, tuple);
-            }
-        }
-
-        /// <summary>
-        /// Method to call when Entity is being saved
-        /// </summary>
-        /// <remarks>Created date is set and a Unique key is assigned</remarks>
-        internal override void AddingEntity()
-        {
-            base.AddingEntity();
-
-            if (Key == Guid.Empty)
-                Key = Guid.NewGuid();
-        }
-
-        /// <summary>
-        /// Method to call when Entity is being updated
-        /// </summary>
-        /// <remarks>Modified Date is set and a new Version guid is set</remarks>
-        internal override void UpdatingEntity()
-        {
-            base.UpdatingEntity();
-        }
-    }
->>>>>>> 84dd7dc6
+﻿using System;
+using System.Collections.Generic;
+using System.Linq;
+using System.Reflection;
+using System.Runtime.Serialization;
+
+namespace Umbraco.Core.Models
+{
+    /// <summary>
+    /// Represents the content type that a <see cref="Member"/> object is based on
+    /// </summary>
+    [Serializable]
+    [DataContract(IsReference = true)]
+    public class MemberType : ContentTypeCompositionBase, IMemberType
+    {
+        //Dictionary is divided into string: PropertyTypeAlias, Tuple: MemberCanEdit, VisibleOnProfile, PropertyTypeId
+        private string _alias;
+
+        public MemberType(int parentId) : base(parentId)
+        {
+            MemberTypePropertyTypes = new Dictionary<string, MemberTypePropertyProfileAccess>();
+        }
+
+        public MemberType(IContentTypeComposition parent) : base(parent)
+        {
+            MemberTypePropertyTypes = new Dictionary<string, MemberTypePropertyProfileAccess>();
+        }
+
+        private static readonly PropertyInfo AliasSelector = ExpressionHelper.GetPropertyInfo<MemberType, string>(x => x.Alias);
+
+        /// <summary>
+        /// The Alias of the ContentType
+        /// </summary>
+        [DataMember]
+        public override string Alias
+        {
+            get { return _alias; }
+            set
+            {
+                //NOTE: WE are overriding this because we don't want to do a ToSafeAlias when the alias is the special case of
+                // "_umbracoSystemDefaultProtectType" which is used internally, currently there is an issue with the safe alias as it strips
+                // leading underscores which we don't want in this case.
+                // see : http://issues.umbraco.org/issue/U4-3968
+
+                SetPropertyValueAndDetectChanges(o =>
+                {
+                    _alias = value == "_umbracoSystemDefaultProtectType" 
+                        ? value 
+                        : (value == null ? string.Empty : value.ToSafeAlias() );
+                    return _alias;
+                }, _alias, AliasSelector);
+            }
+        }
+
+        /// <summary>
+        /// Gets or Sets a Dictionary of Tuples (MemberCanEdit, VisibleOnProfile) by the PropertyTypes' alias.
+        /// </summary>
+        [DataMember]
+        internal IDictionary<string, MemberTypePropertyProfileAccess> MemberTypePropertyTypes { get; private set; }
+
+        /// <summary>
+        /// Gets a boolean indicating whether a Property is editable by the Member.
+        /// </summary>
+        /// <param name="propertyTypeAlias">PropertyType Alias of the Property to check</param>
+        /// <returns></returns>
+        public bool MemberCanEditProperty(string propertyTypeAlias)
+        {
+            if (MemberTypePropertyTypes.ContainsKey(propertyTypeAlias))
+            {
+                return MemberTypePropertyTypes[propertyTypeAlias].IsEditable;
+            }
+
+            return false;
+        }
+
+        /// <summary>
+        /// Gets a boolean indicating whether a Property is visible on the Members profile.
+        /// </summary>
+        /// <param name="propertyTypeAlias">PropertyType Alias of the Property to check</param>
+        /// <returns></returns>
+        public bool MemberCanViewProperty(string propertyTypeAlias)
+        {
+            if (MemberTypePropertyTypes.ContainsKey(propertyTypeAlias))
+            {
+                return MemberTypePropertyTypes[propertyTypeAlias].IsVisible;
+            }
+
+            return false;
+        }
+
+        /// <summary>
+        /// Sets a boolean indicating whether a Property is editable by the Member.
+        /// </summary>
+        /// <param name="propertyTypeAlias">PropertyType Alias of the Property to set</param>
+        /// <param name="value">Boolean value, true or false</param>
+        public void SetMemberCanEditProperty(string propertyTypeAlias, bool value)
+        {
+            if (MemberTypePropertyTypes.ContainsKey(propertyTypeAlias))
+            {
+                MemberTypePropertyTypes[propertyTypeAlias].IsEditable = value;
+            }
+            else
+            {
+                var tuple = new MemberTypePropertyProfileAccess(false, value);
+                MemberTypePropertyTypes.Add(propertyTypeAlias, tuple);
+            }
+        }
+
+        /// <summary>
+        /// Sets a boolean indicating whether a Property is visible on the Members profile.
+        /// </summary>
+        /// <param name="propertyTypeAlias">PropertyType Alias of the Property to set</param>
+        /// <param name="value">Boolean value, true or false</param>
+        public void SetMemberCanViewProperty(string propertyTypeAlias, bool value)
+        {
+            if (MemberTypePropertyTypes.ContainsKey(propertyTypeAlias))
+            {
+                MemberTypePropertyTypes[propertyTypeAlias].IsVisible = value;
+            }
+            else
+            {
+                var tuple = new MemberTypePropertyProfileAccess(value, false);
+                MemberTypePropertyTypes.Add(propertyTypeAlias, tuple);
+            }
+        }
+
+        /// <summary>
+        /// Method to call when Entity is being saved
+        /// </summary>
+        /// <remarks>Created date is set and a Unique key is assigned</remarks>
+        internal override void AddingEntity()
+        {
+            base.AddingEntity();
+
+            if (Key == Guid.Empty)
+                Key = Guid.NewGuid();
+        }
+
+        /// <summary>
+        /// Method to call when Entity is being updated
+        /// </summary>
+        /// <remarks>Modified Date is set and a new Version guid is set</remarks>
+        internal override void UpdatingEntity()
+        {
+            base.UpdatingEntity();
+        }
+    }
 }