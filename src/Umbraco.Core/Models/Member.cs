﻿using System;
using System.Collections.Generic;
using System.Runtime.Serialization;
using Umbraco.Core.Composing;
using Umbraco.Core.Exceptions;
using Umbraco.Core.Logging;

namespace Umbraco.Core.Models
{
    /// <summary>
    /// Represents a Member object
    /// </summary>
    [Serializable]
    [DataContract(IsReference = true)]
    public class Member : ContentBase, IMember
    {
        private IDictionary<string, object> _additionalData;
        private string _username;
        private string _email;
        private string _rawPasswordValue;
        private object _providerUserKey;

        /// <summary>
        /// Constructor for creating an empty Member object
        /// </summary>
        /// <param name="contentType">ContentType for the current Content object</param>
        public Member(IMemberType contentType)
            : base("", -1, contentType, new PropertyCollection())
        {
            IsApproved = true;

            //this cannot be null but can be empty
            _rawPasswordValue = "";
            _email = "";
            _username = "";
        }

        /// <summary>
        /// Constructor for creating a Member object
        /// </summary>
        /// <param name="name">Name of the content</param>
        /// <param name="contentType">ContentType for the current Content object</param>
        public Member(string name, IMemberType contentType)
            : base(name, -1, contentType, new PropertyCollection())
        {
            if (string.IsNullOrWhiteSpace(name)) throw new ArgumentNullOrEmptyException(nameof(name));

            IsApproved = true;

            //this cannot be null but can be empty
            _rawPasswordValue = "";
            _email = "";
            _username = "";
        }

        /// <summary>
        /// Constructor for creating a Member object
        /// </summary>
        /// <param name="name"></param>
        /// <param name="email"></param>
        /// <param name="username"></param>
        /// <param name="contentType"></param>
        public Member(string name, string email, string username, IMemberType contentType, bool isApproved = true)
            : base(name, -1, contentType, new PropertyCollection())
        {
            if (string.IsNullOrWhiteSpace(email)) throw new ArgumentNullOrEmptyException(nameof(email));
            if (string.IsNullOrWhiteSpace(name)) throw new ArgumentNullOrEmptyException(nameof(name));
            if (string.IsNullOrWhiteSpace(username)) throw new ArgumentNullOrEmptyException(nameof(username));

            _email = email;
            _username = username;
            IsApproved = isApproved;

            //this cannot be null but can be empty
            _rawPasswordValue = "";
        }

        /// <summary>
        /// Constructor for creating a Member object
        /// </summary>
        /// <param name="name"></param>
        /// <param name="email"></param>
        /// <param name="username"></param>
        /// <param name="rawPasswordValue">
        /// The password value passed in to this parameter should be the encoded/encrypted/hashed format of the member's password
        /// </param>
        /// <param name="contentType"></param>
        public Member(string name, string email, string username, string rawPasswordValue, IMemberType contentType)
            : base(name, -1, contentType, new PropertyCollection())
        {
            _email = email;
            _username = username;
            _rawPasswordValue = rawPasswordValue;
            IsApproved = true;
        }

        /// <summary>
        /// Constructor for creating a Member object
        /// </summary>
        /// <param name="name"></param>
        /// <param name="email"></param>
        /// <param name="username"></param>
        /// <param name="rawPasswordValue">
        /// The password value passed in to this parameter should be the encoded/encrypted/hashed format of the member's password
        /// </param>
        /// <param name="contentType"></param>
        /// <param name="isApproved"></param>
        public Member(string name, string email, string username, string rawPasswordValue, IMemberType contentType, bool isApproved)
            : base(name, -1, contentType, new PropertyCollection())
        {
            _email = email;
            _username = username;
            _rawPasswordValue = rawPasswordValue;
            IsApproved = isApproved;
        }

        /// <summary>
        /// Gets or sets the Username
        /// </summary>
        [DataMember]
        public string Username
        {
            get => _username;
            set => SetPropertyValueAndDetectChanges(value, ref _username, nameof(Username));
        }

        /// <summary>
        /// Gets or sets the Email
        /// </summary>
        [DataMember]
        public string Email
        {
            get => _email;
            set => SetPropertyValueAndDetectChanges(value, ref _email, nameof(Email));
        }

        /// <summary>
        /// Gets or sets the raw password value
        /// </summary>
        [IgnoreDataMember]
        public string RawPasswordValue
        {
            get => _rawPasswordValue;
            set
            {
                if (value == null)
                {
                    //special case, this is used to ensure that the password is not updated when persisting, in this case
                    //we don't want to track changes either
                    _rawPasswordValue = null;
                }
                else
                {
                    SetPropertyValueAndDetectChanges(value, ref _rawPasswordValue, nameof(RawPasswordValue));
                }
            }
        }

        /// <summary>
        /// Gets or sets the Groups that Member is part of
        /// </summary>
        [DataMember]
        public IEnumerable<string> Groups { get; set; }

        // TODO: When get/setting all of these properties we MUST:
        // * Check if we are using the umbraco membership provider, if so then we need to use the configured fields - not the explicit fields below
        // * If any of the fields don't exist, what should we do? Currently it will throw an exception!

        /// <summary>
        /// Gets or sets the Password Question
        /// </summary>
        /// <remarks>
        /// Alias: umbracoMemberPasswordRetrievalQuestion
        /// Part of the standard properties collection.
        /// </remarks>
        [DataMember]
        public string PasswordQuestion
        {
            get
            {
                var a = WarnIfPropertyTypeNotFoundOnGet(Constants.Conventions.Member.PasswordQuestion, "PasswordQuestion", default(string));
                if (a.Success == false) return a.Result;

                return Properties[Constants.Conventions.Member.PasswordQuestion].GetValue() == null
                    ? string.Empty
                    : Properties[Constants.Conventions.Member.PasswordQuestion].GetValue().ToString();
            }
            set
            {
                if (WarnIfPropertyTypeNotFoundOnSet(
                    Constants.Conventions.Member.PasswordQuestion,
                    "PasswordQuestion") == false) return;

                Properties[Constants.Conventions.Member.PasswordQuestion].SetValue(value);
            }
        }

        /// <summary>
        /// Gets or sets the raw password answer value
        /// </summary>
        /// <remarks>
        /// For security reasons this value should be encrypted, the encryption process is handled by the membership provider
        /// Alias: umbracoMemberPasswordRetrievalAnswer
        ///
        /// Part of the standard properties collection.
        /// </remarks>
        [IgnoreDataMember]
        public string RawPasswordAnswerValue
        {
            get
            {
                var a = WarnIfPropertyTypeNotFoundOnGet(Constants.Conventions.Member.PasswordAnswer, "PasswordAnswer", default(string));
                if (a.Success == false) return a.Result;

                return Properties[Constants.Conventions.Member.PasswordAnswer].GetValue() == null
                    ? string.Empty
                    : Properties[Constants.Conventions.Member.PasswordAnswer].GetValue().ToString();
            }
            set
            {
                if (WarnIfPropertyTypeNotFoundOnSet(
                    Constants.Conventions.Member.PasswordAnswer,
                    "PasswordAnswer") == false) return;

                Properties[Constants.Conventions.Member.PasswordAnswer].SetValue(value);
            }
        }

        /// <summary>
        /// Gets or set the comments for the member
        /// </summary>
        /// <remarks>
        /// Alias: umbracoMemberComments
        /// Part of the standard properties collection.
        /// </remarks>
        [DataMember]
        public string Comments
        {
            get
            {
                var a = WarnIfPropertyTypeNotFoundOnGet(Constants.Conventions.Member.Comments, "Comments", default(string));
                if (a.Success == false) return a.Result;

                return Properties[Constants.Conventions.Member.Comments].GetValue() == null
                    ? string.Empty
                    : Properties[Constants.Conventions.Member.Comments].GetValue().ToString();
            }
            set
            {
                if (WarnIfPropertyTypeNotFoundOnSet(
                    Constants.Conventions.Member.Comments,
                    "Comments") == false) return;

                Properties[Constants.Conventions.Member.Comments].SetValue(value);
            }
        }

        /// <summary>
        /// Gets or sets a boolean indicating whether the Member is approved
        /// </summary>
        /// <remarks>
        /// Alias: umbracoMemberApproved
        /// Part of the standard properties collection.
        /// </remarks>
        [DataMember]
        public bool IsApproved
        {
            get
            {
                var a = WarnIfPropertyTypeNotFoundOnGet(Constants.Conventions.Member.IsApproved, "IsApproved",
                    //This is the default value if the prop is not found
                    true);
                if (a.Success == false) return a.Result;
                if (Properties[Constants.Conventions.Member.IsApproved].GetValue() == null) return true;
                var tryConvert = Properties[Constants.Conventions.Member.IsApproved].GetValue().TryConvertTo<bool>();
                if (tryConvert.Success)
                {
                    return tryConvert.Result;
                }
                //if the property exists but it cannot be converted, we will assume true
                return true;
            }
            set
            {
                if (WarnIfPropertyTypeNotFoundOnSet(
                    Constants.Conventions.Member.IsApproved,
                    "IsApproved") == false) return;

                Properties[Constants.Conventions.Member.IsApproved].SetValue(value);
            }
        }

        /// <summary>
        /// Gets or sets a boolean indicating whether the Member is locked out
        /// </summary>
        /// <remarks>
        /// Alias: umbracoMemberLockedOut
        /// Part of the standard properties collection.
        /// </remarks>
        [DataMember]
        public bool IsLockedOut
        {
            get
            {
                var a = WarnIfPropertyTypeNotFoundOnGet(Constants.Conventions.Member.IsLockedOut, "IsLockedOut", false);
                if (a.Success == false) return a.Result;
                if (Properties[Constants.Conventions.Member.IsLockedOut].GetValue() == null) return false;
                var tryConvert = Properties[Constants.Conventions.Member.IsLockedOut].GetValue().TryConvertTo<bool>();
                if (tryConvert.Success)
                {
                    return tryConvert.Result;
                }
                return false;
                // TODO: Use TryConvertTo<T> instead
            }
            set
            {
                if (WarnIfPropertyTypeNotFoundOnSet(
                    Constants.Conventions.Member.IsLockedOut,
                    "IsLockedOut") == false) return;

                Properties[Constants.Conventions.Member.IsLockedOut].SetValue(value);
            }
        }

        /// <summary>
        /// Gets or sets the date for last login
        /// </summary>
        /// <remarks>
        /// Alias: umbracoMemberLastLogin
        /// Part of the standard properties collection.
        /// </remarks>
        [DataMember]
        public DateTime LastLoginDate
        {
            get
            {
                var a = WarnIfPropertyTypeNotFoundOnGet(Constants.Conventions.Member.LastLoginDate, "LastLoginDate", default(DateTime));
                if (a.Success == false) return a.Result;
                if (Properties[Constants.Conventions.Member.LastLoginDate].GetValue() == null) return default(DateTime);
                var tryConvert = Properties[Constants.Conventions.Member.LastLoginDate].GetValue().TryConvertTo<DateTime>();
                if (tryConvert.Success)
                {
                    return tryConvert.Result;
                }
                return default(DateTime);
                // TODO: Use TryConvertTo<T> instead
            }
            set
            {
                if (WarnIfPropertyTypeNotFoundOnSet(
                    Constants.Conventions.Member.LastLoginDate,
                    "LastLoginDate") == false) return;

                Properties[Constants.Conventions.Member.LastLoginDate].SetValue(value);
            }
        }

        /// <summary>
        /// Gest or sets the date for last password change
        /// </summary>
        /// <remarks>
        /// Alias: umbracoMemberLastPasswordChangeDate
        /// Part of the standard properties collection.
        /// </remarks>
        [DataMember]
        public DateTime LastPasswordChangeDate
        {
            get
            {
                var a = WarnIfPropertyTypeNotFoundOnGet(Constants.Conventions.Member.LastPasswordChangeDate, "LastPasswordChangeDate", default(DateTime));
                if (a.Success == false) return a.Result;
                if (Properties[Constants.Conventions.Member.LastPasswordChangeDate].GetValue() == null) return default(DateTime);
                var tryConvert = Properties[Constants.Conventions.Member.LastPasswordChangeDate].GetValue().TryConvertTo<DateTime>();
                if (tryConvert.Success)
                {
                    return tryConvert.Result;
                }
                return default(DateTime);
                // TODO: Use TryConvertTo<T> instead
            }
            set
            {
                if (WarnIfPropertyTypeNotFoundOnSet(
                    Constants.Conventions.Member.LastPasswordChangeDate,
                    "LastPasswordChangeDate") == false) return;

                Properties[Constants.Conventions.Member.LastPasswordChangeDate].SetValue(value);
            }
        }

        /// <summary>
        /// Gets or sets the date for when Member was locked out
        /// </summary>
        /// <remarks>
        /// Alias: umbracoMemberLastLockoutDate
        /// Part of the standard properties collection.
        /// </remarks>
        [DataMember]
        public DateTime LastLockoutDate
        {
            get
            {
                var a = WarnIfPropertyTypeNotFoundOnGet(Constants.Conventions.Member.LastLockoutDate, "LastLockoutDate", default(DateTime));
                if (a.Success == false) return a.Result;
                if (Properties[Constants.Conventions.Member.LastLockoutDate].GetValue() == null) return default(DateTime);
                var tryConvert = Properties[Constants.Conventions.Member.LastLockoutDate].GetValue().TryConvertTo<DateTime>();
                if (tryConvert.Success)
                {
                    return tryConvert.Result;
                }
                return default(DateTime);
                // TODO: Use TryConvertTo<T> instead
            }
            set
            {
                if (WarnIfPropertyTypeNotFoundOnSet(
                    Constants.Conventions.Member.LastLockoutDate,
                    "LastLockoutDate") == false) return;

                Properties[Constants.Conventions.Member.LastLockoutDate].SetValue(value);
            }
        }

        /// <summary>
        /// Gets or sets the number of failed password attempts.
        /// This is the number of times the password was entered incorrectly upon login.
        /// </summary>
        /// <remarks>
        /// Alias: umbracoMemberFailedPasswordAttempts
        /// Part of the standard properties collection.
        /// </remarks>
        [DataMember]
        public int FailedPasswordAttempts
        {
            get
            {
                var a = WarnIfPropertyTypeNotFoundOnGet(Constants.Conventions.Member.FailedPasswordAttempts, "FailedPasswordAttempts", 0);
                if (a.Success == false) return a.Result;
                if (Properties[Constants.Conventions.Member.FailedPasswordAttempts].GetValue() == null) return default(int);
                var tryConvert = Properties[Constants.Conventions.Member.FailedPasswordAttempts].GetValue().TryConvertTo<int>();
                if (tryConvert.Success)
                {
                    return tryConvert.Result;
                }
                return default(int);
                // TODO: Use TryConvertTo<T> instead
            }
            set
            {
                if (WarnIfPropertyTypeNotFoundOnSet(
                    Constants.Conventions.Member.FailedPasswordAttempts,
                    "FailedPasswordAttempts") == false) return;

                Properties[Constants.Conventions.Member.FailedPasswordAttempts].SetValue(value);
            }
        }

        /// <summary>
        /// String alias of the default ContentType
        /// </summary>
        [DataMember]
        public virtual string ContentTypeAlias => ContentType.Alias;

        /// <summary>
        /// User key from the Provider.
        /// </summary>
        /// <remarks>
        /// When using standard umbraco provider this key will
        /// correspond to the guid UniqueId/Key.
        /// Otherwise it will the one available from the asp.net
        /// membership provider.
        /// </remarks>
        [DataMember]
        public virtual object ProviderUserKey
        {
            get => _providerUserKey;
            set => SetPropertyValueAndDetectChanges(value, ref _providerUserKey, nameof(ProviderUserKey));
        }

<<<<<<< HEAD

        /// <summary>
        /// Method to call when Entity is being saved
        /// </summary>
        /// <remarks>Created date is set and a Unique key is assigned</remarks>
        public override void AddingEntity()
        {
            base.AddingEntity();

            if (ProviderUserKey == null)
                ProviderUserKey = Key;
        }

=======
>>>>>>> 988d51c4
        /* Internal experiment - only used for mapping queries.
         * Adding these to have first level properties instead of the Properties collection.
         */
        [IgnoreDataMember]
        internal string LongStringPropertyValue { get; set; }
        [IgnoreDataMember]
        internal string ShortStringPropertyValue { get; set; }
        [IgnoreDataMember]
        internal int IntegerPropertyValue { get; set; }
        [IgnoreDataMember]
        internal bool BoolPropertyValue { get; set; }
        [IgnoreDataMember]
        internal DateTime DateTimePropertyValue { get; set; }
        [IgnoreDataMember]
        internal string PropertyTypeAlias { get; set; }

        private Attempt<T> WarnIfPropertyTypeNotFoundOnGet<T>(string propertyAlias, string propertyName, T defaultVal)
        {
            void DoLog(string logPropertyAlias, string logPropertyName)
            {
                Current.Logger.Warn<Member>("Trying to access the '{PropertyName}' property on '{MemberType}' " +
                                            "but the {PropertyAlias} property does not exist on the member type so a default value is returned. " +
                                            "Ensure that you have a property type with alias:  {PropertyAlias} configured on your member type in order to use the '{PropertyName}' property on the model correctly.",
                                                logPropertyName,
                                                typeof(Member),
                                                logPropertyAlias);
            }

            // if the property doesn't exist,
            if (Properties.Contains(propertyAlias) == false)
            {
                // put a warn in the log if this entity has been persisted
                // then return a failure
                if (HasIdentity)
                    DoLog(propertyAlias, propertyName);
                return Attempt<T>.Fail(defaultVal);
            }

            return Attempt<T>.Succeed();
        }

        private bool WarnIfPropertyTypeNotFoundOnSet(string propertyAlias, string propertyName)
        {
            void DoLog(string logPropertyAlias, string logPropertyName)
            {
                Current.Logger.Warn<Member>("An attempt was made to set a value on the property '{PropertyName}' on type '{MemberType}' but the " +
                                            "property type {PropertyAlias} does not exist on the member type, ensure that this property type exists so that setting this property works correctly.",
                                                logPropertyName,
                                                typeof(Member),
                                                logPropertyAlias);
            }

            // if the property doesn't exist,
            if (Properties.Contains(propertyAlias) == false)
            {
                // put a warn in the log if this entity has been persisted
                // then return a failure
                if (HasIdentity)
                    DoLog(propertyAlias, propertyName);
                return false;
            }

            return true;
        }

        /// <inheritdoc />
        [DataMember]
        [DoNotClone]
        public IDictionary<string, object> AdditionalData => _additionalData ?? (_additionalData = new Dictionary<string, object>());

        /// <inheritdoc />
        [IgnoreDataMember]
        public bool HasAdditionalData => _additionalData != null;
    }
}<|MERGE_RESOLUTION|>--- conflicted
+++ resolved
@@ -478,22 +478,6 @@
             set => SetPropertyValueAndDetectChanges(value, ref _providerUserKey, nameof(ProviderUserKey));
         }
 
-<<<<<<< HEAD
-
-        /// <summary>
-        /// Method to call when Entity is being saved
-        /// </summary>
-        /// <remarks>Created date is set and a Unique key is assigned</remarks>
-        public override void AddingEntity()
-        {
-            base.AddingEntity();
-
-            if (ProviderUserKey == null)
-                ProviderUserKey = Key;
-        }
-
-=======
->>>>>>> 988d51c4
         /* Internal experiment - only used for mapping queries.
          * Adding these to have first level properties instead of the Properties collection.
          */
