﻿using System;
using System.Diagnostics;
using System.Linq;
using System.Runtime.Serialization;
using Umbraco.Core.Composing;
using Umbraco.Core.Models.Entities;
using Umbraco.Core.Strings;

namespace Umbraco.Core.Models
{
    /// <summary>
    /// Represents a property type.
    /// </summary>
    [Serializable]
    [DataContract(IsReference = true)]
    [DebuggerDisplay("Id: {Id}, Name: {Name}, Alias: {Alias}")]
    public class PropertyType : EntityBase, IPropertyType, IEquatable<PropertyType>
    {
        private readonly IShortStringHelper _shortStringHelper;
        private readonly bool _forceValueStorageType;
        private string _name;
        private string _alias;
        private string _description;
        private int _dataTypeId;
        private Guid _dataTypeKey;
        private Lazy<int> _propertyGroupId;
        private string _propertyEditorAlias;
        private ValueStorageType _valueStorageType;
        private bool _mandatory;
        private string _mandatoryMessage;
        private int _sortOrder;
        private string _validationRegExp;
        private string _validationRegExpMessage;
        private ContentVariation _variations;
        private bool _labelOnTop;

        /// <summary>
        /// Initializes a new instance of the <see cref="PropertyType"/> class.
        /// </summary>
        public PropertyType(IShortStringHelper shortStringHelper, IDataType dataType)
        {
            if (dataType == null) throw new ArgumentNullException(nameof(dataType));
            _shortStringHelper = shortStringHelper;

            if (dataType.HasIdentity)
                _dataTypeId = dataType.Id;

            _propertyEditorAlias = dataType.EditorAlias;
            _valueStorageType = dataType.DatabaseType;
            _variations = ContentVariation.Nothing;
        }

        /// <summary>
        /// Initializes a new instance of the <see cref="PropertyType"/> class.
        /// </summary>
        public PropertyType(IShortStringHelper shortStringHelper, IDataType dataType, string propertyTypeAlias)
            : this(shortStringHelper, dataType)
        {
            _alias = SanitizeAlias(propertyTypeAlias);
        }

        /// <summary>
        /// Initializes a new instance of the <see cref="PropertyType"/> class.
        /// </summary>
        public PropertyType(IShortStringHelper shortStringHelper,string propertyEditorAlias, ValueStorageType valueStorageType)
            : this(shortStringHelper, propertyEditorAlias, valueStorageType, false)
        {
        }

        /// <summary>
        /// Initializes a new instance of the <see cref="PropertyType"/> class.
        /// </summary>
        public PropertyType(IShortStringHelper shortStringHelper,string propertyEditorAlias, ValueStorageType valueStorageType, string propertyTypeAlias)
            : this(shortStringHelper, propertyEditorAlias, valueStorageType, false, propertyTypeAlias)
        {
        }

        /// <summary>
        /// Initializes a new instance of the <see cref="PropertyType"/> class.
        /// </summary>
        /// <remarks>Set <paramref name="forceValueStorageType"/> to true to force the value storage type. Values assigned to
        /// the property, eg from the underlying datatype, will be ignored.</remarks>
        public PropertyType(IShortStringHelper shortStringHelper, string propertyEditorAlias, ValueStorageType valueStorageType, bool forceValueStorageType, string propertyTypeAlias = null)
        {
            _shortStringHelper = shortStringHelper;
            _propertyEditorAlias = propertyEditorAlias;
            _valueStorageType = valueStorageType;
            _forceValueStorageType = forceValueStorageType;
            _alias = propertyTypeAlias == null ? null : SanitizeAlias(propertyTypeAlias);
            _variations = ContentVariation.Nothing;
        }

        /// <summary>
        /// Gets a value indicating whether the content type owning this property type is publishing.
        /// </summary>
        /// <remarks>
        /// <para>A publishing content type supports draft and published values for properties.
        /// It is possible to retrieve either the draft (default) or published value of a property.
        /// Setting the value always sets the draft value, which then needs to be published.</para>
        /// <para>A non-publishing content type only supports one value for properties. Getting
        /// the draft or published value of a property returns the same thing, and publishing
        /// a value property has no effect.</para>
        /// <para>When true, getting the property value returns the edited value by default, but
        /// it is possible to get the published value using the appropriate 'published' method
        /// parameter.</para>
        /// <para>When false, getting the property value always return the edited value,
        /// regardless of the 'published' method parameter.</para>
        /// </remarks>
        public bool SupportsPublishing { get; set; }

        /// <inheritdoc />
        [DataMember]
        public string Name
        {
            get => _name;
            set => SetPropertyValueAndDetectChanges(value, ref _name, nameof(Name));
        }

        /// <inheritdoc />
        [DataMember]
        public virtual string Alias
        {
            get => _alias;
            set => SetPropertyValueAndDetectChanges(SanitizeAlias(value), ref _alias, nameof(Alias));
        }

        /// <inheritdoc />
        [DataMember]
        public string Description
        {
            get => _description;
            set => SetPropertyValueAndDetectChanges(value, ref _description, nameof(Description));
        }

        /// <inheritdoc />
        [DataMember]
        public int DataTypeId
        {
            get => _dataTypeId;
            set => SetPropertyValueAndDetectChanges(value, ref _dataTypeId, nameof(DataTypeId));
        }

        [DataMember]
        public Guid DataTypeKey
        {
            get => _dataTypeKey;
            set => SetPropertyValueAndDetectChanges(value, ref _dataTypeKey, nameof(DataTypeKey));
        }

        /// <inheritdoc />
        [DataMember]
        public string PropertyEditorAlias
        {
            get => _propertyEditorAlias;
            set => SetPropertyValueAndDetectChanges(value, ref _propertyEditorAlias, nameof(PropertyEditorAlias));
        }

        /// <inheritdoc />
        [DataMember]
        public ValueStorageType ValueStorageType
        {
            get => _valueStorageType;
            set
            {
                if (_forceValueStorageType) return; // ignore changes
                SetPropertyValueAndDetectChanges(value, ref _valueStorageType, nameof(ValueStorageType));
            }
        }

        /// <inheritdoc />
        [DataMember]
        [DoNotClone]
        public Lazy<int> PropertyGroupId
        {
            get => _propertyGroupId;
            set => SetPropertyValueAndDetectChanges(value, ref _propertyGroupId, nameof(PropertyGroupId));
        }

        /// <inheritdoc />
        [DataMember]
        public bool Mandatory
        {
            get => _mandatory;
            set => SetPropertyValueAndDetectChanges(value, ref _mandatory, nameof(Mandatory));
        }


        /// <inheritdoc />
        [DataMember]
        public string MandatoryMessage
        {
            get => _mandatoryMessage;
            set => SetPropertyValueAndDetectChanges(value, ref _mandatoryMessage, nameof(MandatoryMessage));
        }

<<<<<<< HEAD
        /// <inheritdoc />
=======
        /// <summary>
        /// Gets or sets a value indicating whether the label of this property type should be displayed on top.
        /// </summary>
        [DataMember]
        public bool LabelOnTop
        {
            get => _labelOnTop;
            set => SetPropertyValueAndDetectChanges(value, ref _labelOnTop, nameof(LabelOnTop));
        }

        /// <summary>
        /// Gets of sets the sort order of the property type.
        /// </summary>
>>>>>>> 7ff0f9ee
        [DataMember]
        public int SortOrder
        {
            get => _sortOrder;
            set => SetPropertyValueAndDetectChanges(value, ref _sortOrder, nameof(SortOrder));
        }

        /// <inheritdoc />
        [DataMember]
        public string ValidationRegExp
        {
            get => _validationRegExp;
            set => SetPropertyValueAndDetectChanges(value, ref _validationRegExp, nameof(ValidationRegExp));
        }


        /// <summary>
        /// Gets or sets the custom validation message used when a pattern for this PropertyType must be matched
        /// </summary>
        [DataMember]
        public string ValidationRegExpMessage
        {
            get => _validationRegExpMessage;
            set => SetPropertyValueAndDetectChanges(value, ref _validationRegExpMessage, nameof(ValidationRegExpMessage));
        }

        /// <inheritdoc />
        public ContentVariation Variations
        {
            get => _variations;
            set => SetPropertyValueAndDetectChanges(value, ref _variations, nameof(Variations));
        }

        /// <inheritdoc />
        public bool SupportsVariation(string culture, string segment, bool wildcards = false)
        {
            // exact validation: cannot accept a 'null' culture if the property type varies
            //  by culture, and likewise for segment
            // wildcard validation: can accept a '*' culture or segment
            return Variations.ValidateVariation(culture, segment, true, wildcards, false);
        }

        /// <summary>
        /// Sanitizes a property type alias.
        /// </summary>
        private string SanitizeAlias(string value)
        {
            //NOTE: WE are doing this because we don't want to do a ToSafeAlias when the alias is the special case of
            // being prefixed with Constants.PropertyEditors.InternalGenericPropertiesPrefix
            // which is used internally

            return value.StartsWith(Constants.PropertyEditors.InternalGenericPropertiesPrefix)
                ? value
                : value.ToCleanString(_shortStringHelper, CleanStringType.Alias | CleanStringType.UmbracoCase);
        }

        /// <inheritdoc />
        public bool Equals(PropertyType other)
        {
            return other != null && (base.Equals(other) || Alias.InvariantEquals(other.Alias));
        }

        /// <inheritdoc />
        public override int GetHashCode()
        {
            //Get hash code for the Name field if it is not null.
            int baseHash = base.GetHashCode();

            //Get hash code for the Alias field.
            int hashAlias = Alias.ToLowerInvariant().GetHashCode();

            //Calculate the hash code for the product.
            return baseHash ^ hashAlias;
        }

        /// <inheritdoc />
        protected override void PerformDeepClone(object clone)
        {
            base.PerformDeepClone(clone);

<<<<<<< HEAD
            var clonedEntity = (PropertyType) clone;
=======
            var clonedEntity = (PropertyType)clone;
>>>>>>> 7ff0f9ee

            //need to manually assign the Lazy value as it will not be automatically mapped
            if (PropertyGroupId != null)
            {
                clonedEntity._propertyGroupId = new Lazy<int>(() => PropertyGroupId.Value);
            }
        }
    }
}<|MERGE_RESOLUTION|>--- conflicted
+++ resolved
@@ -193,12 +193,7 @@
             set => SetPropertyValueAndDetectChanges(value, ref _mandatoryMessage, nameof(MandatoryMessage));
         }
 
-<<<<<<< HEAD
-        /// <inheritdoc />
-=======
-        /// <summary>
-        /// Gets or sets a value indicating whether the label of this property type should be displayed on top.
-        /// </summary>
+        /// <inheritdoc />
         [DataMember]
         public bool LabelOnTop
         {
@@ -206,10 +201,7 @@
             set => SetPropertyValueAndDetectChanges(value, ref _labelOnTop, nameof(LabelOnTop));
         }
 
-        /// <summary>
-        /// Gets of sets the sort order of the property type.
-        /// </summary>
->>>>>>> 7ff0f9ee
+        /// <inheritdoc />
         [DataMember]
         public int SortOrder
         {
@@ -290,12 +282,7 @@
         {
             base.PerformDeepClone(clone);
 
-<<<<<<< HEAD
             var clonedEntity = (PropertyType) clone;
-=======
-            var clonedEntity = (PropertyType)clone;
->>>>>>> 7ff0f9ee
-
             //need to manually assign the Lazy value as it will not be automatically mapped
             if (PropertyGroupId != null)
             {
