--- conflicted
+++ resolved
@@ -1,485 +1,477 @@
-﻿using System;
-using System.Collections.Generic;
-using System.Collections.Specialized;
-using System.ComponentModel;
-using System.Diagnostics;
-using System.Globalization;
-using System.Linq;
-using System.Reflection;
-using System.Runtime.Serialization;
-using System.Web;
-using Umbraco.Core.Models.EntityBase;
-
-namespace Umbraco.Core.Models
-{
-    /// <summary>
-    /// Represents an abstract class for base Content properties and methods
-    /// </summary>
-    [DebuggerDisplay("Id: {Id}, Name: {Name}, ContentType: {ContentTypeBase.Alias}")]
-    public abstract class ContentBase : Entity, IContentBase
-    {
-        protected IContentTypeComposition ContentTypeBase;
-        private Lazy<int> _parentId;
-        private string _name;//NOTE Once localization is introduced this will be the localized Name of the Content/Media.
-        private int _sortOrder;
-        private int _level;
-        private string _path;
-        private int _creatorId;
-        private bool _trashed;
-        private int _contentTypeId;
-        private PropertyCollection _properties;
-        private readonly List<Property> _lastInvalidProperties = new List<Property>();
-
-        /// <summary>
-        /// Protected constructor for ContentBase (Base for Content and Media)
-        /// </summary>
-        /// <param name="name">Localized Name of the entity</param>
-        /// <param name="parentId"></param>
-        /// <param name="contentType"></param>
-        /// <param name="properties"></param>
-        protected ContentBase(string name, int parentId, IContentTypeComposition contentType, PropertyCollection properties)
-        {
-            Mandate.ParameterCondition(parentId != 0, "parentId");
-            Mandate.ParameterNotNull(contentType, "contentType");
-            Mandate.ParameterNotNull(properties, "properties");
-
-            ContentTypeBase = contentType;
-            Version = Guid.NewGuid();
-
-            _parentId = new Lazy<int>(() => parentId);
-            _name = name;
-            _contentTypeId = int.Parse(contentType.Id.ToString(CultureInfo.InvariantCulture));
-            _properties = properties;
-            _properties.EnsurePropertyTypes(PropertyTypes);
-<<<<<<< HEAD
-            AdditionalData = new Dictionary<string, object>();
-=======
-            _additionalData = new Dictionary<string, object>();
->>>>>>> 09b71867
-        }
-
-        /// <summary>
-        /// Protected constructor for ContentBase (Base for Content and Media)
-        /// </summary>
-        /// <param name="name">Localized Name of the entity</param>
-        /// <param name="parent"></param>
-        /// <param name="contentType"></param>
-        /// <param name="properties"></param>
-        protected ContentBase(string name, IContentBase parent, IContentTypeComposition contentType, PropertyCollection properties)
-		{
-			Mandate.ParameterNotNull(parent, "parent");
-			Mandate.ParameterNotNull(contentType, "contentType");
-			Mandate.ParameterNotNull(properties, "properties");
-
-            ContentTypeBase = contentType;
-            Version = Guid.NewGuid();
-
-			_parentId = new Lazy<int>(() => parent.Id);
-            _name = name;
-			_contentTypeId = int.Parse(contentType.Id.ToString(CultureInfo.InvariantCulture));
-			_properties = properties;
-			_properties.EnsurePropertyTypes(PropertyTypes);
-<<<<<<< HEAD
-            AdditionalData = new Dictionary<string, object>();
-=======
-            _additionalData = new Dictionary<string, object>();
->>>>>>> 09b71867
-		}
-
-	    private static readonly PropertyInfo NameSelector = ExpressionHelper.GetPropertyInfo<ContentBase, string>(x => x.Name);
-        private static readonly PropertyInfo ParentIdSelector = ExpressionHelper.GetPropertyInfo<ContentBase, int>(x => x.ParentId);
-        private static readonly PropertyInfo SortOrderSelector = ExpressionHelper.GetPropertyInfo<ContentBase, int>(x => x.SortOrder);
-        private static readonly PropertyInfo LevelSelector = ExpressionHelper.GetPropertyInfo<ContentBase, int>(x => x.Level);
-        private static readonly PropertyInfo PathSelector = ExpressionHelper.GetPropertyInfo<ContentBase, string>(x => x.Path);
-        private static readonly PropertyInfo CreatorIdSelector = ExpressionHelper.GetPropertyInfo<ContentBase, int>(x => x.CreatorId);
-        private static readonly PropertyInfo TrashedSelector = ExpressionHelper.GetPropertyInfo<ContentBase, bool>(x => x.Trashed);
-        private static readonly PropertyInfo DefaultContentTypeIdSelector = ExpressionHelper.GetPropertyInfo<ContentBase, int>(x => x.ContentTypeId);
-        private readonly static PropertyInfo PropertyCollectionSelector = ExpressionHelper.GetPropertyInfo<ContentBase, PropertyCollection>(x => x.Properties);
-
-        protected void PropertiesChanged(object sender, NotifyCollectionChangedEventArgs e)
-        {
-            OnPropertyChanged(PropertyCollectionSelector);
-        }
-
-        /// <summary>
-        /// Gets or sets the Id of the Parent entity
-        /// </summary>
-        [DataMember]
-        public virtual int ParentId
-        {
-            get
-            {
-	            var val = _parentId.Value;
-				if (val == 0)
-				{
-					throw new InvalidOperationException("The ParentId cannot have a value of 0. Perhaps the parent object used to instantiate this object has not been persisted to the data store.");
-				}
-				return val;
-            }
-            set
-            {
-                _parentId = new Lazy<int>(() => value);
-                OnPropertyChanged(ParentIdSelector);
-            }
-        }
-
-        /// <summary>
-        /// Gets or sets the name of the entity
-        /// </summary>
-        [DataMember]
-        public virtual string Name
-        {
-            get { return _name; }
-            set
-            {
-                SetPropertyValueAndDetectChanges(o =>
-                {
-                    _name = value;
-                    return _name;
-                }, _name, NameSelector);
-            }
-        }
-
-        /// <summary>
-        /// Gets or sets the sort order of the content entity
-        /// </summary>
-        [DataMember]
-        public virtual int SortOrder
-        {
-            get { return _sortOrder; }
-            set
-            {
-                SetPropertyValueAndDetectChanges(o =>
-                {
-                    _sortOrder = value;
-                    return _sortOrder;
-                }, _sortOrder, SortOrderSelector);
-            }
-        }
-
-        /// <summary>
-        /// Gets or sets the level of the content entity
-        /// </summary>
-        [DataMember]
-        public virtual int Level
-        {
-            get { return _level; }
-            set
-            {
-                SetPropertyValueAndDetectChanges(o =>
-                {
-                    _level = value;
-                    return _level;
-                }, _level, LevelSelector);
-            }
-        }
-
-        /// <summary>
-        /// Gets or sets the path
-        /// </summary>
-        [DataMember]
-        public virtual string Path //Setting this value should be handled by the class not the user
-        {
-            get { return _path; }
-            set
-            {
-                SetPropertyValueAndDetectChanges(o =>
-                {
-                    _path = value;
-                    return _path;
-                }, _path, PathSelector);
-            }
-        }
-
-        /// <summary>
-        /// Profile of the user who created this Content
-        /// </summary>
-        [DataMember]
-        public virtual int CreatorId
-        {
-            get { return _creatorId; }
-            set
-            {
-                SetPropertyValueAndDetectChanges(o =>
-                {
-                    _creatorId = value;
-                    return _creatorId;
-                }, _creatorId, CreatorIdSelector);
-            }
-        }
-        
-        /// <summary>
-        /// Boolean indicating whether this Content is Trashed or not.
-        /// If Content is Trashed it will be located in the Recyclebin.
-        /// </summary>
-        /// <remarks>When content is trashed it should be unpublished</remarks>
-        [DataMember]
-        public virtual bool Trashed //Setting this value should be handled by the class not the user
-        {
-            get { return _trashed; }
-            internal set
-            {
-                SetPropertyValueAndDetectChanges(o =>
-                {
-                    _trashed = value;
-                    return _trashed;
-                }, _trashed, TrashedSelector);
-            }
-        }
-
-        /// <summary>
-        /// Guid Id of the curent Version
-        /// </summary>
-        [DataMember]
-        public Guid Version { get; internal set; }
-
-        /// <summary>
-        /// Integer Id of the default ContentType
-        /// </summary>
-        [DataMember]
-        public virtual int ContentTypeId
-        {
-            get { return _contentTypeId; }
-            protected set
-            {
-                SetPropertyValueAndDetectChanges(o =>
-                {
-                    _contentTypeId = value;
-                    return _contentTypeId;
-                }, _contentTypeId, DefaultContentTypeIdSelector);
-            }
-        }
-
-        /// <summary>
-        /// Collection of properties, which make up all the data available for this Content object
-        /// </summary>
-        [DataMember]
-        public virtual PropertyCollection Properties
-        {
-            get { return _properties; }
-            set
-            {
-                _properties = value;
-                _properties.CollectionChanged += PropertiesChanged;
-            }
-        }
-
-        private readonly IDictionary<string, object> _additionalData;
-        /// <summary>
-        /// Some entities may expose additional data that other's might not, this custom data will be available in this collection
-        /// </summary>
-        [EditorBrowsable(EditorBrowsableState.Never)]
-        IDictionary<string, object> IUmbracoEntity.AdditionalData
-        {
-            get { return _additionalData; }
-        }
-
-        /// <summary>
-        /// Some entities may expose additional data that other's might not, this custom data will be available in this collection
-        /// </summary>
-        public IDictionary<string, object> AdditionalData { get; private set; }
-
-        /// <summary>
-        /// List of PropertyGroups available on this Content object
-        /// </summary>
-        [IgnoreDataMember]
-        public IEnumerable<PropertyGroup> PropertyGroups { get { return ContentTypeBase.CompositionPropertyGroups; } }
-
-        /// <summary>
-        /// List of PropertyTypes available on this Content object
-        /// </summary>
-        [IgnoreDataMember]
-        public IEnumerable<PropertyType> PropertyTypes { get { return ContentTypeBase.CompositionPropertyTypes; } }
-
-        /// <summary>
-        /// Indicates whether the content object has a property with the supplied alias
-        /// </summary>
-        /// <param name="propertyTypeAlias">Alias of the PropertyType</param>
-        /// <returns>True if Property with given alias exists, otherwise False</returns>
-        public virtual bool HasProperty(string propertyTypeAlias)
-        {
-            return Properties.Contains(propertyTypeAlias);
-        }
-
-        /// <summary>
-        /// Gets the value of a Property
-        /// </summary>
-        /// <param name="propertyTypeAlias">Alias of the PropertyType</param>
-        /// <returns><see cref="Property"/> Value as an <see cref="object"/></returns>
-        public virtual object GetValue(string propertyTypeAlias)
-        {
-            return Properties[propertyTypeAlias].Value;
-        }
-
-        /// <summary>
-        /// Gets the value of a Property
-        /// </summary>
-        /// <typeparam name="TPassType">Type of the value to return</typeparam>
-        /// <param name="propertyTypeAlias">Alias of the PropertyType</param>
-        /// <returns><see cref="Property"/> Value as a <see cref="TPassType"/></returns>
-        public virtual TPassType GetValue<TPassType>(string propertyTypeAlias)
-        {
-            if (Properties[propertyTypeAlias].Value is TPassType)
-                return (TPassType)Properties[propertyTypeAlias].Value;
-
-            return (TPassType)Convert.ChangeType(Properties[propertyTypeAlias].Value, typeof(TPassType));
-        }
-
-        /// <summary>
-        /// Sets the <see cref="System.Object"/> value of a Property
-        /// </summary>
-        /// <param name="propertyTypeAlias">Alias of the PropertyType</param>
-        /// <param name="value">Value to set for the Property</param>
-        public virtual void SetValue(string propertyTypeAlias, object value)
-        {
-            if (value == null)
-            {
-                SetValueOnProperty(propertyTypeAlias, value);
-                return;
-            }
-
-            // .NET magic to call one of the 'SetPropertyValue' handlers with matching signature 
-            ((dynamic)this).SetPropertyValue(propertyTypeAlias, (dynamic)value);
-        }
-
-        /// <summary>
-        /// Sets the <see cref="System.String"/> value of a Property
-        /// </summary>
-        /// <param name="propertyTypeAlias">Alias of the PropertyType</param>
-        /// <param name="value">Value to set for the Property</param>
-        public virtual void SetPropertyValue(string propertyTypeAlias, string value)
-        {
-            SetValueOnProperty(propertyTypeAlias, value);
-        }
-
-        /// <summary>
-        /// Sets the <see cref="System.Int32"/> value of a Property
-        /// </summary>
-        /// <param name="propertyTypeAlias">Alias of the PropertyType</param>
-        /// <param name="value">Value to set for the Property</param>
-        public virtual void SetPropertyValue(string propertyTypeAlias, int value)
-        {
-            SetValueOnProperty(propertyTypeAlias, value);
-        }
-
-        /// <summary>
-        /// Sets the <see cref="System.Int64"/> value of a Property
-        /// </summary>
-        /// <param name="propertyTypeAlias">Alias of the PropertyType</param>
-        /// <param name="value">Value to set for the Property</param>
-        public virtual void SetPropertyValue(string propertyTypeAlias, long value)
-        {
-            string val = value.ToString();
-            SetValueOnProperty(propertyTypeAlias, val);
-        }
-
-        /// <summary>
-        /// Sets the <see cref="System.Boolean"/> value of a Property
-        /// </summary>
-        /// <param name="propertyTypeAlias">Alias of the PropertyType</param>
-        /// <param name="value">Value to set for the Property</param>
-        public virtual void SetPropertyValue(string propertyTypeAlias, bool value)
-        {
-            int val = Convert.ToInt32(value);
-            SetValueOnProperty(propertyTypeAlias, val);
-        }
-
-        /// <summary>
-        /// Sets the <see cref="System.DateTime"/> value of a Property
-        /// </summary>
-        /// <param name="propertyTypeAlias">Alias of the PropertyType</param>
-        /// <param name="value">Value to set for the Property</param>
-        public virtual void SetPropertyValue(string propertyTypeAlias, DateTime value)
-        {
-            SetValueOnProperty(propertyTypeAlias, value);
-        }
-
-        /// <summary>
-        /// Sets the <see cref="System.Web.HttpPostedFile"/> value of a Property
-        /// </summary>
-        /// <param name="propertyTypeAlias">Alias of the PropertyType</param>
-        /// <param name="value">Value to set for the Property</param>        
-        public virtual void SetPropertyValue(string propertyTypeAlias, HttpPostedFile value)
-        {
-            ContentExtensions.SetValue(this, propertyTypeAlias, value);
-        }
-
-        /// <summary>
-        /// Sets the <see cref="System.Web.HttpPostedFileBase"/> value of a Property
-        /// </summary>
-        /// <param name="propertyTypeAlias">Alias of the PropertyType</param>
-        /// <param name="value">Value to set for the Property</param>
-        public virtual void SetPropertyValue(string propertyTypeAlias, HttpPostedFileBase value)
-        {
-            ContentExtensions.SetValue(this, propertyTypeAlias, value);
-        }
-
-        /// <summary>
-        /// Sets the <see cref="System.Web.HttpPostedFileWrapper"/> value of a Property
-        /// </summary>
-        /// <param name="propertyTypeAlias">Alias of the PropertyType</param>
-        /// <param name="value">Value to set for the Property</param>
-        [Obsolete("There is no reason for this overload since HttpPostedFileWrapper inherits from HttpPostedFileBase")]
-        public virtual void SetPropertyValue(string propertyTypeAlias, HttpPostedFileWrapper value)
-        {
-            ContentExtensions.SetValue(this, propertyTypeAlias, value);
-        }
-
-        /// <summary>
-        /// Private method to set the value of a property
-        /// </summary>
-        /// <param name="propertyTypeAlias"></param>
-        /// <param name="value"></param>
-        private void SetValueOnProperty(string propertyTypeAlias, object value)
-        {
-            if (Properties.Contains(propertyTypeAlias))
-            {
-                Properties[propertyTypeAlias].Value = value;
-                return;
-            }
-
-            var propertyType = PropertyTypes.FirstOrDefault(x => x.Alias == propertyTypeAlias);
-            if (propertyType == null)
-            {
-                throw new Exception(String.Format("No PropertyType exists with the supplied alias: {0}", propertyTypeAlias));
-            }
-            Properties.Add(propertyType.CreatePropertyFromValue(value));
-        }
-
-        /// <summary>
-        /// Boolean indicating whether the content and its properties are valid
-        /// </summary>
-        /// <returns>True if content is valid otherwise false</returns>
-        public virtual bool IsValid()
-        {
-            _lastInvalidProperties.Clear();
-            _lastInvalidProperties.AddRange(Properties.Where(property => property.IsValid() == false));
-            return _lastInvalidProperties.Any() == false;
-        }
-
-        /// <summary>
-        /// Returns a collection of the result of the last validation process, this collection contains all invalid properties.
-        /// </summary>
-        internal IEnumerable<Property> LastInvalidProperties
-        {
-            get { return _lastInvalidProperties; }
-        }
-
-        public abstract void ChangeTrashedState(bool isTrashed, int parentId = -20);
-
-        /// <summary>
-        /// We will override this method to ensure that when we reset the dirty properties that we 
-        /// also reset the dirty changes made to the content's Properties (user defined)
-        /// </summary>
-        /// <param name="rememberPreviouslyChangedProperties"></param>
-        internal override void ResetDirtyProperties(bool rememberPreviouslyChangedProperties)
-        {
-            base.ResetDirtyProperties(rememberPreviouslyChangedProperties);
-
-            foreach (var prop in Properties)
-            {
-                prop.ResetDirtyProperties(rememberPreviouslyChangedProperties);
-            }
-        }
-    }
+﻿using System;
+using System.Collections.Generic;
+using System.Collections.Specialized;
+using System.ComponentModel;
+using System.Diagnostics;
+using System.Globalization;
+using System.Linq;
+using System.Reflection;
+using System.Runtime.Serialization;
+using System.Web;
+using Umbraco.Core.Models.EntityBase;
+
+namespace Umbraco.Core.Models
+{
+    /// <summary>
+    /// Represents an abstract class for base Content properties and methods
+    /// </summary>
+    [DebuggerDisplay("Id: {Id}, Name: {Name}, ContentType: {ContentTypeBase.Alias}")]
+    public abstract class ContentBase : Entity, IContentBase
+    {
+        protected IContentTypeComposition ContentTypeBase;
+        private Lazy<int> _parentId;
+        private string _name;//NOTE Once localization is introduced this will be the localized Name of the Content/Media.
+        private int _sortOrder;
+        private int _level;
+        private string _path;
+        private int _creatorId;
+        private bool _trashed;
+        private int _contentTypeId;
+        private PropertyCollection _properties;
+        private readonly List<Property> _lastInvalidProperties = new List<Property>();
+
+        /// <summary>
+        /// Protected constructor for ContentBase (Base for Content and Media)
+        /// </summary>
+        /// <param name="name">Localized Name of the entity</param>
+        /// <param name="parentId"></param>
+        /// <param name="contentType"></param>
+        /// <param name="properties"></param>
+        protected ContentBase(string name, int parentId, IContentTypeComposition contentType, PropertyCollection properties)
+        {
+            Mandate.ParameterCondition(parentId != 0, "parentId");
+            Mandate.ParameterNotNull(contentType, "contentType");
+            Mandate.ParameterNotNull(properties, "properties");
+
+            ContentTypeBase = contentType;
+            Version = Guid.NewGuid();
+
+            _parentId = new Lazy<int>(() => parentId);
+            _name = name;
+            _contentTypeId = int.Parse(contentType.Id.ToString(CultureInfo.InvariantCulture));
+            _properties = properties;
+            _properties.EnsurePropertyTypes(PropertyTypes);
+            _additionalData = new Dictionary<string, object>();
+        }
+
+        /// <summary>
+        /// Protected constructor for ContentBase (Base for Content and Media)
+        /// </summary>
+        /// <param name="name">Localized Name of the entity</param>
+        /// <param name="parent"></param>
+        /// <param name="contentType"></param>
+        /// <param name="properties"></param>
+        protected ContentBase(string name, IContentBase parent, IContentTypeComposition contentType, PropertyCollection properties)
+		{
+			Mandate.ParameterNotNull(parent, "parent");
+			Mandate.ParameterNotNull(contentType, "contentType");
+			Mandate.ParameterNotNull(properties, "properties");
+
+            ContentTypeBase = contentType;
+            Version = Guid.NewGuid();
+
+			_parentId = new Lazy<int>(() => parent.Id);
+            _name = name;
+			_contentTypeId = int.Parse(contentType.Id.ToString(CultureInfo.InvariantCulture));
+			_properties = properties;
+			_properties.EnsurePropertyTypes(PropertyTypes);
+            _additionalData = new Dictionary<string, object>();
+		}
+
+	    private static readonly PropertyInfo NameSelector = ExpressionHelper.GetPropertyInfo<ContentBase, string>(x => x.Name);
+        private static readonly PropertyInfo ParentIdSelector = ExpressionHelper.GetPropertyInfo<ContentBase, int>(x => x.ParentId);
+        private static readonly PropertyInfo SortOrderSelector = ExpressionHelper.GetPropertyInfo<ContentBase, int>(x => x.SortOrder);
+        private static readonly PropertyInfo LevelSelector = ExpressionHelper.GetPropertyInfo<ContentBase, int>(x => x.Level);
+        private static readonly PropertyInfo PathSelector = ExpressionHelper.GetPropertyInfo<ContentBase, string>(x => x.Path);
+        private static readonly PropertyInfo CreatorIdSelector = ExpressionHelper.GetPropertyInfo<ContentBase, int>(x => x.CreatorId);
+        private static readonly PropertyInfo TrashedSelector = ExpressionHelper.GetPropertyInfo<ContentBase, bool>(x => x.Trashed);
+        private static readonly PropertyInfo DefaultContentTypeIdSelector = ExpressionHelper.GetPropertyInfo<ContentBase, int>(x => x.ContentTypeId);
+        private readonly static PropertyInfo PropertyCollectionSelector = ExpressionHelper.GetPropertyInfo<ContentBase, PropertyCollection>(x => x.Properties);
+
+        protected void PropertiesChanged(object sender, NotifyCollectionChangedEventArgs e)
+        {
+            OnPropertyChanged(PropertyCollectionSelector);
+        }
+
+        /// <summary>
+        /// Gets or sets the Id of the Parent entity
+        /// </summary>
+        [DataMember]
+        public virtual int ParentId
+        {
+            get
+            {
+	            var val = _parentId.Value;
+				if (val == 0)
+				{
+					throw new InvalidOperationException("The ParentId cannot have a value of 0. Perhaps the parent object used to instantiate this object has not been persisted to the data store.");
+				}
+				return val;
+            }
+            set
+            {
+                _parentId = new Lazy<int>(() => value);
+                OnPropertyChanged(ParentIdSelector);
+            }
+        }
+
+        /// <summary>
+        /// Gets or sets the name of the entity
+        /// </summary>
+        [DataMember]
+        public virtual string Name
+        {
+            get { return _name; }
+            set
+            {
+                SetPropertyValueAndDetectChanges(o =>
+                {
+                    _name = value;
+                    return _name;
+                }, _name, NameSelector);
+            }
+        }
+
+        /// <summary>
+        /// Gets or sets the sort order of the content entity
+        /// </summary>
+        [DataMember]
+        public virtual int SortOrder
+        {
+            get { return _sortOrder; }
+            set
+            {
+                SetPropertyValueAndDetectChanges(o =>
+                {
+                    _sortOrder = value;
+                    return _sortOrder;
+                }, _sortOrder, SortOrderSelector);
+            }
+        }
+
+        /// <summary>
+        /// Gets or sets the level of the content entity
+        /// </summary>
+        [DataMember]
+        public virtual int Level
+        {
+            get { return _level; }
+            set
+            {
+                SetPropertyValueAndDetectChanges(o =>
+                {
+                    _level = value;
+                    return _level;
+                }, _level, LevelSelector);
+            }
+        }
+
+        /// <summary>
+        /// Gets or sets the path
+        /// </summary>
+        [DataMember]
+        public virtual string Path //Setting this value should be handled by the class not the user
+        {
+            get { return _path; }
+            set
+            {
+                SetPropertyValueAndDetectChanges(o =>
+                {
+                    _path = value;
+                    return _path;
+                }, _path, PathSelector);
+            }
+        }
+
+        /// <summary>
+        /// Profile of the user who created this Content
+        /// </summary>
+        [DataMember]
+        public virtual int CreatorId
+        {
+            get { return _creatorId; }
+            set
+            {
+                SetPropertyValueAndDetectChanges(o =>
+                {
+                    _creatorId = value;
+                    return _creatorId;
+                }, _creatorId, CreatorIdSelector);
+            }
+        }
+        
+        /// <summary>
+        /// Boolean indicating whether this Content is Trashed or not.
+        /// If Content is Trashed it will be located in the Recyclebin.
+        /// </summary>
+        /// <remarks>When content is trashed it should be unpublished</remarks>
+        [DataMember]
+        public virtual bool Trashed //Setting this value should be handled by the class not the user
+        {
+            get { return _trashed; }
+            internal set
+            {
+                SetPropertyValueAndDetectChanges(o =>
+                {
+                    _trashed = value;
+                    return _trashed;
+                }, _trashed, TrashedSelector);
+            }
+        }
+
+        /// <summary>
+        /// Guid Id of the curent Version
+        /// </summary>
+        [DataMember]
+        public Guid Version { get; internal set; }
+
+        /// <summary>
+        /// Integer Id of the default ContentType
+        /// </summary>
+        [DataMember]
+        public virtual int ContentTypeId
+        {
+            get { return _contentTypeId; }
+            protected set
+            {
+                SetPropertyValueAndDetectChanges(o =>
+                {
+                    _contentTypeId = value;
+                    return _contentTypeId;
+                }, _contentTypeId, DefaultContentTypeIdSelector);
+            }
+        }
+
+        /// <summary>
+        /// Collection of properties, which make up all the data available for this Content object
+        /// </summary>
+        [DataMember]
+        public virtual PropertyCollection Properties
+        {
+            get { return _properties; }
+            set
+            {
+                _properties = value;
+                _properties.CollectionChanged += PropertiesChanged;
+            }
+        }
+
+        private readonly IDictionary<string, object> _additionalData;
+        /// <summary>
+        /// Some entities may expose additional data that other's might not, this custom data will be available in this collection
+        /// </summary>
+        [EditorBrowsable(EditorBrowsableState.Never)]
+        IDictionary<string, object> IUmbracoEntity.AdditionalData
+        {
+            get { return _additionalData; }
+        }
+
+        /// <summary>
+        /// Some entities may expose additional data that other's might not, this custom data will be available in this collection
+        /// </summary>
+        public IDictionary<string, object> AdditionalData { get; private set; }
+
+        /// <summary>
+        /// List of PropertyGroups available on this Content object
+        /// </summary>
+        [IgnoreDataMember]
+        public IEnumerable<PropertyGroup> PropertyGroups { get { return ContentTypeBase.CompositionPropertyGroups; } }
+
+        /// <summary>
+        /// List of PropertyTypes available on this Content object
+        /// </summary>
+        [IgnoreDataMember]
+        public IEnumerable<PropertyType> PropertyTypes { get { return ContentTypeBase.CompositionPropertyTypes; } }
+
+        /// <summary>
+        /// Indicates whether the content object has a property with the supplied alias
+        /// </summary>
+        /// <param name="propertyTypeAlias">Alias of the PropertyType</param>
+        /// <returns>True if Property with given alias exists, otherwise False</returns>
+        public virtual bool HasProperty(string propertyTypeAlias)
+        {
+            return Properties.Contains(propertyTypeAlias);
+        }
+
+        /// <summary>
+        /// Gets the value of a Property
+        /// </summary>
+        /// <param name="propertyTypeAlias">Alias of the PropertyType</param>
+        /// <returns><see cref="Property"/> Value as an <see cref="object"/></returns>
+        public virtual object GetValue(string propertyTypeAlias)
+        {
+            return Properties[propertyTypeAlias].Value;
+        }
+
+        /// <summary>
+        /// Gets the value of a Property
+        /// </summary>
+        /// <typeparam name="TPassType">Type of the value to return</typeparam>
+        /// <param name="propertyTypeAlias">Alias of the PropertyType</param>
+        /// <returns><see cref="Property"/> Value as a <see cref="TPassType"/></returns>
+        public virtual TPassType GetValue<TPassType>(string propertyTypeAlias)
+        {
+            if (Properties[propertyTypeAlias].Value is TPassType)
+                return (TPassType)Properties[propertyTypeAlias].Value;
+
+            return (TPassType)Convert.ChangeType(Properties[propertyTypeAlias].Value, typeof(TPassType));
+        }
+
+        /// <summary>
+        /// Sets the <see cref="System.Object"/> value of a Property
+        /// </summary>
+        /// <param name="propertyTypeAlias">Alias of the PropertyType</param>
+        /// <param name="value">Value to set for the Property</param>
+        public virtual void SetValue(string propertyTypeAlias, object value)
+        {
+            if (value == null)
+            {
+                SetValueOnProperty(propertyTypeAlias, value);
+                return;
+            }
+
+            // .NET magic to call one of the 'SetPropertyValue' handlers with matching signature 
+            ((dynamic)this).SetPropertyValue(propertyTypeAlias, (dynamic)value);
+        }
+
+        /// <summary>
+        /// Sets the <see cref="System.String"/> value of a Property
+        /// </summary>
+        /// <param name="propertyTypeAlias">Alias of the PropertyType</param>
+        /// <param name="value">Value to set for the Property</param>
+        public virtual void SetPropertyValue(string propertyTypeAlias, string value)
+        {
+            SetValueOnProperty(propertyTypeAlias, value);
+        }
+
+        /// <summary>
+        /// Sets the <see cref="System.Int32"/> value of a Property
+        /// </summary>
+        /// <param name="propertyTypeAlias">Alias of the PropertyType</param>
+        /// <param name="value">Value to set for the Property</param>
+        public virtual void SetPropertyValue(string propertyTypeAlias, int value)
+        {
+            SetValueOnProperty(propertyTypeAlias, value);
+        }
+
+        /// <summary>
+        /// Sets the <see cref="System.Int64"/> value of a Property
+        /// </summary>
+        /// <param name="propertyTypeAlias">Alias of the PropertyType</param>
+        /// <param name="value">Value to set for the Property</param>
+        public virtual void SetPropertyValue(string propertyTypeAlias, long value)
+        {
+            string val = value.ToString();
+            SetValueOnProperty(propertyTypeAlias, val);
+        }
+
+        /// <summary>
+        /// Sets the <see cref="System.Boolean"/> value of a Property
+        /// </summary>
+        /// <param name="propertyTypeAlias">Alias of the PropertyType</param>
+        /// <param name="value">Value to set for the Property</param>
+        public virtual void SetPropertyValue(string propertyTypeAlias, bool value)
+        {
+            int val = Convert.ToInt32(value);
+            SetValueOnProperty(propertyTypeAlias, val);
+        }
+
+        /// <summary>
+        /// Sets the <see cref="System.DateTime"/> value of a Property
+        /// </summary>
+        /// <param name="propertyTypeAlias">Alias of the PropertyType</param>
+        /// <param name="value">Value to set for the Property</param>
+        public virtual void SetPropertyValue(string propertyTypeAlias, DateTime value)
+        {
+            SetValueOnProperty(propertyTypeAlias, value);
+        }
+
+        /// <summary>
+        /// Sets the <see cref="System.Web.HttpPostedFile"/> value of a Property
+        /// </summary>
+        /// <param name="propertyTypeAlias">Alias of the PropertyType</param>
+        /// <param name="value">Value to set for the Property</param>        
+        public virtual void SetPropertyValue(string propertyTypeAlias, HttpPostedFile value)
+        {
+            ContentExtensions.SetValue(this, propertyTypeAlias, value);
+        }
+
+        /// <summary>
+        /// Sets the <see cref="System.Web.HttpPostedFileBase"/> value of a Property
+        /// </summary>
+        /// <param name="propertyTypeAlias">Alias of the PropertyType</param>
+        /// <param name="value">Value to set for the Property</param>
+        public virtual void SetPropertyValue(string propertyTypeAlias, HttpPostedFileBase value)
+        {
+            ContentExtensions.SetValue(this, propertyTypeAlias, value);
+        }
+
+        /// <summary>
+        /// Sets the <see cref="System.Web.HttpPostedFileWrapper"/> value of a Property
+        /// </summary>
+        /// <param name="propertyTypeAlias">Alias of the PropertyType</param>
+        /// <param name="value">Value to set for the Property</param>
+        [Obsolete("There is no reason for this overload since HttpPostedFileWrapper inherits from HttpPostedFileBase")]
+        public virtual void SetPropertyValue(string propertyTypeAlias, HttpPostedFileWrapper value)
+        {
+            ContentExtensions.SetValue(this, propertyTypeAlias, value);
+        }
+
+        /// <summary>
+        /// Private method to set the value of a property
+        /// </summary>
+        /// <param name="propertyTypeAlias"></param>
+        /// <param name="value"></param>
+        private void SetValueOnProperty(string propertyTypeAlias, object value)
+        {
+            if (Properties.Contains(propertyTypeAlias))
+            {
+                Properties[propertyTypeAlias].Value = value;
+                return;
+            }
+
+            var propertyType = PropertyTypes.FirstOrDefault(x => x.Alias == propertyTypeAlias);
+            if (propertyType == null)
+            {
+                throw new Exception(String.Format("No PropertyType exists with the supplied alias: {0}", propertyTypeAlias));
+            }
+            Properties.Add(propertyType.CreatePropertyFromValue(value));
+        }
+
+        /// <summary>
+        /// Boolean indicating whether the content and its properties are valid
+        /// </summary>
+        /// <returns>True if content is valid otherwise false</returns>
+        public virtual bool IsValid()
+        {
+            _lastInvalidProperties.Clear();
+            _lastInvalidProperties.AddRange(Properties.Where(property => property.IsValid() == false));
+            return _lastInvalidProperties.Any() == false;
+        }
+
+        /// <summary>
+        /// Returns a collection of the result of the last validation process, this collection contains all invalid properties.
+        /// </summary>
+        internal IEnumerable<Property> LastInvalidProperties
+        {
+            get { return _lastInvalidProperties; }
+        }
+
+        public abstract void ChangeTrashedState(bool isTrashed, int parentId = -20);
+
+        /// <summary>
+        /// We will override this method to ensure that when we reset the dirty properties that we 
+        /// also reset the dirty changes made to the content's Properties (user defined)
+        /// </summary>
+        /// <param name="rememberPreviouslyChangedProperties"></param>
+        internal override void ResetDirtyProperties(bool rememberPreviouslyChangedProperties)
+        {
+            base.ResetDirtyProperties(rememberPreviouslyChangedProperties);
+
+            foreach (var prop in Properties)
+            {
+                prop.ResetDirtyProperties(rememberPreviouslyChangedProperties);
+            }
+        }
+    }
 }