--- conflicted
+++ resolved
@@ -310,32 +310,6 @@
             var property = propertyType.CreateProperty();
             property.SetValue(value, culture, segment);
             Properties.Add(property);
-<<<<<<< HEAD
-        }
-
-        #endregion
-
-        #region Copy
-
-        /// <inheritdoc />
-        public virtual void CopyFrom(IContent other, string culture = "*")
-        {
-            if (other.ContentTypeId != ContentTypeId)
-                throw new InvalidOperationException("Cannot copy values from a different content type.");
-
-            culture = culture?.ToLowerInvariant().NullOrWhiteSpaceAsNull();
-
-            // the variation should be supported by the content type properties
-            //  if the content type is invariant, only '*' and 'null' is ok
-            //  if the content type varies, everything is ok because some properties may be invariant
-            if (!ContentType.SupportsPropertyVariation(culture, "*", true))
-                throw new NotSupportedException($"Culture \"{culture}\" is not supported by content type \"{ContentType.Alias}\" with variation \"{ContentType.Variations}\".");
-
-            // copying from the same Id and VersionPk
-            var copyingFromSelf = Id == other.Id && VersionId == other.VersionId;
-            var published = copyingFromSelf;
-=======
->>>>>>> 0606d1bc
 
             //bump the culture to be flagged for updating
             this.TouchCulture(culture);
