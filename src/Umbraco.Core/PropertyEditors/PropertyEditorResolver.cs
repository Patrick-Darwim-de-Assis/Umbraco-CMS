﻿using System;
using System.Collections.Generic;
using System.IO;
using System.Linq;
using Umbraco.Core.LightInject;
using Umbraco.Core.Logging;
using Umbraco.Core.IO;
using Umbraco.Core.Manifest;
using Umbraco.Core.ObjectResolution;

namespace Umbraco.Core.PropertyEditors
{
    /// <summary>
    /// A resolver to resolve all property editors
    /// </summary>
    /// <remarks>
    /// This resolver will contain any property editors defined in manifests as well!
    /// </remarks>
    public class PropertyEditorResolver : ContainerLazyManyObjectsResolver<PropertyEditorResolver, PropertyEditor>
    {
<<<<<<< HEAD
        private readonly ManifestBuilder _builder;

        internal PropertyEditorResolver(IServiceContainer container, ILogger logger, Func<IEnumerable<Type>> typeListProducerList, ManifestBuilder builder)
            : base(container, logger, typeListProducerList, ObjectLifetimeScope.Application)
        {
            _builder = builder;
=======
        public PropertyEditorResolver(IServiceProvider serviceProvider, ILogger logger, Func<IEnumerable<Type>> typeListProducerList)
            : base(serviceProvider, logger, typeListProducerList, ObjectLifetimeScope.Application)
        {
        	var builder = new ManifestBuilder(
                ApplicationContext.Current.ApplicationCache.RuntimeCache,
                new ManifestParser(new DirectoryInfo(IOHelper.MapPath("~/App_Plugins")), ApplicationContext.Current.ApplicationCache.RuntimeCache));

            _unioned = new Lazy<List<PropertyEditor>>(() => Values.Union(builder.PropertyEditors).ToList());
        }

        [Obsolete("Use the ctor specifying all dependencies instead")]
        public PropertyEditorResolver(Func<IEnumerable<Type>> typeListProducerList)
            : base(typeListProducerList, ObjectLifetimeScope.Application)
        {
            var builder = new ManifestBuilder(
                ApplicationContext.Current.ApplicationCache.RuntimeCache,
                new ManifestParser(new DirectoryInfo(IOHelper.MapPath("~/App_Plugins")), ApplicationContext.Current.ApplicationCache.RuntimeCache));

            _unioned = new Lazy<List<PropertyEditor>>(() => Values.Union(builder.PropertyEditors).ToList());
>>>>>>> e2a821c2
        }

        internal PropertyEditorResolver(IServiceProvider serviceProvider, ILogger logger, Func<IEnumerable<Type>> typeListProducerList, ManifestBuilder builder)
            : base(serviceProvider, logger, typeListProducerList, ObjectLifetimeScope.Application)
        {
            _unioned = new Lazy<List<PropertyEditor>>(() => Values.Union(builder.PropertyEditors).ToList());
        }

        private readonly Lazy<List<PropertyEditor>> _unioned;

        /// <summary>
        /// Returns the property editors
        /// </summary>
        public virtual IEnumerable<PropertyEditor> PropertyEditors
        {
<<<<<<< HEAD
            get { return Values.Union(_builder.PropertyEditors); }
=======
            get { return _unioned.Value; }
>>>>>>> e2a821c2
        }

        /// <summary>
        /// Returns a property editor by alias
        /// </summary>
        /// <param name="alias"></param>
        /// <returns></returns>
        public virtual PropertyEditor GetByAlias(string alias)
        {
            return PropertyEditors.SingleOrDefault(x => x.Alias == alias);
        }
    }
}<|MERGE_RESOLUTION|>--- conflicted
+++ resolved
@@ -1,81 +1,50 @@
-﻿using System;
-using System.Collections.Generic;
-using System.IO;
-using System.Linq;
-using Umbraco.Core.LightInject;
-using Umbraco.Core.Logging;
-using Umbraco.Core.IO;
-using Umbraco.Core.Manifest;
-using Umbraco.Core.ObjectResolution;
-
-namespace Umbraco.Core.PropertyEditors
-{
-    /// <summary>
-    /// A resolver to resolve all property editors
-    /// </summary>
-    /// <remarks>
-    /// This resolver will contain any property editors defined in manifests as well!
-    /// </remarks>
-    public class PropertyEditorResolver : ContainerLazyManyObjectsResolver<PropertyEditorResolver, PropertyEditor>
-    {
-<<<<<<< HEAD
-        private readonly ManifestBuilder _builder;
-
-        internal PropertyEditorResolver(IServiceContainer container, ILogger logger, Func<IEnumerable<Type>> typeListProducerList, ManifestBuilder builder)
-            : base(container, logger, typeListProducerList, ObjectLifetimeScope.Application)
-        {
-            _builder = builder;
-=======
-        public PropertyEditorResolver(IServiceProvider serviceProvider, ILogger logger, Func<IEnumerable<Type>> typeListProducerList)
-            : base(serviceProvider, logger, typeListProducerList, ObjectLifetimeScope.Application)
-        {
-        	var builder = new ManifestBuilder(
-                ApplicationContext.Current.ApplicationCache.RuntimeCache,
-                new ManifestParser(new DirectoryInfo(IOHelper.MapPath("~/App_Plugins")), ApplicationContext.Current.ApplicationCache.RuntimeCache));
-
-            _unioned = new Lazy<List<PropertyEditor>>(() => Values.Union(builder.PropertyEditors).ToList());
-        }
-
-        [Obsolete("Use the ctor specifying all dependencies instead")]
-        public PropertyEditorResolver(Func<IEnumerable<Type>> typeListProducerList)
-            : base(typeListProducerList, ObjectLifetimeScope.Application)
-        {
-            var builder = new ManifestBuilder(
-                ApplicationContext.Current.ApplicationCache.RuntimeCache,
-                new ManifestParser(new DirectoryInfo(IOHelper.MapPath("~/App_Plugins")), ApplicationContext.Current.ApplicationCache.RuntimeCache));
-
-            _unioned = new Lazy<List<PropertyEditor>>(() => Values.Union(builder.PropertyEditors).ToList());
->>>>>>> e2a821c2
-        }
-
-        internal PropertyEditorResolver(IServiceProvider serviceProvider, ILogger logger, Func<IEnumerable<Type>> typeListProducerList, ManifestBuilder builder)
-            : base(serviceProvider, logger, typeListProducerList, ObjectLifetimeScope.Application)
-        {
-            _unioned = new Lazy<List<PropertyEditor>>(() => Values.Union(builder.PropertyEditors).ToList());
-        }
-
-        private readonly Lazy<List<PropertyEditor>> _unioned;
-
-        /// <summary>
-        /// Returns the property editors
-        /// </summary>
-        public virtual IEnumerable<PropertyEditor> PropertyEditors
-        {
-<<<<<<< HEAD
-            get { return Values.Union(_builder.PropertyEditors); }
-=======
-            get { return _unioned.Value; }
->>>>>>> e2a821c2
-        }
-
-        /// <summary>
-        /// Returns a property editor by alias
-        /// </summary>
-        /// <param name="alias"></param>
-        /// <returns></returns>
-        public virtual PropertyEditor GetByAlias(string alias)
-        {
-            return PropertyEditors.SingleOrDefault(x => x.Alias == alias);
-        }
-    }
+﻿using System;
+using System.Collections.Generic;
+using System.IO;
+using System.Linq;
+using Umbraco.Core.LightInject;
+using Umbraco.Core.Logging;
+using Umbraco.Core.IO;
+using Umbraco.Core.Manifest;
+using Umbraco.Core.ObjectResolution;
+
+namespace Umbraco.Core.PropertyEditors
+{
+    /// <summary>
+    /// A resolver to resolve all property editors
+    /// </summary>
+    /// <remarks>
+    /// This resolver will contain any property editors defined in manifests as well!
+    /// </remarks>
+    public class PropertyEditorResolver : ContainerLazyManyObjectsResolver<PropertyEditorResolver, PropertyEditor>
+    {
+        private readonly ManifestBuilder _builder;
+
+        internal PropertyEditorResolver(IServiceContainer container, ILogger logger, Func<IEnumerable<Type>> typeListProducerList, ManifestBuilder builder)
+            : base(container, logger, typeListProducerList, ObjectLifetimeScope.Application)
+        {
+            _builder = builder;
+            _unioned = new Lazy<List<PropertyEditor>>(() => Values.Union(builder.PropertyEditors).ToList());
+        }
+
+        private readonly Lazy<List<PropertyEditor>> _unioned;
+
+        /// <summary>
+        /// Returns the property editors
+        /// </summary>
+        public virtual IEnumerable<PropertyEditor> PropertyEditors
+        {
+            get { return _unioned.Value; }
+        }
+
+        /// <summary>
+        /// Returns a property editor by alias
+        /// </summary>
+        /// <param name="alias"></param>
+        /// <returns></returns>
+        public virtual PropertyEditor GetByAlias(string alias)
+        {
+            return PropertyEditors.SingleOrDefault(x => x.Alias == alias);
+        }
+    }
 }