--- conflicted
+++ resolved
@@ -8,7 +8,6 @@
 using System.Security.Cryptography;
 using System.Text;
 using System.Text.RegularExpressions;
-using Umbraco.Composing;
 using Umbraco.Core.IO;
 using Umbraco.Core.Strings;
 
@@ -70,8 +69,7 @@
 
                 return string.Format("{0}", fileName.Substring(0, fileName.IndexOf(ext, StringComparison.Ordinal)));
             }
-<<<<<<< HEAD
-=======
+
             return fileName;
 
 
@@ -90,26 +88,6 @@
             return match.Success
                 ? match.Groups["extension"].Value
                 : string.Empty;
-        }
-
-        /// <summary>
-        /// Based on the input string, this will detect if the string is a JS path or a JS snippet.
-        /// If a path cannot be determined, then it is assumed to be a snippet the original text is returned
-        /// with an invalid attempt, otherwise a valid attempt is returned with the resolved path
-        /// </summary>
-        /// <param name="input"></param>
-        /// <returns></returns>
-        /// <remarks>
-        /// This is only used for legacy purposes for the Action.JsSource stuff and shouldn't be needed in v8
-        /// </remarks>
-        internal static Attempt<string> DetectIsJavaScriptPath(this string input)
-        {
-            //validate that this is a url, if it is not, we'll assume that it is a text block and render it as a text
-            //block instead.
-            var isValid = true;
->>>>>>> 5fc889a8
-
-            return fileName;
         }
 
         /// <summary>
