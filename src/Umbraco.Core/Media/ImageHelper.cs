--- conflicted
+++ resolved
@@ -1,415 +1,340 @@
-﻿using System;
-using System.Collections.Generic;
-using System.Drawing;
-using System.Drawing.Drawing2D;
-using System.Drawing.Imaging;
-using System.IO;
-using System.Linq;
-using Umbraco.Core.Configuration;
-using Umbraco.Core.IO;
-using Umbraco.Core.Media.Exif;
-using Umbraco.Core.Models;
-
-namespace Umbraco.Core.Media
-{
-    /// <summary>
-    /// Provides helper methods for managing images.
-    /// </summary>
-    internal static class ImageHelper
-    {
-        private static readonly Dictionary<int, string> DefaultSizes = new Dictionary<int, string>
-        {
-            { 100, "thumb" },
-            { 500, "big-thumb" }
-        };
-
-        /// <summary>
-        /// Gets a value indicating whether the file extension corresponds to an image.
-        /// </summary>
-        /// <param name="extension">The file extension.</param>
-        /// <returns>A value indicating whether the file extension corresponds to an image.</returns>
-        public static bool IsImageFile(string extension)
-        {
-            if (extension == null) return false;
-            extension = extension.TrimStart('.');
-            return UmbracoConfig.For.UmbracoSettings().Content.ImageFileTypes.InvariantContains(extension);
-        }
-
-        /// <summary>
-        /// Gets the dimensions of an image.
-        /// </summary>
-        /// <param name="stream">A stream containing the image bytes.</param>
-        /// <returns>The dimension of the image.</returns>
-        /// <remarks>First try with EXIF as it is faster and does not load the entire image
-        /// in memory. Fallback to GDI which means loading the image in memory and thus
-        /// use potentially large amounts of memory.</remarks>
-        public static Size GetDimensions(Stream stream)
-        {
-            //Try to load with exif 
-            try
-            {
-                var jpgInfo = ImageFile.FromStream(stream);
-
-                if (jpgInfo.Format != ImageFileFormat.Unknown
-                    && jpgInfo.Properties.ContainsKey(ExifTag.PixelYDimension)
-                    && jpgInfo.Properties.ContainsKey(ExifTag.PixelXDimension))
-                {
-                    var height = Convert.ToInt32(jpgInfo.Properties[ExifTag.PixelYDimension].Value);
-                    var width = Convert.ToInt32(jpgInfo.Properties[ExifTag.PixelXDimension].Value);
-                    if (height > 0 && width > 0)
-                    {
-                        return new Size(width, height);
-                    }
-                }
-            }
-            catch (Exception)
-            {
-                //We will just swallow, just means we can't read exif data, we don't want to log an error either
-            }
-
-            //we have no choice but to try to read in via GDI
-            using (var image = Image.FromStream(stream))
-            {
-
-                var fileWidth = image.Width;
-                var fileHeight = image.Height;
-                return new Size(fileWidth, fileHeight);
-<<<<<<< HEAD
-            }           
-=======
-            }
-
->>>>>>> 8008a3b7
-        }
-
-        /// <summary>
-        /// Gets the MIME type of an image.
-        /// </summary>
-        /// <param name="image">The image.</param>
-        /// <returns>The MIME type of the image.</returns>
-        public static string GetMimeType(this Image image)
-        {
-            var format = image.RawFormat;
-            var codec = ImageCodecInfo.GetImageDecoders().First(c => c.FormatID == format.Guid);
-            return codec.MimeType;
-        }
-
-<<<<<<< HEAD
-        #region GenerateThumbnails
-
-        public static IEnumerable<ResizedImage> GenerateThumbnails(
-            IFileSystem fs,
-            Image image,
-            string filepath,
-            string preValue)
-=======
-        /// <summary>
-        /// Creates the thumbnails if the image is larger than all of the specified ones.
-        /// </summary>
-        /// <param name="fs"></param>
-        /// <param name="fileName"></param>
-        /// <param name="extension"></param>
-        /// <param name="originalImage"></param>
-        /// <param name="additionalThumbSizes"></param>
-        /// <returns></returns>
-        internal static IEnumerable<ResizedImage> GenerateMediaThumbnails(
-            IFileSystem fs,
-            string fileName,
-            string extension,
-            Image originalImage,
-            IEnumerable<int> additionalThumbSizes)
->>>>>>> 8008a3b7
-        {
-            if (string.IsNullOrWhiteSpace(preValue))
-                return GenerateThumbnails(fs, image, filepath);
-
-            var additionalSizes = new List<int>();
-            var sep = preValue.Contains(",") ? "," : ";";
-            var values = preValue.Split(new[] { sep }, StringSplitOptions.RemoveEmptyEntries);
-            foreach (var value in values)
-            {
-                int size;
-                if (int.TryParse(value, out size))
-                    additionalSizes.Add(size);
-            }
-
-<<<<<<< HEAD
-            return GenerateThumbnails(fs, image, filepath, additionalSizes);
-        }
-
-        public static IEnumerable<ResizedImage> GenerateThumbnails(
-            IFileSystem fs,
-            Image image,
-            string filepath, 
-            IEnumerable<int> additionalSizes = null)
-        {
-            var w = image.Width;
-            var h = image.Height;
-
-            var sizes = additionalSizes == null ? DefaultSizes.Keys : DefaultSizes.Keys.Concat(additionalSizes);
-
-            // start with default sizes,
-            // add additional sizes,
-            // filter out duplicates,
-            // filter out those that would be larger that the original image
-            // and create the thumbnail
-            return sizes
-                .Distinct()
-                .Where(x => w >= x && h >= x)
-                .Select(x => GenerateResized(fs, image, filepath, DefaultSizes.ContainsKey(x) ? DefaultSizes[x] : "", x))
-                .ToList(); // now
-        }
-=======
-            var allSizesDictionary = new Dictionary<int, string> { { 100, "thumb" }, { 500, "big-thumb" } };
-
-            //combine the static dictionary with the additional sizes with only unique values
-            var allSizes = allSizesDictionary.Select(kv => kv.Key)
-                .Union(additionalThumbSizes.Where(x => x > 0).Distinct());
-
-            var sizesDictionary = allSizes.ToDictionary(s => s, s => allSizesDictionary.ContainsKey(s) ? allSizesDictionary[s] : "");
->>>>>>> 8008a3b7
-
-        public static IEnumerable<ResizedImage> GenerateThumbnails(
-            IFileSystem fs, 
-            Stream filestream,
-            string filepath,
-            PropertyType propertyType)
-        {
-            // get the original image from the original stream
-            if (filestream.CanSeek) filestream.Seek(0, 0); // fixme - what if we cannot seek?
-            using (var image = Image.FromStream(filestream))
-            {
-                return GenerateThumbnails(fs, image, filepath, propertyType);
-            }
-        }
-
-        public static IEnumerable<ResizedImage> GenerateThumbnails(
-            IFileSystem fs, 
-            Image image,
-            string filepath,
-            PropertyType propertyType)
-        {
-<<<<<<< HEAD
-            // if the editor is an upload field, check for additional thumbnail sizes
-            // that can be defined in the prevalue for the property data type. otherwise,
-            // just use the default sizes.
-            var sizes = propertyType.PropertyEditorAlias == Constants.PropertyEditors.UploadFieldAlias
-                ? ApplicationContext.Current.Services.DataTypeService
-                    .GetPreValuesByDataTypeId(propertyType.DataTypeDefinitionId)
-                    .FirstOrDefault()
-                : string.Empty;
-
-            return GenerateThumbnails(fs, image, filepath, sizes);
-=======
-            var fileNameThumb = string.IsNullOrWhiteSpace(fileNameAddition)
-                                            ? string.Format("{0}_UMBRACOSYSTHUMBNAIL." + extension, path.Substring(0, path.LastIndexOf(".", StringComparison.Ordinal)))
-                                            : string.Format("{0}_{1}." + extension, path.Substring(0, path.LastIndexOf(".", StringComparison.Ordinal)), fileNameAddition);
-
-            var thumb = GenerateThumbnail(
-                originalImage,
-                maxWidthHeight,
-                fileNameThumb,
-                extension,
-                fileSystem);
-
-            return thumb;
->>>>>>> 8008a3b7
-        }
-
-        #endregion
-
-        #region GenerateResized - Generate at resized filepath derived from origin filepath
-
-        public static ResizedImage GenerateResized(IFileSystem fs, Image originImage, string originFilepath, string sizeName, int maxWidthHeight)
-        {
-            return GenerateResized(fs, originImage, originFilepath, sizeName, maxWidthHeight, -1, -1);
-        }
-
-        public static ResizedImage GenerateResized(IFileSystem fs, Image originImage, string originFilepath, string sizeName, int fixedWidth, int fixedHeight)
-        {
-            return GenerateResized(fs, originImage, originFilepath, sizeName, -1, fixedWidth, fixedHeight);
-        }
-
-        public static ResizedImage GenerateResized(IFileSystem fs, Image originImage, string originFilepath, string sizeName, int maxWidthHeight, int fixedWidth, int fixedHeight)
-        {
-            if (string.IsNullOrWhiteSpace(sizeName))
-                sizeName = "UMBRACOSYSTHUMBNAIL";
-            var extension = Path.GetExtension(originFilepath) ?? string.Empty;
-            var filebase = originFilepath.TrimEnd(extension);
-            var resizedFilepath = filebase + "_" + sizeName + ".jpg";
-
-            return GenerateResizedAt(fs, originImage, resizedFilepath, maxWidthHeight, fixedWidth, fixedHeight);
-        }
-
-        #endregion
-
-        #region GenerateResizedAt - Generate at specified resized filepath
-
-        public static ResizedImage GenerateResizedAt(IFileSystem fs, Image originImage, string resizedFilepath, int maxWidthHeight)
-        {
-            return GenerateResizedAt(fs, originImage, resizedFilepath, maxWidthHeight, -1, -1);
-        }
-
-        public static ResizedImage GenerateResizedAt(IFileSystem fs, Image originImage, int fixedWidth, int fixedHeight, string resizedFilepath)
-        {
-            return GenerateResizedAt(fs, originImage, resizedFilepath, -1, fixedWidth, fixedHeight);
-        }
-
-        public static ResizedImage GenerateResizedAt(IFileSystem fs, Image originImage, string resizedFilepath, int maxWidthHeight, int fixedWidth, int fixedHeight)
-        {
-            // target dimensions
-            int width, height;
-
-            // if maxWidthHeight then get ratio
-            if (maxWidthHeight > 0)
-            {
-                var fx = (float) originImage.Size.Width / maxWidthHeight;
-                var fy = (float) originImage.Size.Height / maxWidthHeight;
-                var f = Math.Max(fx, fy); // fit in thumbnail size
-                width = (int) Math.Round(originImage.Size.Width / f);
-                height = (int) Math.Round(originImage.Size.Height / f);
-                if (width == 0) width = 1;
-                if (height == 0) height = 1;
-            }
-            else if (fixedWidth > 0 && fixedHeight > 0)
-            {
-                width = fixedWidth;
-                height = fixedHeight;
-            }
-            else
-            {
-                width = height = 1;
-            }
-
-            // create new image with best quality settings
-            using (var bitmap = new Bitmap(width, height))
-            using (var graphics = Graphics.FromImage(bitmap))
-            {
-                // if the image size is rather large we cannot use the best quality interpolation mode
-                // because we'll get out of mem exceptions. So we detect how big the image is and use
-                // the mid quality interpolation mode when the image size exceeds our max limit.
-                graphics.InterpolationMode = originImage.Width > 5000 || originImage.Height > 5000
-                    ? InterpolationMode.Bilinear // mid quality
-                    : InterpolationMode.HighQualityBicubic; // best quality
-
-                // everything else is best-quality
-                graphics.SmoothingMode = SmoothingMode.HighQuality;                    
-                graphics.PixelOffsetMode = PixelOffsetMode.HighQuality;
-                graphics.CompositingQuality = CompositingQuality.HighQuality;
-
-                // copy the old image to the new and resize
-                var rect = new Rectangle(0, 0, width, height);
-                graphics.DrawImage(originImage, rect, 0, 0, originImage.Width, originImage.Height, GraphicsUnit.Pixel);
-
-                // copy metadata
-                // fixme - er... no?
-
-                // get an encoder - based upon the file type
-                var extension = (Path.GetExtension(resizedFilepath) ?? "").TrimStart('.').ToLowerInvariant();
-                var encoders = ImageCodecInfo.GetImageEncoders();
-                var encoder = extension == "png" || extension == "gif"
-                    ? encoders.Single(t => t.MimeType.Equals("image/png"))
-                    : encoders.Single(t => t.MimeType.Equals("image/jpeg"));
-
-                // set compresion ratio to 90%
-                var encoderParams = new EncoderParameters();
-                encoderParams.Param[0] = new EncoderParameter(Encoder.Quality, 90L);
-
-                // save the new image
-                using (var stream = new MemoryStream())
-                {
-                    bitmap.Save(stream, encoder, encoderParams);
-                    stream.Seek(0, 0);
-                    if (resizedFilepath.Contains("UMBRACOSYSTHUMBNAIL"))
-                    {
-                        var filepath = resizedFilepath.Replace("UMBRACOSYSTHUMBNAIL", maxWidthHeight.ToInvariantString());
-                        fs.AddFile(filepath, stream);
-                        // TODO: Remove this, this is ONLY here for backwards compatibility but it is essentially completely unusable see U4-5385
-                        stream.Seek(0, 0);
-                        resizedFilepath = resizedFilepath.Replace("UMBRACOSYSTHUMBNAIL", width + "x" + height);
-                    }
-
-<<<<<<< HEAD
-                    fs.AddFile(resizedFilepath, stream);
-                }
-
-                return new ResizedImage(resizedFilepath, width, height);
-            }
-        }
-
-        #endregion
-=======
-
-                    g.SmoothingMode = SmoothingMode.HighQuality;
-                    g.PixelOffsetMode = PixelOffsetMode.HighQuality;
-                    g.CompositingQuality = CompositingQuality.HighQuality;
-
-                    // Copy the old image to the new and resized
-                    var rect = new Rectangle(0, 0, widthTh, heightTh);
-                    g.DrawImage(image, rect, 0, 0, image.Width, image.Height, GraphicsUnit.Pixel);
-
-                    // Copy metadata
-                    var imageEncoders = ImageCodecInfo.GetImageEncoders();
-                    ImageCodecInfo codec;
-                    switch (extension.ToLower())
-                    {
-                        case "png":
-                            codec = imageEncoders.Single(t => t.MimeType.Equals("image/png"));
-                            break;
-                        case "gif":
-                            codec = imageEncoders.Single(t => t.MimeType.Equals("image/gif"));
-                            break;
-                        case "tif":
-                        case "tiff":
-                            codec = imageEncoders.Single(t => t.MimeType.Equals("image/tiff"));
-                            break;
-                        case "bmp":
-                            codec = imageEncoders.Single(t => t.MimeType.Equals("image/bmp"));
-                            break;
-                        // TODO: this is dirty, defaulting to jpg but the return value of this thing is used all over the
-                        // place so left it here, but it needs to not set a codec if it doesn't know which one to pick 
-                        // Note: when fixing this: both .jpg and .jpeg should be handled as extensions
-                        default:
-                            codec = imageEncoders.Single(t => t.MimeType.Equals("image/jpeg"));
-                            break;
-                    }
-
-                    // Set compresion ratio to 90%
-                    var ep = new EncoderParameters();
-                    ep.Param[0] = new EncoderParameter(Encoder.Quality, 90L);
-
-                    // Save the new image using the dimensions of the image
-                    var predictableThumbnailName = thumbnailFileName.Replace("UMBRACOSYSTHUMBNAIL", maxWidthHeight.ToString(CultureInfo.InvariantCulture));
-                    var predictableThumbnailNameJpg = predictableThumbnailName.Substring(0, predictableThumbnailName.LastIndexOf(".", StringComparison.Ordinal)) + ".jpg";
-                    using (var ms = new MemoryStream())
-                    {
-                        bp.Save(ms, codec, ep);
-                        ms.Seek(0, 0);
-
-                        fs.AddFile(predictableThumbnailName, ms);
-                        fs.AddFile(predictableThumbnailNameJpg, ms);
-                    }
->>>>>>> 8008a3b7
-
-        #region Inner classes
-
-        public class ResizedImage
-        {
-            public ResizedImage()
-            { }
-
-            public ResizedImage(string filepath, int width, int height)
-            {
-                Filepath = filepath;
-                Width = width;
-                Height = height;
-            }
-
-            public string Filepath { get; set; }
-            public int Width { get; set; }
-            public int Height { get; set; }
-        }
-
-        #endregion
-    }
-}
+﻿using System;
+using System.Collections.Generic;
+using System.Drawing;
+using System.Drawing.Drawing2D;
+using System.Drawing.Imaging;
+using System.IO;
+using System.Linq;
+using Umbraco.Core.Configuration;
+using Umbraco.Core.IO;
+using Umbraco.Core.Media.Exif;
+using Umbraco.Core.Models;
+
+namespace Umbraco.Core.Media
+{
+    /// <summary>
+    /// Provides helper methods for managing images.
+    /// </summary>
+    internal static class ImageHelper
+    {
+        private static readonly Dictionary<int, string> DefaultSizes = new Dictionary<int, string>
+        {
+            { 100, "thumb" },
+            { 500, "big-thumb" }
+        };
+
+        /// <summary>
+        /// Gets a value indicating whether the file extension corresponds to an image.
+        /// </summary>
+        /// <param name="extension">The file extension.</param>
+        /// <returns>A value indicating whether the file extension corresponds to an image.</returns>
+        public static bool IsImageFile(string extension)
+        {
+            if (extension == null) return false;
+            extension = extension.TrimStart('.');
+            return UmbracoConfig.For.UmbracoSettings().Content.ImageFileTypes.InvariantContains(extension);
+        }
+
+        /// <summary>
+        /// Gets the dimensions of an image.
+        /// </summary>
+        /// <param name="stream">A stream containing the image bytes.</param>
+        /// <returns>The dimension of the image.</returns>
+        /// <remarks>First try with EXIF as it is faster and does not load the entire image
+        /// in memory. Fallback to GDI which means loading the image in memory and thus
+        /// use potentially large amounts of memory.</remarks>
+        public static Size GetDimensions(Stream stream)
+        {
+            //Try to load with exif 
+            try
+            {
+                var jpgInfo = ImageFile.FromStream(stream);
+
+                if (jpgInfo.Format != ImageFileFormat.Unknown
+                    && jpgInfo.Properties.ContainsKey(ExifTag.PixelYDimension)
+                    && jpgInfo.Properties.ContainsKey(ExifTag.PixelXDimension))
+                {
+                    var height = Convert.ToInt32(jpgInfo.Properties[ExifTag.PixelYDimension].Value);
+                    var width = Convert.ToInt32(jpgInfo.Properties[ExifTag.PixelXDimension].Value);
+                    if (height > 0 && width > 0)
+                    {
+                        return new Size(width, height);
+                    }
+                }
+            }
+            catch (Exception)
+            {
+                //We will just swallow, just means we can't read exif data, we don't want to log an error either
+            }
+
+            //we have no choice but to try to read in via GDI
+            using (var image = Image.FromStream(stream))
+            {
+
+                var fileWidth = image.Width;
+                var fileHeight = image.Height;
+                return new Size(fileWidth, fileHeight);
+            }           
+        }
+
+        /// <summary>
+        /// Gets the MIME type of an image.
+        /// </summary>
+        /// <param name="image">The image.</param>
+        /// <returns>The MIME type of the image.</returns>
+        public static string GetMimeType(this Image image)
+        {
+            var format = image.RawFormat;
+            var codec = ImageCodecInfo.GetImageDecoders().First(c => c.FormatID == format.Guid);
+            return codec.MimeType;
+        }
+
+        #region GenerateThumbnails
+
+        public static IEnumerable<ResizedImage> GenerateThumbnails(
+            IFileSystem fs,
+            Image image,
+            string filepath,
+            string preValue)
+        {
+            if (string.IsNullOrWhiteSpace(preValue))
+                return GenerateThumbnails(fs, image, filepath);
+
+            var additionalSizes = new List<int>();
+            var sep = preValue.Contains(",") ? "," : ";";
+            var values = preValue.Split(new[] { sep }, StringSplitOptions.RemoveEmptyEntries);
+            foreach (var value in values)
+            {
+                int size;
+                if (int.TryParse(value, out size))
+                    additionalSizes.Add(size);
+            }
+
+            return GenerateThumbnails(fs, image, filepath, additionalSizes);
+        }
+
+        public static IEnumerable<ResizedImage> GenerateThumbnails(
+            IFileSystem fs,
+            Image image,
+            string filepath, 
+            IEnumerable<int> additionalSizes = null)
+        {
+            var w = image.Width;
+            var h = image.Height;
+
+            var sizes = additionalSizes == null ? DefaultSizes.Keys : DefaultSizes.Keys.Concat(additionalSizes);
+
+            // start with default sizes,
+            // add additional sizes,
+            // filter out duplicates,
+            // filter out those that would be larger that the original image
+            // and create the thumbnail
+            return sizes
+                .Distinct()
+                .Where(x => w >= x && h >= x)
+                .Select(x => GenerateResized(fs, image, filepath, DefaultSizes.ContainsKey(x) ? DefaultSizes[x] : "", x))
+                .ToList(); // now
+        }
+
+        public static IEnumerable<ResizedImage> GenerateThumbnails(
+            IFileSystem fs, 
+            Stream filestream,
+            string filepath,
+            PropertyType propertyType)
+        {
+            // get the original image from the original stream
+            if (filestream.CanSeek) filestream.Seek(0, 0); // fixme - what if we cannot seek?
+            using (var image = Image.FromStream(filestream))
+            {
+                return GenerateThumbnails(fs, image, filepath, propertyType);
+            }
+        }
+
+        public static IEnumerable<ResizedImage> GenerateThumbnails(
+            IFileSystem fs, 
+            Image image,
+            string filepath,
+            PropertyType propertyType)
+        {
+            // if the editor is an upload field, check for additional thumbnail sizes
+            // that can be defined in the prevalue for the property data type. otherwise,
+            // just use the default sizes.
+            var sizes = propertyType.PropertyEditorAlias == Constants.PropertyEditors.UploadFieldAlias
+                ? ApplicationContext.Current.Services.DataTypeService
+                    .GetPreValuesByDataTypeId(propertyType.DataTypeDefinitionId)
+                    .FirstOrDefault()
+                : string.Empty;
+
+            return GenerateThumbnails(fs, image, filepath, sizes);
+        }
+
+        #endregion
+
+        #region GenerateResized - Generate at resized filepath derived from origin filepath
+
+        public static ResizedImage GenerateResized(IFileSystem fs, Image originImage, string originFilepath, string sizeName, int maxWidthHeight)
+        {
+            return GenerateResized(fs, originImage, originFilepath, sizeName, maxWidthHeight, -1, -1);
+        }
+
+        public static ResizedImage GenerateResized(IFileSystem fs, Image originImage, string originFilepath, string sizeName, int fixedWidth, int fixedHeight)
+        {
+            return GenerateResized(fs, originImage, originFilepath, sizeName, -1, fixedWidth, fixedHeight);
+        }
+
+        public static ResizedImage GenerateResized(IFileSystem fs, Image originImage, string originFilepath, string sizeName, int maxWidthHeight, int fixedWidth, int fixedHeight)
+        {
+            if (string.IsNullOrWhiteSpace(sizeName))
+                sizeName = "UMBRACOSYSTHUMBNAIL";
+            var extension = Path.GetExtension(originFilepath) ?? string.Empty;
+            var filebase = originFilepath.TrimEnd(extension);
+            var resizedFilepath = filebase + "_" + sizeName + extension;
+
+            return GenerateResizedAt(fs, originImage, resizedFilepath, maxWidthHeight, fixedWidth, fixedHeight);
+        }
+
+        #endregion
+
+        #region GenerateResizedAt - Generate at specified resized filepath
+
+        public static ResizedImage GenerateResizedAt(IFileSystem fs, Image originImage, string resizedFilepath, int maxWidthHeight)
+        {
+            return GenerateResizedAt(fs, originImage, resizedFilepath, maxWidthHeight, -1, -1);
+        }
+
+        public static ResizedImage GenerateResizedAt(IFileSystem fs, Image originImage, int fixedWidth, int fixedHeight, string resizedFilepath)
+        {
+            return GenerateResizedAt(fs, originImage, resizedFilepath, -1, fixedWidth, fixedHeight);
+        }
+
+        public static ResizedImage GenerateResizedAt(IFileSystem fs, Image originImage, string resizedFilepath, int maxWidthHeight, int fixedWidth, int fixedHeight)
+        {
+            // target dimensions
+            int width, height;
+
+            // if maxWidthHeight then get ratio
+            if (maxWidthHeight > 0)
+            {
+                var fx = (float) originImage.Size.Width / maxWidthHeight;
+                var fy = (float) originImage.Size.Height / maxWidthHeight;
+                var f = Math.Max(fx, fy); // fit in thumbnail size
+                width = (int) Math.Round(originImage.Size.Width / f);
+                height = (int) Math.Round(originImage.Size.Height / f);
+                if (width == 0) width = 1;
+                if (height == 0) height = 1;
+            }
+            else if (fixedWidth > 0 && fixedHeight > 0)
+            {
+                width = fixedWidth;
+                height = fixedHeight;
+            }
+            else
+            {
+                width = height = 1;
+            }
+
+            // create new image with best quality settings
+            using (var bitmap = new Bitmap(width, height))
+            using (var graphics = Graphics.FromImage(bitmap))
+            {
+                // if the image size is rather large we cannot use the best quality interpolation mode
+                // because we'll get out of mem exceptions. So we detect how big the image is and use
+                // the mid quality interpolation mode when the image size exceeds our max limit.
+                graphics.InterpolationMode = originImage.Width > 5000 || originImage.Height > 5000
+                    ? InterpolationMode.Bilinear // mid quality
+                    : InterpolationMode.HighQualityBicubic; // best quality
+
+                // everything else is best-quality
+                graphics.SmoothingMode = SmoothingMode.HighQuality;                    
+                graphics.PixelOffsetMode = PixelOffsetMode.HighQuality;
+                graphics.CompositingQuality = CompositingQuality.HighQuality;
+
+                // copy the old image to the new and resize
+                var rect = new Rectangle(0, 0, width, height);
+                graphics.DrawImage(originImage, rect, 0, 0, originImage.Width, originImage.Height, GraphicsUnit.Pixel);
+
+                // copy metadata
+                // fixme - er... no?
+
+                // get an encoder - based upon the file type
+                var extension = (Path.GetExtension(resizedFilepath) ?? "").TrimStart('.').ToLowerInvariant();
+                var encoders = ImageCodecInfo.GetImageEncoders();
+                ImageCodecInfo encoder;
+                switch (extension)
+                {
+                    case "png":
+                        encoder = encoders.Single(t => t.MimeType.Equals("image/png"));
+                        break;
+                    case "gif":
+                        encoder = encoders.Single(t => t.MimeType.Equals("image/gif"));
+                        break;
+                    case "tif":
+                    case "tiff":
+                        encoder = encoders.Single(t => t.MimeType.Equals("image/tiff"));
+                        break;
+                    case "bmp":
+                        encoder = encoders.Single(t => t.MimeType.Equals("image/bmp"));
+                        break;
+                    // TODO: this is dirty, defaulting to jpg but the return value of this thing is used all over the
+                    // place so left it here, but it needs to not set a codec if it doesn't know which one to pick 
+                    // Note: when fixing this: both .jpg and .jpeg should be handled as extensions
+                    default:
+                        encoder = encoders.Single(t => t.MimeType.Equals("image/jpeg"));
+                        break;
+                }
+
+                // set compresion ratio to 90%
+                var encoderParams = new EncoderParameters();
+                encoderParams.Param[0] = new EncoderParameter(Encoder.Quality, 90L);
+
+                // save the new image
+                using (var stream = new MemoryStream())
+                {
+                    bitmap.Save(stream, encoder, encoderParams);
+                    stream.Seek(0, 0);
+                    if (resizedFilepath.Contains("UMBRACOSYSTHUMBNAIL"))
+                    {
+                        var filepath = resizedFilepath.Replace("UMBRACOSYSTHUMBNAIL", maxWidthHeight.ToInvariantString());
+                        fs.AddFile(filepath, stream);
+                        if (extension != "jpg")
+                        {
+                            filepath = filepath.TrimEnd(extension) + "jpg";
+                            stream.Seek(0, 0);
+                            fs.AddFile(filepath, stream);
+                        }
+                        // TODO: Remove this, this is ONLY here for backwards compatibility but it is essentially completely unusable see U4-5385
+                        stream.Seek(0, 0);
+                        resizedFilepath = resizedFilepath.Replace("UMBRACOSYSTHUMBNAIL", width + "x" + height);
+                    }
+
+                    fs.AddFile(resizedFilepath, stream);
+                }
+
+                return new ResizedImage(resizedFilepath, width, height);
+            }
+        }
+
+        #endregion
+
+        #region Inner classes
+
+        public class ResizedImage
+        {
+            public ResizedImage()
+            { }
+
+            public ResizedImage(string filepath, int width, int height)
+            {
+                Filepath = filepath;
+                Width = width;
+                Height = height;
+            }
+
+            public string Filepath { get; set; }
+            public int Width { get; set; }
+            public int Height { get; set; }
+        }
+
+        #endregion
+    }
+}