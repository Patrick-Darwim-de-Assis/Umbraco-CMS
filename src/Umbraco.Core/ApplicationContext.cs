--- conflicted
+++ resolved
@@ -1,316 +1,303 @@
-﻿using System;
-using System.Configuration;
-using System.Threading;
-using System.Web;
-using System.Web.Caching;
-using Umbraco.Core.Cache;
-using Umbraco.Core.Configuration;
-using Umbraco.Core.Configuration.UmbracoSettings;
-using Umbraco.Core.Logging;
-using Umbraco.Core.ObjectResolution;
-using Umbraco.Core.Services;
-
-
-namespace Umbraco.Core
-{
-	/// <summary>
-    /// the Umbraco Application context
-    /// </summary>
-    /// <remarks>
-    /// one per AppDomain, represents the global Umbraco application
-    /// </remarks>
-    public class ApplicationContext : IDisposable
-    {
-        
-        /// <summary>
-        /// Constructor
-        /// </summary>
-        /// <param name="dbContext"></param>
-        /// <param name="serviceContext"></param>
-<<<<<<< HEAD
-        /// <param name="cache"></param>
-        internal ApplicationContext(DatabaseContext dbContext, ServiceContext serviceContext, CacheHelper cache)
-        {
-            if (dbContext == null) throw new ArgumentNullException("dbContext");
-            if (serviceContext == null) throw new ArgumentNullException("serviceContext");
-            if (cache == null) throw new ArgumentNullException("cache");
-
-=======
-        /// <param name="enableCache"></param>
-        public ApplicationContext(DatabaseContext dbContext, ServiceContext serviceContext, bool enableCache)
-            : this(enableCache)
-        {
->>>>>>> 09b71867
-            _databaseContext = dbContext;
-            _services = serviceContext;
-            ApplicationCache = cache;
-        }
-
-        /// <summary>
-        /// Creates a basic app context
-        /// </summary>
-<<<<<<< HEAD
-        /// <param name="cache"></param>
-        internal ApplicationContext(CacheHelper cache)
-=======
-        /// <param name="enableCache"></param>
-        public ApplicationContext(bool enableCache)
->>>>>>> 09b71867
-        {
-            ApplicationCache = cache;
-        }
-
-	    /// <summary>
-	    /// A method used to set and/or ensure that a global ApplicationContext singleton is created.
-	    /// </summary>
-	    /// <param name="appContext">
-	    /// The instance to set on the global application singleton
-	    /// </param>
-	    /// <param name="replaceContext">If set to true and the singleton is already set, it will be replaced</param>
-	    /// <returns></returns>
-	    /// <remarks>
-	    /// This is NOT thread safe 
-	    /// </remarks>
-	    public static ApplicationContext EnsureContext(ApplicationContext appContext, bool replaceContext)
-	    {
-            if (ApplicationContext.Current != null)
-            {
-                if (!replaceContext)
-                    return ApplicationContext.Current;
-            }
-            ApplicationContext.Current = appContext;
-            return ApplicationContext.Current;
-	    }
-
-	    /// <summary>
-	    /// A method used to create and ensure that a global ApplicationContext singleton is created.
-	    /// </summary>
-	    /// <param name="enableCache"></param>
-	    /// <param name="replaceContext">
-	    /// If set to true will replace the current singleton instance - This should only be used for unit tests or on app 
-	    /// startup if for some reason the boot manager is not the umbraco boot manager.
-	    /// </param>
-	    /// <param name="dbContext"></param>
-	    /// <param name="serviceContext"></param>
-	    /// <returns></returns>
-	    /// <remarks>
-	    /// This is NOT thread safe 
-	    /// </remarks>
-	    public static ApplicationContext EnsureContext(DatabaseContext dbContext, ServiceContext serviceContext, bool enableCache, bool replaceContext)
-        {
-            if (ApplicationContext.Current != null)
-            {
-                if (!replaceContext)
-                    return ApplicationContext.Current;
-            }
-            var ctx = new ApplicationContext(dbContext, serviceContext, enableCache);
-            ApplicationContext.Current = ctx;
-            return ApplicationContext.Current;
-        }
-
-	    /// <summary>
-    	/// Singleton accessor
-    	/// </summary>
-    	public static ApplicationContext Current { get; internal set; }
-
-		/// <summary>
-		/// Returns the application wide cache accessor
-		/// </summary>
-		/// <remarks>
-		/// Any caching that is done in the application (app wide) should be done through this property
-		/// </remarks>
-		public CacheHelper ApplicationCache { get; private set; }
-
-    	// IsReady is set to true by the boot manager once it has successfully booted
-        // note - the original umbraco module checks on content.Instance in umbraco.dll
-        //   now, the boot task that setup the content store ensures that it is ready
-        bool _isReady = false;
-		readonly ManualResetEventSlim _isReadyEvent = new ManualResetEventSlim(false);
-		private DatabaseContext _databaseContext;
-		private ServiceContext _services;
-
-		public bool IsReady
-        {
-            get
-            {
-                return _isReady;
-            }
-            internal set
-            {
-                AssertIsNotReady();
-                _isReady = value;
-				_isReadyEvent.Set();
-            }
-        }
-
-		public bool WaitForReady(int timeout)
-		{
-			return _isReadyEvent.WaitHandle.WaitOne(timeout);
-		}
-
-
-        // notes
-        //   GlobalSettings.ConfigurationStatus returns the value that's in the web.config, so it's the "configured version"
-        //   GlobalSettings.CurrentVersion returns the hard-coded "current version"
-        //   the system is configured if they match
-        //   if they don't, install runs, updates web.config (presumably) and updates GlobalSettings.ConfiguredStatus
-        //
-        //   then there is Application["umbracoNeedConfiguration"] which makes no sense... getting rid of it... SD: I have actually remove that now!
-        //
-        public bool IsConfigured
-        {
-            // fixme - we should not do this - ok for now
-            get
-            {
-            	return Configured;
-            }
-        }
-
-	    /// <summary>
-        /// The original/first url that the web application executes
-        /// </summary>
-        /// <remarks>
-        /// we need to set the initial url in our ApplicationContext, this is so our keep alive service works and this must
-        /// exist on a global context because the keep alive service doesn't run in a web context.
-        /// we are NOT going to put a lock on this because locking will slow down the application and we don't really care
-        /// if two threads write to this at the exact same time during first page hit.
-        /// see: http://issues.umbraco.org/issue/U4-2059
-        /// </remarks>
-        internal string OriginalRequestUrl { get; set; }
-
-		private bool Configured
-		{
-			get
-			{
-				try
-				{
-					string configStatus = ConfigurationStatus;
-					string currentVersion = UmbracoVersion.Current.ToString(3);
-
-
-					if (currentVersion != configStatus)
-					{
-						LogHelper.Info<ApplicationContext>("CurrentVersion different from configStatus: '" + currentVersion + "','" + configStatus + "'");
-					}
-						
-
-					return (configStatus == currentVersion);
-				}
-				catch
-				{
-					return false;
-				}
-			}
-		}
-
-		private string ConfigurationStatus
-		{
-			get
-			{
-				try
-				{
-					return ConfigurationManager.AppSettings["umbracoConfigurationStatus"];
-				}
-				catch
-				{
-					return String.Empty;
-				}
-			}			
-		}
-
-        private void AssertIsReady()
-        {
-            if (!this.IsReady)
-                throw new Exception("ApplicationContext is not ready yet.");
-        }
-
-        private void AssertIsNotReady()
-        {
-            if (this.IsReady)
-                throw new Exception("ApplicationContext has already been initialized.");
-        }
-
-		/// <summary>
-		/// Gets the current DatabaseContext
-		/// </summary>
-		/// <remarks>
-		/// Internal set is generally only used for unit tests
-		/// </remarks>
-		public DatabaseContext DatabaseContext
-		{
-			get
-			{
-				if (_databaseContext == null)
-					throw new InvalidOperationException("The DatabaseContext has not been set on the ApplicationContext");
-				return _databaseContext;
-			}
-			internal set { _databaseContext = value; }
-		}
-		
-		/// <summary>
-		/// Gets the current ServiceContext
-		/// </summary>
-		/// <remarks>
-		/// Internal set is generally only used for unit tests
-		/// </remarks>
-		public ServiceContext Services
-		{
-			get
-			{
-				if (_services == null)
-					throw new InvalidOperationException("The ServiceContext has not been set on the ApplicationContext");
-				return _services;
-			}
-			internal set { _services = value; }
-		}
-
-
-        private volatile bool _disposed;
-        private readonly ReaderWriterLockSlim _disposalLocker = new ReaderWriterLockSlim();
-
-        /// <summary>
-        /// This will dispose and reset all resources used to run the application
-        /// </summary>
-        /// <remarks>
-        /// IMPORTANT: Never dispose this object if you require the Umbraco application to run, disposing this object
-        /// is generally used for unit testing and when your application is shutting down after you have booted Umbraco.
-        /// </remarks>
-        void IDisposable.Dispose()
-        {
-            // Only operate if we haven't already disposed
-            if (_disposed) return;
-
-            using (new WriteLock(_disposalLocker))
-            {
-                // Check again now we're inside the lock
-                if (_disposed) return;
-
-                //clear the cache
-                if (ApplicationCache != null)
-                {
-                    ApplicationCache.ClearAllCache();    
-                }
-                //reset all resolvers
-                ResolverCollection.ResetAll();
-                //reset resolution itself (though this should be taken care of by resetting any of the resolvers above)
-                Resolution.Reset();
-                
-                //reset the instance objects
-                this.ApplicationCache = null;
-                if (_databaseContext != null) //need to check the internal field here
-                {
-                    if (DatabaseContext.IsDatabaseConfigured)
-                    {
-                        DatabaseContext.Database.Dispose();       
-                    }                    
-                }
-                this.DatabaseContext = null;
-                this.Services = null;
-                this._isReady = false; //set the internal field
-                
-                // Indicate that the instance has been disposed.
-                _disposed = true;
-            }
-        }
-    }
-}
+﻿using System;
+using System.Configuration;
+using System.Threading;
+using System.Web;
+using System.Web.Caching;
+using Umbraco.Core.Cache;
+using Umbraco.Core.Configuration;
+using Umbraco.Core.Configuration.UmbracoSettings;
+using Umbraco.Core.Logging;
+using Umbraco.Core.ObjectResolution;
+using Umbraco.Core.Services;
+
+
+namespace Umbraco.Core
+{
+	/// <summary>
+    /// the Umbraco Application context
+    /// </summary>
+    /// <remarks>
+    /// one per AppDomain, represents the global Umbraco application
+    /// </remarks>
+    public class ApplicationContext : IDisposable
+    {
+        
+        /// <summary>
+        /// Constructor
+        /// </summary>
+        /// <param name="dbContext"></param>
+        /// <param name="serviceContext"></param>
+        /// <param name="cache"></param>
+        public ApplicationContext(DatabaseContext dbContext, ServiceContext serviceContext, CacheHelper cache)
+        {
+            if (dbContext == null) throw new ArgumentNullException("dbContext");
+            if (serviceContext == null) throw new ArgumentNullException("serviceContext");
+            if (cache == null) throw new ArgumentNullException("cache");
+            _databaseContext = dbContext;
+            _services = serviceContext;
+            ApplicationCache = cache;
+        }
+
+        /// <summary>
+        /// Creates a basic app context
+        /// </summary>
+        /// <param name="cache"></param>
+        public ApplicationContext(CacheHelper cache)
+        {
+            ApplicationCache = cache;
+        }
+
+	    /// <summary>
+	    /// A method used to set and/or ensure that a global ApplicationContext singleton is created.
+	    /// </summary>
+	    /// <param name="appContext">
+	    /// The instance to set on the global application singleton
+	    /// </param>
+	    /// <param name="replaceContext">If set to true and the singleton is already set, it will be replaced</param>
+	    /// <returns></returns>
+	    /// <remarks>
+	    /// This is NOT thread safe 
+	    /// </remarks>
+	    public static ApplicationContext EnsureContext(ApplicationContext appContext, bool replaceContext)
+	    {
+            if (ApplicationContext.Current != null)
+            {
+                if (!replaceContext)
+                    return ApplicationContext.Current;
+            }
+            ApplicationContext.Current = appContext;
+            return ApplicationContext.Current;
+	    }
+
+	    /// <summary>
+	    /// A method used to create and ensure that a global ApplicationContext singleton is created.
+	    /// </summary>
+	    /// <param name="enableCache"></param>
+	    /// <param name="replaceContext">
+	    /// If set to true will replace the current singleton instance - This should only be used for unit tests or on app 
+	    /// startup if for some reason the boot manager is not the umbraco boot manager.
+	    /// </param>
+	    /// <param name="dbContext"></param>
+	    /// <param name="serviceContext"></param>
+	    /// <returns></returns>
+	    /// <remarks>
+	    /// This is NOT thread safe 
+	    /// </remarks>
+	    public static ApplicationContext EnsureContext(DatabaseContext dbContext, ServiceContext serviceContext, bool enableCache, bool replaceContext)
+        {
+            if (ApplicationContext.Current != null)
+            {
+                if (!replaceContext)
+                    return ApplicationContext.Current;
+            }
+            var ctx = new ApplicationContext(dbContext, serviceContext, enableCache);
+            ApplicationContext.Current = ctx;
+            return ApplicationContext.Current;
+        }
+
+	    /// <summary>
+    	/// Singleton accessor
+    	/// </summary>
+    	public static ApplicationContext Current { get; internal set; }
+
+		/// <summary>
+		/// Returns the application wide cache accessor
+		/// </summary>
+		/// <remarks>
+		/// Any caching that is done in the application (app wide) should be done through this property
+		/// </remarks>
+		public CacheHelper ApplicationCache { get; private set; }
+
+    	// IsReady is set to true by the boot manager once it has successfully booted
+        // note - the original umbraco module checks on content.Instance in umbraco.dll
+        //   now, the boot task that setup the content store ensures that it is ready
+        bool _isReady = false;
+		readonly ManualResetEventSlim _isReadyEvent = new ManualResetEventSlim(false);
+		private DatabaseContext _databaseContext;
+		private ServiceContext _services;
+
+		public bool IsReady
+        {
+            get
+            {
+                return _isReady;
+            }
+            internal set
+            {
+                AssertIsNotReady();
+                _isReady = value;
+				_isReadyEvent.Set();
+            }
+        }
+
+		public bool WaitForReady(int timeout)
+		{
+			return _isReadyEvent.WaitHandle.WaitOne(timeout);
+		}
+
+
+        // notes
+        //   GlobalSettings.ConfigurationStatus returns the value that's in the web.config, so it's the "configured version"
+        //   GlobalSettings.CurrentVersion returns the hard-coded "current version"
+        //   the system is configured if they match
+        //   if they don't, install runs, updates web.config (presumably) and updates GlobalSettings.ConfiguredStatus
+        //
+        //   then there is Application["umbracoNeedConfiguration"] which makes no sense... getting rid of it... SD: I have actually remove that now!
+        //
+        public bool IsConfigured
+        {
+            // fixme - we should not do this - ok for now
+            get
+            {
+            	return Configured;
+            }
+        }
+
+	    /// <summary>
+        /// The original/first url that the web application executes
+        /// </summary>
+        /// <remarks>
+        /// we need to set the initial url in our ApplicationContext, this is so our keep alive service works and this must
+        /// exist on a global context because the keep alive service doesn't run in a web context.
+        /// we are NOT going to put a lock on this because locking will slow down the application and we don't really care
+        /// if two threads write to this at the exact same time during first page hit.
+        /// see: http://issues.umbraco.org/issue/U4-2059
+        /// </remarks>
+        internal string OriginalRequestUrl { get; set; }
+
+		private bool Configured
+		{
+			get
+			{
+				try
+				{
+					string configStatus = ConfigurationStatus;
+					string currentVersion = UmbracoVersion.Current.ToString(3);
+
+
+					if (currentVersion != configStatus)
+					{
+						LogHelper.Info<ApplicationContext>("CurrentVersion different from configStatus: '" + currentVersion + "','" + configStatus + "'");
+					}
+						
+
+					return (configStatus == currentVersion);
+				}
+				catch
+				{
+					return false;
+				}
+			}
+		}
+
+		private string ConfigurationStatus
+		{
+			get
+			{
+				try
+				{
+					return ConfigurationManager.AppSettings["umbracoConfigurationStatus"];
+				}
+				catch
+				{
+					return String.Empty;
+				}
+			}			
+		}
+
+        private void AssertIsReady()
+        {
+            if (!this.IsReady)
+                throw new Exception("ApplicationContext is not ready yet.");
+        }
+
+        private void AssertIsNotReady()
+        {
+            if (this.IsReady)
+                throw new Exception("ApplicationContext has already been initialized.");
+        }
+
+		/// <summary>
+		/// Gets the current DatabaseContext
+		/// </summary>
+		/// <remarks>
+		/// Internal set is generally only used for unit tests
+		/// </remarks>
+		public DatabaseContext DatabaseContext
+		{
+			get
+			{
+				if (_databaseContext == null)
+					throw new InvalidOperationException("The DatabaseContext has not been set on the ApplicationContext");
+				return _databaseContext;
+			}
+			internal set { _databaseContext = value; }
+		}
+		
+		/// <summary>
+		/// Gets the current ServiceContext
+		/// </summary>
+		/// <remarks>
+		/// Internal set is generally only used for unit tests
+		/// </remarks>
+		public ServiceContext Services
+		{
+			get
+			{
+				if (_services == null)
+					throw new InvalidOperationException("The ServiceContext has not been set on the ApplicationContext");
+				return _services;
+			}
+			internal set { _services = value; }
+		}
+
+
+        private volatile bool _disposed;
+        private readonly ReaderWriterLockSlim _disposalLocker = new ReaderWriterLockSlim();
+
+        /// <summary>
+        /// This will dispose and reset all resources used to run the application
+        /// </summary>
+        /// <remarks>
+        /// IMPORTANT: Never dispose this object if you require the Umbraco application to run, disposing this object
+        /// is generally used for unit testing and when your application is shutting down after you have booted Umbraco.
+        /// </remarks>
+        void IDisposable.Dispose()
+        {
+            // Only operate if we haven't already disposed
+            if (_disposed) return;
+
+            using (new WriteLock(_disposalLocker))
+            {
+                // Check again now we're inside the lock
+                if (_disposed) return;
+
+                //clear the cache
+                if (ApplicationCache != null)
+                {
+                    ApplicationCache.ClearAllCache();    
+                }
+                //reset all resolvers
+                ResolverCollection.ResetAll();
+                //reset resolution itself (though this should be taken care of by resetting any of the resolvers above)
+                Resolution.Reset();
+                
+                //reset the instance objects
+                this.ApplicationCache = null;
+                if (_databaseContext != null) //need to check the internal field here
+                {
+                    if (DatabaseContext.IsDatabaseConfigured)
+                    {
+                        DatabaseContext.Database.Dispose();       
+                    }                    
+                }
+                this.DatabaseContext = null;
+                this.Services = null;
+                this._isReady = false; //set the internal field
+                
+                // Indicate that the instance has been disposed.
+                _disposed = true;
+            }
+        }
+    }
+}