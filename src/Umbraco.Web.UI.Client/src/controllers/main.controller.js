
/**
 * @ngdoc controller
 * @name Umbraco.MainController
 * @function
 * 
 * @description
 * The main application controller
 * 
 */
function MainController($scope, $rootScope, $location, $routeParams, $timeout, $http, $log, appState, treeService, notificationsService, userService, navigationService, historyService, updateChecker, assetsService, eventsService, umbRequestHelper, tmhDynamicLocale, localStorageService, tourService, editorService) {

    //the null is important because we do an explicit bool check on this in the view
    $scope.authenticated = null;
    $scope.touchDevice = appState.getGlobalState("touchDevice");
    $scope.editors = [];
    $scope.overlay = {};
<<<<<<< HEAD
    $scope.navReady = false;

=======
    
>>>>>>> e4d14156
    $scope.removeNotification = function (index) {
        notificationsService.remove(index);
    };

    $scope.closeDialogs = function (event) {
        //only close dialogs if non-link and non-buttons are clicked
        var el = event.target.nodeName;
        var els = ["INPUT", "A", "BUTTON"];

        if (els.indexOf(el) >= 0) { return; }

        var parents = $(event.target).parents("a,button");
        if (parents.length > 0) {
            return;
        }

        //SD: I've updated this so that we don't close the dialog when clicking inside of the dialog
        var nav = $(event.target).parents("#dialog");
        if (nav.length === 1) {
            return;
        }

        eventsService.emit("app.closeDialogs", event);
    };

    var evts = [];

    //when a user logs out or timesout
    evts.push(eventsService.on("app.notAuthenticated", function () {
        $scope.authenticated = null;
        $scope.user = null;
    }));

    evts.push(eventsService.on("app.userRefresh", function(evt) {
        userService.refreshCurrentUser().then(function(data) {
            $scope.user = data;

            //Load locale file
            if ($scope.user.locale) {
                tmhDynamicLocale.set($scope.user.locale);
            }
        });
    }));

    //when the app is ready/user is logged in, setup the data
    evts.push(eventsService.on("app.ready", function (evt, data) {

        $scope.authenticated = data.authenticated;
        $scope.user = data.user;

        updateChecker.check().then(function (update) {
            if (update && update !== "null") {
                if (update.type !== "None") {
                    var notification = {
                        headline: "Update available",
                        message: "Click to download",
                        sticky: true,
                        type: "info",
                        url: update.url
                    };
                    notificationsService.add(notification);
                }
            }
        });

        //if the user has changed we need to redirect to the root so they don't try to continue editing the
        //last item in the URL (NOTE: the user id can equal zero, so we cannot just do !data.lastUserId since that will resolve to true)
        if (data.lastUserId !== undefined && data.lastUserId !== null && data.lastUserId !== data.user.id) {
            $location.path("/").search("");
            historyService.removeAll();
            treeService.clearCache();

            //if the user changed, clearout local storage too - could contain sensitive data
            localStorageService.clearAll();
        }

        //if this is a new login (i.e. the user entered credentials), then clear out local storage - could contain sensitive data
        if (data.loginType === "credentials") {
            localStorageService.clearAll();
        }

        //Load locale file
        if ($scope.user.locale) {
            tmhDynamicLocale.set($scope.user.locale);
        }

    }));

    evts.push(eventsService.on("app.ysod", function (name, error) {
        $scope.ysodOverlay = {
            view: "ysod",
            error: error,
            show: true
        };
    }));

    // events for drawer
    // manage the help dialog by subscribing to the showHelp appState
    $scope.drawer = {};
    evts.push(eventsService.on("appState.drawerState.changed", function (e, args) {
        // set view
        if (args.key === "view") {
            $scope.drawer.view = args.value;
        }
        // set custom model
        if (args.key === "model") {
            $scope.drawer.model = args.value;
        }
        // show / hide drawer
        if (args.key === "showDrawer") {
            $scope.drawer.show = args.value;
        }
    }));

    // events for overlays
    evts.push(eventsService.on("appState.overlay", function (name, args) {
        $scope.overlay = args;
    }));
    
    // events for tours
    evts.push(eventsService.on("appState.tour.start", function (name, args) {
        $scope.tour = args;
        $scope.tour.show = true;
    }));

    evts.push(eventsService.on("appState.tour.end", function () {
        $scope.tour = null;
    }));

    evts.push(eventsService.on("appState.tour.complete", function () {
        $scope.tour = null;
    }));

    // events for backdrop
    evts.push(eventsService.on("appState.backdrop", function (name, args) {
        $scope.backdrop = args;
    }));

    evts.push(eventsService.on("appState.editors.add", function (name, args) {
        $scope.editors = args.editors;
    }));

    evts.push(eventsService.on("appState.editors.remove", function (name, args) {
        $scope.editors = args.editors;
    }));

    //ensure to unregister from all events!
    $scope.$on('$destroy', function () {
        for (var e in evts) {
            eventsService.unsubscribe(evts[e]);
        }
    });

}


//register it
angular.module('umbraco').controller("Umbraco.MainController", MainController).
    config(function (tmhDynamicLocaleProvider) {
        //Set url for locale files
        tmhDynamicLocaleProvider.localeLocationPattern('lib/angular/1.1.5/i18n/angular-locale_{{locale}}.js');
    });<|MERGE_RESOLUTION|>--- conflicted
+++ resolved
@@ -15,12 +15,7 @@
     $scope.touchDevice = appState.getGlobalState("touchDevice");
     $scope.editors = [];
     $scope.overlay = {};
-<<<<<<< HEAD
-    $scope.navReady = false;
-
-=======
     
->>>>>>> e4d14156
     $scope.removeNotification = function (index) {
         notificationsService.remove(index);
     };
