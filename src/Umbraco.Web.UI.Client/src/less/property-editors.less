--- conflicted
+++ resolved
@@ -133,30 +133,6 @@
 //
 // Color picker
 // --------------------------------------------------
-<<<<<<< HEAD
-ul.color-picker li {
-    padding: 2px;
-    margin: 3px;
-    border: 2px solid transparent;
-    width: 60px;
-
-    .thumbnail{
-        min-width: auto;
-        width: inherit;
-        padding: 0;
-    }
-
-    a {
-        height: 50px;
-        display:flex;
-        align-items: center;
-        justify-content: center;
-        cursor:pointer;
-        margin: 0 0 5px;
-    }
-}
-=======
->>>>>>> 328b4b15
 
 /* pre-value editor */
 .control-group.color-picker-preval {
