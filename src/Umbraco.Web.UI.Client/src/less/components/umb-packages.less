.umb-packages-view-title {
    font-size: 20px;
    font-weight: bold;
    color: @black;
    margin-bottom: 30px;
}

.umb-packages-view-wrapper {
    padding: 20px 60px;
}

@media (max-width: 768px) {

    .umb-packages-view-wrapper {
        padding: 0;
    }

}

.umb-packages-section {
    margin-bottom: 40px;
}

.umb-packages-search {
    width: 100%;
    background: @gray-10;
    border-radius: 3px;
    padding: 30px;
    box-sizing: border-box;
}

.umb-packages-search input {
    border-width: 2px;
    border-radius: 3px;
    min-height: 44px;
    padding: 4px 10px;
    font-size: 16px;
    margin-bottom: 0;
    border-color: @gray-8;

    &:hover, &:focus {
        border-color: @gray-8;
    }
}

.umb-packages__pagination {
    display: flex;
    justify-content: center;
}

.umb-packages {
    margin: 0 -10px;
    display: flex;
    flex-wrap: wrap;
}

// Cards
.umb-package {
    padding: 10px;
    box-sizing: border-box;
    flex: 0 0 100%;
    max-width: 100%;
}

@media (min-width: 768px) {
    .umb-package {
        flex: 0 0 50%;
        max-width: 50%;
    }
}

@media (min-width: 1200px) {
    .umb-package {
        flex: 0 0 33.33%;
        max-width: 33.33%;
    }
}

@media (min-width: 1400px) {
    .umb-package {
        flex: 0 0 25%;
        max-width: 25%;
    }
}

@media (min-width: 1700px) {
    .umb-package {
        flex: 0 0 20%;
        max-width: 20%;
    }
}


@media (min-width: 1900px) {
    .umb-package {
        flex: 0 0 16.66%;
        max-width: 16.66%;
    }
}

@media (min-width: 2200px) {
    .umb-package {
        flex: 0 0 14.28%;
        max-width: 14.28%;
    }
}

.umb-package-link {
    display: block;
    flex-wrap: wrap;
    flex-direction: column;
    justify-content: center;
    position: relative;
    box-sizing: border-box;
    height: 100%;
    width: 100%;
    border: 1px solid @gray-9;
    border-radius: 3px;
    text-decoration: none !important;
    transition: border-color 100ms ease;

    &:hover {
        border-color: @turquoise;
    }
}



// Icon
.umb-package-icon {
    display: flex;
    justify-content: center;
    align-items: center;
    padding-top: 10px;
    padding-right: 10px;
    padding-left: 10px;
    padding-bottom: 10px;
    text-align: center;
    background-color: @white;
    border-top-right-radius: 3px;
    border-top-left-radius: 3px;
    min-height: 60px;
}

.umb-package-icon img {
    max-width: 70px;
    width: 70px;
    height: auto;
}


// Info
.umb-package-info {
    padding-right: 15px;
    padding-bottom: 15px;
    padding-left: 15px;
    padding-top: 15px;
    text-align: center;
    background: @gray-10;
    border-bottom-left-radius: 3px;
    border-bottom-right-radius: 3px;
    border-top: 1px solid @gray-9;
}


// Name
.umb-package-name {
    font-size: 14px;
    max-width: 250px;
    margin-bottom: 5px;
    font-weight: bold;
    white-space: nowrap;
    overflow: hidden;
    text-overflow: ellipsis;
    line-height: normal;
    margin-left: auto;
    margin-right: auto;
}

.umb-package-description {
    font-size: 12px;
    color: @gray-4;
    word-wrap: break-word;
    line-height: 1.1rem;
    white-space: nowrap;
    max-width: 100%;
    overflow: hidden;
    text-overflow: ellipsis;
}

// Numbers
.umb-package-numbers {
    display: flex;
    flex-wrap: wrap;
    flex-direction: row;
    justify-content: center;
    opacity: .6;
    margin-top: 10px;
}

.umb-package-numbers small {
    padding: 0 5px;
    display: flex;
    align-items: center;
    justify-content: center;
}

.umb-package-numbers i {
    font-size: 14px;
}

.umb-package-link:hover .umb-package-numbers {
    opacity: 1;
}

.umb-package-link:hover .umb-package-numbers .icon-hearts {
    color: @red !important;
}

// Version
.umb-package-version {
    display: inline-flex;
    font-size: 12px;
    font-weight: bold;
    padding: 1px 5px;
    background: @gray-8;
    border-radius: 3px;
    color: @black;
}

/* CATEGORIES */

.umb-packages-categories {
    display: flex;
    user-select: center;
    flex-wrap: wrap;
}

.umb-packages-category {
    display: flex;
    align-items: center;
    flex: 1 0 auto;
    justify-content: center;
    max-width: 25%;
    font-size: 14px;
    font-weight: bold;
    color: @black;
    box-sizing: border-box;
    justify-content: center;
    border-top: 1px solid @gray-8;
    border-bottom: 1px solid @gray-8;
    border-right: 1px solid @gray-8;
    padding: 10px 0;
}


@media (max-width: 768px) {
    .umb-packages-category {
        width: 100%;
        margin-top: 0;
        margin-bottom: 15px !important;
        margin-left: 0 !important;
        margin-right: 0 !important;
    }
}

@media (max-width: 992px) {
    .umb-packages-category {
        border: 1px solid @gray-8;
        margin: 5px;
        flex: 0 0 auto;
        text-align: center;
        padding: 10px;
        max-width: 100%;
        border-radius: 3px;
    }
}

@media (min-width: 1100px) and (max-width: 1300px) {
    .umb-packages-category {
        border: 1px solid @gray-8;
        margin: 5px;
        flex: 0 0 auto;
        text-align: center;
        padding: 10px;
        max-width: 100%;
        border-radius: 3px;
    }
}


.umb-packages-category:hover,
.umb-packages-category.-active {
    text-decoration: none;
    color: @turquoise;
}

.umb-packages-category.-first {
    border-left: 1px solid @gray-8;
    border-top-left-radius: 3px;
    border-bottom-left-radius: 3px;
}

.umb-packages-category.-last {
    border-right: 1px solid @gray-8;
    border-top-right-radius: 3px;
    border-bottom-right-radius: 3px;
}

/* PACKAGE DETAILS */

.umb-package-details {
    display: flex;
}

a.umb-package-details__back-link {
    font-weight: bold;
    color: @black;
}

.umb-package-details__back-link:hover {
    color: @gray-4;
    text-decoration: none;
}


@sidebarwidth: 350px; // Width of sidebar. Ugly hack because of old version of Less

.umb-package-details__main-content {
    flex: 1 1 auto;
<<<<<<< HEAD
    margin-right: 30px;
    width: ~"(calc(~'100%' - ~'@{sidebarwidth}' - ~'30px'))"; // Make sure that the main content area doesn't gets affected by inline styling
=======
    margin-right: 40px;
    width: calc(~'100%' - ~'@{sidebarwidth}' - ~'40px'); // Make sure that the main content area doesn't gets affected by inline styling
>>>>>>> dad4eafe
}

.umb-package-details__sidebar {
    flex: 0 0 @sidebarwidth;
}

@media (max-width: 768px) {

    .umb-package-details {
        flex-direction: column;
    }

    .umb-package-details__main-content {
        flex: 1 1 auto;
        width: 100%;
        margin-bottom: 30px;
        margin-right: 0;
    }

    .umb-package-details__sidebar {
        flex: 1 1 auto;
        width: 100%;
    }
}

.umb-package-details__section {
    background: @gray-10;
    padding: 20px;
    margin-bottom: 20px;
    border-radius: 3px;
    border: 1px solid @gray-8;
}

.umb-package-details__section-title {
    font-size: 17px;
    font-weight: bold;
    color: @black;
    margin-top: 0;
    margin-bottom: 15px;
}

.umb-package-details__section-description {
    font-size: 12px;
    line-height: 1.6em;
    margin-bottom: 15px;
}

.umb-package-details__information-item {
    margin-bottom: 10px;
    font-size: 13px;
}

.umb-package-details__information-item-label {
    color: @black;
    font-weight: bold;
}

.umb-package-details__information-item-content {
    word-break: break-word;
}

.umb-package-details__information-item-label-2 {
    font-size: 12px;
    color: @gray-4;
}

.umb-package-details__compatability {
    margin-bottom: 15px;
}

.umb-package-details__compatability-label {
    margin-bottom: 3px;
}

.umb-package-details__description {
    margin-bottom: 20px;
    line-height: 1.6em;
    word-wrap: break-word; 
}

.umb-package-details__description p {
    margin-bottom: 20px;
}

/* Links */

.umb-package-details__link {
    font-weight: bold;
    color: @black;
}

.umb-package-details__link:hover {
    text-decoration: underline;
}

/* Owner profile */

.umb-package-details__owner-profile {
    display: flex;
    align-items: center;
}
.umb-package-details__owner-profile-avatar {
    margin-right: 15px;
    flex: 0 0 auto;
}

.umb-package-details__owner-profile-name {
    font-size: 15px;
    color: @black;
    font-weight: bold;
}

.umb-package-details__owner-profile-karma {
    font-size: 12px;
    color: @gray-4;
}

/* gallery */

.umb-gallery__thumbnails {
    display: flex;
    flex-wrap: wrap;
}

.umb-gallery__thumbnail {
    flex: 0 1 100px;
    border: 1px solid @gray-8;
    border-radius: 3px;
    margin: 5px;
    padding: 10px;
    box-sizing: border-box;
    max-width: 100px;
}

.umb-gallery__thumbnail:hover {
    cursor: pointer;
    border-color: @turquoise;
}

/* PACKAGE LIST */

.umb-package-list {
    display: flex;
    flex-direction: column;
}

.umb-package-list__item {
    display: flex;
    flex-direction: row;
    background: @gray-10;
    margin-bottom: 5px;
    border-radius: 3px;
    padding: 15px 20px;
    align-items: center;
}

.umb-package-list__item-icon {
    flex: 0 0 35px;
    margin-right: 20px;
    font-size: 30px;
    text-align: center;
    justify-content: center;
    align-items: center;
}

.umb-package-list__item-content {
    flex: 1 1 auto;
    margin-right: 20px;
}

.umb-package-list__item-name {
    font-size: 16px;
    margin-bottom: 5px;
    color: @black;
    font-weight: bold;
}

.umb-package-list__item-description {
    font-size: 14px;
    color: @gray-4;
}

.umb-package-list__item-actions {
    flex: 1 1 auto;
    display: flex;
    justify-content: flex-end;
}

.umb-package-list__item-action {
    font-weight: bold;
    color: @gray-3;
}

.umb-package-list__item-action:hover {
    text-decoration: none;
    color: @red;
}<|MERGE_RESOLUTION|>--- conflicted
+++ resolved
@@ -328,13 +328,8 @@
 
 .umb-package-details__main-content {
     flex: 1 1 auto;
-<<<<<<< HEAD
     margin-right: 30px;
-    width: ~"(calc(~'100%' - ~'@{sidebarwidth}' - ~'30px'))"; // Make sure that the main content area doesn't gets affected by inline styling
-=======
-    margin-right: 40px;
-    width: calc(~'100%' - ~'@{sidebarwidth}' - ~'40px'); // Make sure that the main content area doesn't gets affected by inline styling
->>>>>>> dad4eafe
+    width: calc(~'100%' - ~'@{sidebarwidth}' - ~'30px'); // Make sure that the main content area doesn't gets affected by inline styling
 }
 
 .umb-package-details__sidebar {
