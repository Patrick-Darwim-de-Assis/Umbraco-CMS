--- conflicted
+++ resolved
@@ -37,16 +37,12 @@
             
             var currentProperty = umbPropCtrl.property;
             scope.currentProperty = currentProperty;
-<<<<<<< HEAD
+
             var currentCulture = currentProperty.culture;
-            var currentSegment = currentProperty.segment;
-=======
-
-            var currentCulture = currentProperty.culture;         
+            var currentSegment = currentProperty.segment;     
             
             // validation object won't exist when editor loads outside the content form (ie in settings section when modifying a content type)
             var isMandatory = currentProperty.validation ? currentProperty.validation.mandatory : undefined;
->>>>>>> 007fe8d8
 
             var labels = {};
             localizationService.localize("errors_propertyHasErrors").then(function (data) {
