--- conflicted
+++ resolved
@@ -192,14 +192,6 @@
       };
 
       scope.openCompositionsDialog = function() {
-<<<<<<< HEAD
-        scope.compositionsDialogModel = {};
-        scope.compositionsDialogModel.title = "Compositions";
-        scope.compositionsDialogModel.contentType = scope.model;
-        scope.compositionsDialogModel.view = "views/common/overlays/contenttypeeditor/compositions/compositions.html";
-        scope.compositionsDialogModel.show = true;
-=======
->>>>>>> 94a1f7e0
 
         scope.compositionsDialogModel = {
             title: "Compositions",
