--- conflicted
+++ resolved
@@ -258,21 +258,10 @@
             };
 
             scope.openIconPicker = function() {
-<<<<<<< HEAD
                 var iconPicker = {
-                    submit: function(model) {
-=======
-                scope.dialogModel = {
-                    view: "iconpicker",
-                    show: true,
                     icon: scope.icon.split(' ')[0],
                     color: scope.icon.split(' ')[1],
-                    submit: function (model) {
-
-                        /* ensure an icon is selected, because on focus on close button
-                           or an element in background no icon is submitted. So don't clear/update existing icon/preview.
-                        */
->>>>>>> ec9d4dc5
+                    submit: function(model) {
                         if (model.icon) {
                             if (model.color) {
                                 scope.icon = model.icon + " " + model.color;
