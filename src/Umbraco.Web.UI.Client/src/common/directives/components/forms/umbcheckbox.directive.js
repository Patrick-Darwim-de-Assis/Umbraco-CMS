--- conflicted
+++ resolved
@@ -47,29 +47,6 @@
             }, 0, false);
         }
         
-<<<<<<< HEAD
-        var directive = {
-            restrict: 'E',
-            replace: true,
-            templateUrl: 'views/components/forms/umb-checkbox.html',
-            scope: {
-                model: "=",
-                id: "@",
-                value: "@",
-                name: "@",
-                text: "@",
-                serverValidationField: "@",
-                disabled: "=",
-                required: "=",
-                onChange: "&"
-            },
-            link: link
-        };
-
-        return directive;
-
-=======
->>>>>>> 320d2ae9
     }
     
     
