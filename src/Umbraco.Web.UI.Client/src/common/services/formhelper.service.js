/**
 * @ngdoc service
 * @name umbraco.services.formHelper
 * @function
 *
 * @description
 * A utility class used to streamline how forms are developed, to ensure that validation is check and displayed consistently and to ensure that the correct events
 * fire when they need to.
 */
function formHelper(angularHelper, serverValidationManager, notificationsService, overlayService) {
    return {

        /**
         * @ngdoc function
         * @name umbraco.services.formHelper#submitForm
         * @methodOf umbraco.services.formHelper
         * @function
         *
         * @description
         * Called by controllers when submitting a form - this ensures that all client validation is checked, 
         * server validation is cleared, that the correct events execute and status messages are displayed.
         * This returns true if the form is valid, otherwise false if form submission cannot continue.
         * 
         * @param {object} args An object containing arguments for form submission
         */
        submitForm: function (args) {

            var currentForm;

            if (!args) {
                throw "args cannot be null";
            }
            if (!args.scope) {
                throw "args.scope cannot be null";
            }

            if (!args.formCtrl) {
                //try to get the closest form controller
                currentForm = angularHelper.getRequiredCurrentForm(args.scope);
            }
            else {
                currentForm = args.formCtrl;
            }

            //the first thing any form must do is broadcast the formSubmitting event
            args.scope.$broadcast("formSubmitting", { scope: args.scope, action: args.action });

<<<<<<< HEAD
            this.focusOnFirstError(currentForm);
=======
            // Some property editors need to perform an action after all property editors have reacted to the formSubmitting.
            args.scope.$broadcast("postFormSubmitting", { scope: args.scope, action: args.action });
>>>>>>> 39fcdb01

            //then check if the form is valid
            if (!args.skipValidation) {
                if (currentForm.$invalid) {

                    return false;
                }
            }

            //reset the server validations if required (default is true), otherwise notify existing ones of changes
            if (!args.keepServerValidation) {
                serverValidationManager.reset();
            }
            else {
                serverValidationManager.notify();
            }

            return true;
        },

         /**
         * @ngdoc function
         * @name umbraco.services.formHelper#focusOnFirstError
         * @methodOf umbraco.services.formHelper
         * @function
         *
         * @description
         * Called by submitForm when a form has been submitted, it will fire a focus on the first found invalid umb-property it finds in the form..
         * 
         * @param {object} form Pass in a form object.
         */
        focusOnFirstError: function(form) {
            var invalidNgForms = form.$$element.find(`.umb-property ng-form.ng-invalid, .umb-property-editor ng-form.ng-invalid-required`);
            var firstInvalidNgForm = invalidNgForms.first();

            if(firstInvalidNgForm.length !== 0) {
                var focusableFields = [...firstInvalidNgForm.find("umb-range-slider .noUi-handle,input,textarea,select,button")];
                if(focusableFields.length !== 0) { 
                    var firstErrorEl = focusableFields.find(el => el.type !== "hidden" && el.hasAttribute("readonly") === false);
                    if(firstErrorEl.length !== 0) {
                        firstErrorEl.focus();
                    }
                }
            }
        },

        /**
         * @ngdoc function
         * @name umbraco.services.formHelper#submitForm
         * @methodOf umbraco.services.formHelper
         * @function
         *
         * @description
         * Called by controllers when a form has been successfully submitted, this ensures the correct events are raised.
         * 
         * @param {object} args An object containing arguments for form submission
         */
        resetForm: function (args) {
            if (!args) {
                throw "args cannot be null";
            }
            if (!args.scope) {
                throw "args.scope cannot be null";
            }

            args.scope.$broadcast("formSubmitted", { scope: args.scope });
        },

        showNotifications: function (args) {
            if (!args || !args.notifications) {
                return false;
            }
            if (Utilities.isArray(args.notifications)) {
                for (var i = 0; i < args.notifications.length; i++) {
                    notificationsService.showNotification(args.notifications[i]);
                }
                return true;
            }
            return false;
        },

        /**
         * @ngdoc function
         * @name umbraco.services.formHelper#handleError
         * @methodOf umbraco.services.formHelper
         * @function
         *
         * @description
         * Needs to be called when a form submission fails, this will wire up all server validation errors in ModelState and
         * add the correct messages to the notifications. If a server error has occurred this will show a ysod.
         * 
         * @param {object} err The error object returned from the http promise
         */
        handleError: function (err) {

            //TODO: Potentially add in the logic to showNotifications like the contentEditingHelper.handleSaveError does so that
            // non content editors can just use this method instead of contentEditingHelper.handleSaveError which they should not use
            // and they won't need to manually do it.

            //When the status is a 400 status with a custom header: X-Status-Reason: Validation failed, we have validation errors.
            //Otherwise the error is probably due to invalid data (i.e. someone mucking around with the ids or something).
            //Or, some strange server error
            if (err.status === 400) {
                //now we need to look through all the validation errors
                if (err.data && err.data.ModelState) {

                    //wire up the server validation errs
                    this.handleServerValidation(err.data.ModelState);

                    //execute all server validation events and subscribers
                    serverValidationManager.notifyAndClearAllSubscriptions();
                }
            }
            else {

                // TODO: All YSOD handling should be done with an interceptor
                overlayService.ysod(err);
            }

        },

        /**
         * @ngdoc function
         * @name umbraco.services.formHelper#handleServerValidation
         * @methodOf umbraco.services.formHelper
         * @function
         *
         * @description
         * This wires up all of the server validation model state so that valServer and valServerField directives work
         * 
         * @param {object} err The error object returned from the http promise
         */
        handleServerValidation: function (modelState) {
            serverValidationManager.addErrorsForModelState(modelState);
        }
    };
}
angular.module('umbraco.services').factory('formHelper', formHelper);<|MERGE_RESOLUTION|>--- conflicted
+++ resolved
@@ -45,12 +45,8 @@
             //the first thing any form must do is broadcast the formSubmitting event
             args.scope.$broadcast("formSubmitting", { scope: args.scope, action: args.action });
 
-<<<<<<< HEAD
             this.focusOnFirstError(currentForm);
-=======
-            // Some property editors need to perform an action after all property editors have reacted to the formSubmitting.
             args.scope.$broadcast("postFormSubmitting", { scope: args.scope, action: args.action });
->>>>>>> 39fcdb01
 
             //then check if the form is valid
             if (!args.skipValidation) {
