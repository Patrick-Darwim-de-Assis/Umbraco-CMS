--- conflicted
+++ resolved
@@ -1,91 +1,6 @@
-/**
- @ngdoc service
- * @name umbraco.services.tourService
- *
- * @description
- * <b>Added in Umbraco 7.8</b>. Application-wide service for handling tours.
- */
 (function () {
     'use strict';
 
-<<<<<<< HEAD
-    function tourService(eventsService, localStorageService) {
-
-        var localStorageKey = "umbTours";
-        var tours = [];
-        var currentTour = null;        
-
-        /**
-         * @ngdoc method
-         * @name umbraco.services.tourService#registerTour
-         * @methodOf umbraco.services.tourService
-         *
-         * @description
-         * Registers a tour in the service
-		 * @param {Object} tour The tour you want to register in the service
-         * @param {String} tour.name The tour name
-         * @param {String} tour.alias The tour alias
-         * @param {Array} tour.steps Array of tour steps
-         * @param {String} tour.step.title Step title
-         * @param {DomElement} tour.step.content Step content (pass in any HTML markup)
-         * @param {DomElement} tour.step.element Highlight a DOM-element
-         * @param {Boolean} tour.step.elementPreventClick Adds invisible layer on top of highligted element to prevent all clicks and interaction with it
-         * @param {Number} tour.step.backdropOpacity Sets the backdrop opacity (default 0.4)
-		 */
-        function registerTour(newTour) {
-            validateTour(newTour);
-            tours.push(newTour);
-            eventsService.emit("appState.tour.updatedTours", tours);
-        }
-
-        /**
-         * @ngdoc method
-         * @name umbraco.services.tourService#registerTours
-         * @methodOf umbraco.services.tourService
-         *
-         * @description
-         * Registers an array of tours in the service
-		 * @param {Array} tours The tours to register in the service
-		 */
-        function registerTours(newTours) {
-            angular.forEach(newTours, function(newTour){
-                validateTour(newTour);
-                tours.push(newTour);
-            });
-            eventsService.emit("appState.tour.updatedTours", tours);
-        }
-
-        /**
-         * @ngdoc method
-         * @name umbraco.services.tourService#unregisterTour
-         * @methodOf umbraco.services.tourService
-         *
-         * @description
-         * Unregisters a tour in the service
-		 * @param {String} tourAlias The tour alias of the tour you want to unregister
-		 */
-        function unregisterTour(tourAlias) {
-            tours = tours.filter(function( obj ) {
-                return obj.alias !== tourAlias;
-            });
-            eventsService.emit("appState.tour.updatedTours", tours);
-        }
-
-        /**
-         * @ngdoc method
-         * @name umbraco.services.tourService#unregisterTourGroup
-         * @methodOf umbraco.services.tourService
-         *
-         * @description
-         * Unregisters a tour in the service
-		 * @param {String} tourGroupName The name of the tour group you want to unregister
-		 */
-        function unregisterTourGroup(tourGroup) {
-            tours = tours.filter(function( obj ) {
-                return obj.group !== tourGroup;
-            });
-            eventsService.emit("appState.tour.updatedTours", tours);
-=======
     function tourService(eventsService, currentUserResource, $q) {
         
         var currentTour = null;
@@ -503,63 +418,13 @@
                 }
             ];
             return tours;
->>>>>>> e17690fb
-        }
-
-        /**
-         * @ngdoc method
-         * @name umbraco.services.tourService#startTour
-         * @methodOf umbraco.services.tourService
-         *
-         * @description
-         * Raises an event to start a tour
-		 * @param {Object} tour The tour which should be started
-		 */
+        }
+
         function startTour(tour) {
-            validateTour(tour);
             eventsService.emit("appState.tour.start", tour);
             currentTour = tour;
         }
 
-<<<<<<< HEAD
-        /**
-         * @ngdoc method
-         * @name umbraco.services.tourService#endTour
-         * @methodOf umbraco.services.tourService
-         *
-         * @description
-         * Raises an event to end the current tour
-		 */
-        function endTour() {
-            eventsService.emit("appState.tour.end");
-            currentTour = null;            
-        }
-
-        /**
-         * @ngdoc method
-         * @name umbraco.services.tourService#completeTour
-         * @methodOf umbraco.services.tourService
-         *
-         * @description
-         * Raises an event to complete the current tour and saves the completed tour alias in local storage
-         * @param {Object} tour The tour which should be completed
-		 */
-        function completeTour(tour) {
-            saveInLocalStorage(tour);
-            eventsService.emit("appState.tour.complete", tour);
-            currentTour = null;            
-        }
-
-        /**
-         * @ngdoc method
-         * @name umbraco.services.tourService#getCurrentTour
-         * @methodOf umbraco.services.tourService
-         *
-         * @description
-         * Returns the current tour
-         * @returns {Object} Returns the current tour
-		 */
-=======
         function endTour(tour) {
             eventsService.emit("appState.tour.end", tour);
             currentTour = null;
@@ -602,61 +467,20 @@
         /**
          * Returns the current tour
          */
->>>>>>> e17690fb
         function getCurrentTour() {
             //TODO: This should be reset if a new user logs in
             return currentTour;
         }
 
         /**
-<<<<<<< HEAD
-         * @ngdoc method
-         * @name umbraco.services.tourService#getAllTours
-         * @methodOf umbraco.services.tourService
-         *
-         * @description
-         * Returns all registered tours from the service
-         * @returns {Array} All registered tours
-		 */
-=======
          * Returns a promise of all tours with the current user statuses
          */
->>>>>>> e17690fb
         function getAllTours() {
             var tours = getTours();
             return setTourStatuses(tours);
         }
 
         /**
-<<<<<<< HEAD
-         * @ngdoc method
-         * @name umbraco.services.tourService#getGroupedTours
-         * @methodOf umbraco.services.tourService
-         *
-         * @description
-         * Returns all registered tours grouped by tour group
-         * @returns {Array} All registered tours grouped by tour group
-		 */
-        function getGroupedTours() {
-            var  groupedTours = {};
-            if(tours && tours.length > 0) {
-                setCompletedTours();
-                groupedTours = _.groupBy(tours, "group");
-            }
-            return groupedTours;
-        }
-
-        /**
-         * @ngdoc method
-         * @name umbraco.services.tourService#getTourByAlias
-         * @methodOf umbraco.services.tourService
-         *
-         * @description
-         * Returns a tour with the passed in alias
-         * @param {Object} tourAlias The tour alias of the tour which should be returned
-         * @returns {Object} Tour object
-		 */
-=======
          * Returns a promise of grouped tours with the current user statuses
          */
         function getGroupedTours() {
@@ -673,7 +497,6 @@
          * Returns a promise of the tour found by alias with the current user statuses
          * @param {any} tourAlias
          */
->>>>>>> e17690fb
         function getTourByAlias(tourAlias) {
             var deferred = $q.defer();
             var tours = getTours();
@@ -685,19 +508,8 @@
         }
 
         /**
-<<<<<<< HEAD
-         * @ngdoc method
-         * @name umbraco.services.tourService#getCompletedTours
-         * @methodOf umbraco.services.tourService
-         *
-         * @description
-         * Returns an array of the completed tour aliases
-         * @returns {Array} Array of completed tour aliases
-		 */
-=======
          * Returns a promise of completed tours for the user
          */
->>>>>>> e17690fb
         function getCompletedTours() {
             var deferred = $q.defer();
             currentUserResource.getTours().then(function (storedTours) {
@@ -723,42 +535,11 @@
 
         ///////////
 
-<<<<<<< HEAD
-        function validateTour(tour) {
-
-            if (!tour) {
-                throw "A tour is not specified";
-            }
-
-            if(!tour.alias) {
-                throw "A tour alias is required";
-            }
-
-            if(!tour.steps) {
-                throw "Tour " + tour.alias + " is missing tour steps";
-            }
-
-            if(tour.steps && tour.steps.length === 0) {
-                throw "Tour " + tour.alias + " is missing tour steps";
-            }
-
-            // check for existing tours with the same alias
-            angular.forEach(tours, function(existingTour){
-                if(existingTour.alias === tour.alias) {
-                    throw "A tour with the alias " + tour.alias +  " is already registered";
-                }
-            });
-
-        }
-
-        function setCompletedTours() {
-=======
         /**
          * Based on the tours given, this will set each of the tour statuses (disabled/completed) based on what is stored against the current user
          * @param {any} tours
          */
         function setTourStatuses(tours) {
->>>>>>> e17690fb
 
             var deferred = $q.defer();
             currentUserResource.getTours().then(function (storedTours) {
@@ -820,20 +601,12 @@
         }
 
         var service = {
-            registerTour: registerTour,
-            registerTours: registerTours,
-            unregisterTour: unregisterTour,
-            unregisterTourGroup: unregisterTourGroup,
             startTour: startTour,
             endTour: endTour,
             disableTour: disableTour,
             completeTour: completeTour,
-<<<<<<< HEAD
-            getCurrentTour: getCurrentTour,            
-=======
             getCurrentTour: getCurrentTour,
             //TODO: Not used
->>>>>>> e17690fb
             getAllTours: getAllTours,
             getGroupedTours: getGroupedTours,
             getTourByAlias: getTourByAlias,
