﻿/**
* @ngdoc service
* @name umbraco.services.mediaHelper
* @description A helper object used for dealing with media items
**/
function mediaHelper(umbRequestHelper, $log) {

    //container of fileresolvers
    var _mediaFileResolvers = {};

    return {
        /**
         * @ngdoc function
         * @name umbraco.services.mediaHelper#getImagePropertyValue
         * @methodOf umbraco.services.mediaHelper
         * @function
         *
         * @description
         * Returns the file path associated with the media property if there is one
         *
         * @param {object} options Options object
         * @param {object} options.mediaModel The media object to retrieve the image path from
         * @param {object} options.imageOnly Optional, if true then will only return a path if the media item is an image
         */
        getMediaPropertyValue: function (options) {
            if (!options || !options.mediaModel) {
                throw "The options objet does not contain the required parameters: mediaModel";
            }

            //combine all props, TODO: we really need a better way then this
            var props = [];
            if (options.mediaModel.properties) {
                props = options.mediaModel.properties;
            } else {
                $(options.mediaModel.tabs).each(function (i, tab) {
                    props = props.concat(tab.properties);
                });
            }

            var mediaRoot = Umbraco.Sys.ServerVariables.umbracoSettings.mediaPath;
            var imageProp = _.find(props, function (item) {
                if (item.alias === "umbracoFile") {
                    return true;
                }

                //this performs a simple check to see if we have a media file as value
                //it doesnt catch everything, but better then nothing
                if (angular.isString(item.value) && item.value.indexOf(mediaRoot) === 0) {
                    return true;
                }

                return false;
            });

            if (!imageProp) {
                return "";
            }

            var mediaVal;

            //our default images might store one or many images (as csv)
            var split = imageProp.value.split(',');
            var self = this;
            mediaVal = _.map(split, function (item) {
                return { file: item, isImage: self.detectIfImageByExtension(item) };
            });

            //for now we'll just return the first image in the collection.
            // TODO: we should enable returning many to be displayed in the picker if the uploader supports many.
            if (mediaVal.length && mediaVal.length > 0) {
                if (!options.imageOnly || (options.imageOnly === true && mediaVal[0].isImage)) {
                    return mediaVal[0].file;
                }
            }

            return "";
        },

        /**
         * @ngdoc function
         * @name umbraco.services.mediaHelper#getImagePropertyValue
         * @methodOf umbraco.services.mediaHelper
         * @function
         *
         * @description
         * Returns the actual image path associated with the image property if there is one
         *
         * @param {object} options Options object
         * @param {object} options.imageModel The media object to retrieve the image path from
         */
        getImagePropertyValue: function (options) {
            if (!options || (!options.imageModel && !options.mediaModel)) {
                throw "The options objet does not contain the required parameters: imageModel";
            }

            //required to support backwards compatibility.
            options.mediaModel = options.imageModel ? options.imageModel : options.mediaModel;

            options.imageOnly = true;

            return this.getMediaPropertyValue(options);
        },
        /**
         * @ngdoc function
         * @name umbraco.services.mediaHelper#getThumbnail
         * @methodOf umbraco.services.mediaHelper
         * @function
         *
         * @description
         * formats the display model used to display the content to the model used to save the content
         *
         * @param {object} options Options object
         * @param {object} options.imageModel The media object to retrieve the image path from
         */
        getThumbnail: function (options) {

            if (!options || !options.imageModel) {
                throw "The options objet does not contain the required parameters: imageModel";
            }

            var imagePropVal = this.getImagePropertyValue(options);
            if (imagePropVal !== "") {
                return this.getThumbnailFromPath(imagePropVal);
            }
            return "";
        },

        registerFileResolver: function (propertyEditorAlias, func) {
            _mediaFileResolvers[propertyEditorAlias] = func;
        },

        /**
         * @ngdoc function
         * @name umbraco.services.mediaHelper#resolveFileFromEntity
         * @methodOf umbraco.services.mediaHelper
         * @function
         *
         * @description
         * Gets the media file url for a media entity returned with the entityResource
         *
         * @param {object} mediaEntity A media Entity returned from the entityResource
         * @param {boolean} thumbnail Whether to return the thumbnail url or normal url
         */
        resolveFileFromEntity: function (mediaEntity, thumbnail) {

            var mediaPath = angular.isObject(mediaEntity.metaData) ? mediaEntity.metaData.MediaPath : null;

            if (!mediaPath) {
                //don't throw since this image legitimately might not contain a media path, but output a warning
                $log.warn("Cannot resolve the file url from the mediaEntity, it does not contain the required metaData");
                return null;
            }

            if (thumbnail) {
                if (this.detectIfImageByExtension(mediaPath)) {
                    return this.getThumbnailFromPath(mediaPath);
                }
                else if (this.getFileExtension(mediaPath) === "svg") {
                    return this.getThumbnailFromPath(mediaPath);
                }
                else {
                    return null;
                }
            }
            else {
                return mediaPath;
<<<<<<< HEAD
            }            
=======
            }
>>>>>>> d0a1f969
        },

        /**
         * @ngdoc function
         * @name umbraco.services.mediaHelper#resolveFile
         * @methodOf umbraco.services.mediaHelper
         * @function
         *
         * @description
         * Gets the media file url for a media object returned with the mediaResource
         *
         * @param {object} mediaEntity A media Entity returned from the entityResource
         * @param {boolean} thumbnail Whether to return the thumbnail url or normal url
         */
        /*jshint loopfunc: true */
        resolveFile: function (mediaItem, thumbnail) {

            function iterateProps(props) {
                var res = null;
                for (var resolver in _mediaFileResolvers) {
                    var property = _.find(props, function (prop) { return prop.editor === resolver; });
                    if (property) {
                        res = _mediaFileResolvers[resolver](property, mediaItem, thumbnail);
                        break;
                    }
                }

                return res;
            }

            //we either have properties raw on the object, or spread out on tabs
            var result = "";
            if (mediaItem.properties) {
                result = iterateProps(mediaItem.properties);
            } else if (mediaItem.tabs) {
                for (var tab in mediaItem.tabs) {
                    if (mediaItem.tabs[tab].properties) {
                        result = iterateProps(mediaItem.tabs[tab].properties);
                        if (result) {
                            break;
                        }
                    }
                }
            }
            return result;
        },

        /*jshint loopfunc: true */
        hasFilePropertyType: function (mediaItem) {
            function iterateProps(props) {
                var res = false;
                for (var resolver in _mediaFileResolvers) {
                    var property = _.find(props, function (prop) { return prop.editor === resolver; });
                    if (property) {
                        res = true;
                        break;
                    }
                }
                return res;
            }

            //we either have properties raw on the object, or spread out on tabs
            var result = false;
            if (mediaItem.properties) {
                result = iterateProps(mediaItem.properties);
            } else if (mediaItem.tabs) {
                for (var tab in mediaItem.tabs) {
                    if (mediaItem.tabs[tab].properties) {
                        result = iterateProps(mediaItem.tabs[tab].properties);
                        if (result) {
                            break;
                        }
                    }
                }
            }
            return result;
        },

        /**
         * @ngdoc function
         * @name umbraco.services.mediaHelper#scaleToMaxSize
         * @methodOf umbraco.services.mediaHelper
         * @function
         *
         * @description
         * Finds the corrct max width and max height, given maximum dimensions and keeping aspect ratios
         *
         * @param {number} maxSize Maximum width & height
         * @param {number} width Current width
         * @param {number} height Current height
         */
        scaleToMaxSize: function (maxSize, width, height) {
            var retval = { width: width, height: height };

            var maxWidth = maxSize; // Max width for the image
            var maxHeight = maxSize;    // Max height for the image
            var ratio = 0;  // Used for aspect ratio

            // Check if the current width is larger than the max
            if (width > maxWidth) {
                ratio = maxWidth / width;   // get ratio for scaling image

                retval.width = maxWidth;
                retval.height = height * ratio;

                height = height * ratio;    // Reset height to match scaled image
                width = width * ratio;    // Reset width to match scaled image
            }

            // Check if current height is larger than max
            if (height > maxHeight) {
                ratio = maxHeight / height; // get ratio for scaling image

                retval.height = maxHeight;
                retval.width = width * ratio;
                width = width * ratio;    // Reset width to match scaled image
            }

            return retval;
        },

        /**
         * @ngdoc function
         * @name umbraco.services.mediaHelper#getThumbnailFromPath
         * @methodOf umbraco.services.mediaHelper
         * @function
         *
         * @description
         * Returns the path to the thumbnail version of a given media library image path
         *
         * @param {string} imagePath Image path, ex: /media/1234/my-image.jpg
         */
        getThumbnailFromPath: function (imagePath) {

            // Check if file is a svg
            if (this.getFileExtension(imagePath) === "svg") {
                return imagePath;
            }

<<<<<<< HEAD
            // If the path is not an image we cannot get a thumb
=======
            //If the path is not an image we cannot get a thumb
>>>>>>> d0a1f969
            if (!this.detectIfImageByExtension(imagePath)) {
                return null;
            }

            //get the proxy url for big thumbnails (this ensures one is always generated)
            var thumbnailUrl = umbRequestHelper.getApiUrl(
                "imagesApiBaseUrl",
                "GetBigThumbnail",
                [{ originalImagePath: imagePath }]) + '&rnd=' + Math.random();

            return thumbnailUrl;
        },

        /**
         * @ngdoc function
         * @name umbraco.services.mediaHelper#detectIfImageByExtension
         * @methodOf umbraco.services.mediaHelper
         * @function
         *
         * @description
         * Returns true/false, indicating if the given path has an allowed image extension
         *
         * @param {string} imagePath Image path, ex: /media/1234/my-image.jpg
         */
        detectIfImageByExtension: function (imagePath) {

            if (!imagePath) {
                return false;
            }

            var lowered = imagePath.toLowerCase();
            var ext = lowered.substr(lowered.lastIndexOf(".") + 1);
            return ("," + Umbraco.Sys.ServerVariables.umbracoSettings.imageFileTypes + ",").indexOf("," + ext + ",") !== -1;
        },

        /**
         * @ngdoc function
         * @name umbraco.services.mediaHelper#formatFileTypes
         * @methodOf umbraco.services.mediaHelper
         * @function
         *
         * @description
         * Returns a string with correctly formated file types for ng-file-upload
         *
         * @param {string} file types, ex: jpg,png,tiff
         */
        formatFileTypes: function (fileTypes) {

            var fileTypesArray = fileTypes.split(',');
            var newFileTypesArray = [];

            for (var i = 0; i < fileTypesArray.length; i++) {
                var fileType = fileTypesArray[i].trim();

                if (!fileType) {
                    continue;
                }

                if (fileType.indexOf(".") !== 0) {
                    fileType = ".".concat(fileType);
                }

                newFileTypesArray.push(fileType);
            }

            return newFileTypesArray.join(",");

        },

        /**
         * @ngdoc function
         * @name umbraco.services.mediaHelper#getFileExtension
         * @methodOf umbraco.services.mediaHelper
         * @function
         *
         * @description
         * Returns file extension
         *
         * @param {string} filePath File path, ex /media/1234/my-image.jpg
         */
        getFileExtension: function (filePath) {

            if (!filePath) {
                return null;
            }

            var lowered = filePath.toLowerCase();
            var ext = lowered.substr(lowered.lastIndexOf(".") + 1);
            return ext;
        }

    };
} angular.module('umbraco.services').factory('mediaHelper', mediaHelper);<|MERGE_RESOLUTION|>--- conflicted
+++ resolved
@@ -164,11 +164,7 @@
             }
             else {
                 return mediaPath;
-<<<<<<< HEAD
-            }            
-=======
-            }
->>>>>>> d0a1f969
+            }
         },
 
         /**
@@ -308,11 +304,12 @@
                 return imagePath;
             }
 
-<<<<<<< HEAD
+            // Check if file is a svg
+            if (this.getFileExtension(imagePath) === "svg") {
+                return imagePath;
+            }
+
             // If the path is not an image we cannot get a thumb
-=======
-            //If the path is not an image we cannot get a thumb
->>>>>>> d0a1f969
             if (!this.detectIfImageByExtension(imagePath)) {
                 return null;
             }
