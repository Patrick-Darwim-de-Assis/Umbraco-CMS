/** Executed when the application starts, binds to events and set global state */
app.run(['userService', '$log', '$rootScope', '$location', 'queryStrings', 'navigationService', 'appState', 'editorState', 'fileManager', 'assetsService', 'eventsService', '$cookies', '$templateCache', 'localStorageService',
  function (userService, $log, $rootScope, $location, queryStrings, navigationService, appState, editorState, fileManager, assetsService, eventsService, $cookies, $templateCache, localStorageService) {

        //This sets the default jquery ajax headers to include our csrf token, we
        // need to user the beforeSend method because our token changes per user/login so
        // it cannot be static
        $.ajaxSetup({
            beforeSend: function (xhr) {
<<<<<<< HEAD
              xhr.setRequestHeader("X-XSRF-TOKEN", $cookies["XSRF-TOKEN"]);
              if (queryStrings.getParams().umbDebug === "true" || queryStrings.getParams().umbdebug === "true") {
                xhr.setRequestHeader("X-UMB-DEBUG", "true");
              }
=======
                xhr.setRequestHeader("X-UMB-XSRF-TOKEN", $cookies["UMB-XSRF-TOKEN"]);
>>>>>>> 8c998fd4
            }
        });

        /** Listens for authentication and checks if our required assets are loaded, if/once they are we'll broadcast a ready event */
        eventsService.on("app.authenticated", function(evt, data) {
            
            assetsService._loadInitAssets().then(function() {
                appState.setGlobalState("isReady", true);

                //send the ready event with the included returnToPath,returnToSearch data
                eventsService.emit("app.ready", data);
                returnToPath = null, returnToSearch = null;
            });
        });

        /** execute code on each successful route */
        $rootScope.$on('$routeChangeSuccess', function(event, current, previous) {

            var deployConfig = Umbraco.Sys.ServerVariables.deploy;
            var deployEnv, deployEnvTitle;
            if (deployConfig) {
                deployEnv = Umbraco.Sys.ServerVariables.deploy.CurrentWorkspace;
                deployEnvTitle = "(" + deployEnv + ") ";
            }

            if(current.params.section) {

                //Uppercase the current section, content, media, settings, developer, forms
                var currentSection = current.params.section.charAt(0).toUpperCase() + current.params.section.slice(1);

                var baseTitle = currentSection + " - " + $location.$$host;

                //Check deploy for Global Umbraco.Sys obj workspace
                if(deployEnv){
                    $rootScope.locationTitle = deployEnvTitle + baseTitle;
                }
                else {
                    $rootScope.locationTitle = baseTitle;
                }
                
            }
            else {

                if(deployEnv) {
                     $rootScope.locationTitle = deployEnvTitle + "Umbraco - " + $location.$$host;
                }

                $rootScope.locationTitle = "Umbraco - " + $location.$$host;
            }

            //reset the editorState on each successful route chage
            editorState.reset();

            //reset the file manager on each route change, the file collection is only relavent
            // when working in an editor and submitting data to the server.
            //This ensures that memory remains clear of any files and that the editors don't have to manually clear the files.
            fileManager.clearFiles();
        });

        /** When the route change is rejected - based on checkAuth - we'll prevent the rejected route from executing including
            wiring up it's controller, etc... and then redirect to the rejected URL.   */
        $rootScope.$on('$routeChangeError', function(event, current, previous, rejection) {
            event.preventDefault();

            var returnPath = null;
            if (rejection.path == "/login" || rejection.path.startsWith("/login/")) {
                //Set the current path before redirecting so we know where to redirect back to
                returnPath = encodeURIComponent($location.url());
            }

            $location.path(rejection.path)
            if (returnPath) {
                $location.search("returnPath", returnPath);
            }

        });


        /* this will initialize the navigation service once the application has started */
        navigationService.init();

        //check for touch device, add to global appState
        //var touchDevice = ("ontouchstart" in window || window.touch || window.navigator.msMaxTouchPoints === 5 || window.DocumentTouch && document instanceof DocumentTouch);
        var touchDevice =  /android|webos|iphone|ipad|ipod|blackberry|iemobile|touch/i.test(navigator.userAgent.toLowerCase());
        appState.setGlobalState("touchDevice", touchDevice);
    }]);<|MERGE_RESOLUTION|>--- conflicted
+++ resolved
@@ -7,14 +7,10 @@
         // it cannot be static
         $.ajaxSetup({
             beforeSend: function (xhr) {
-<<<<<<< HEAD
-              xhr.setRequestHeader("X-XSRF-TOKEN", $cookies["XSRF-TOKEN"]);
+                xhr.setRequestHeader("X-UMB-XSRF-TOKEN", $cookies["UMB-XSRF-TOKEN"]);
               if (queryStrings.getParams().umbDebug === "true" || queryStrings.getParams().umbdebug === "true") {
                 xhr.setRequestHeader("X-UMB-DEBUG", "true");
               }
-=======
-                xhr.setRequestHeader("X-UMB-XSRF-TOKEN", $cookies["UMB-XSRF-TOKEN"]);
->>>>>>> 8c998fd4
             }
         });
 
