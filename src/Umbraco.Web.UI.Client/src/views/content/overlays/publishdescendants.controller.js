(function () {
    "use strict";

    function PublishDescendantsController($scope, localizationService) {

        var vm = this;
<<<<<<< HEAD
        vm.includeUnpublished = false;
=======

        vm.includeUnpublished = $scope.model.includeUnpublished || false;
>>>>>>> 39fcdb01

        vm.changeSelection = changeSelection;
        vm.toggleIncludeUnpublished = toggleIncludeUnpublished;

        function onInit() {

            vm.variants = $scope.model.variants;
            vm.displayVariants = vm.variants.slice(0); // shallow copy, we don't want to share the array-object (because we will be performing a sort method) but each entry should be shared (because we need validation and notifications).
            vm.labels = {};

            // get localized texts for use in directives
            if (!$scope.model.title) {
                localizationService.localize("buttons_publishDescendants").then(value => {
                    $scope.model.title = value;
                });
            }
            if (!vm.labels.includeUnpublished) {
                localizationService.localize("content_includeUnpublished").then(function (value) {
                    vm.labels.includeUnpublished = value;
                });
            }

            vm.variants.forEach(variant => {
                variant.isMandatory = isMandatoryFilter(variant);
            });

            if (vm.variants.length > 1) {

                vm.displayVariants.sort((a, b) => {
                    if (a.language && b.language) {
                        if (a.language.name < b.language.name) {
                            return -1;
                        }
                        if (a.language.name > b.language.name) {
                            return 1;
                        }
                    }
                    if (a.segment && b.segment) {
                        if (a.segment < b.segment) {
                            return -1;
                        }
                        if (a.segment > b.segment) {
                            return 1;
                        }
                    }
                    return 0;
                });

                var active = vm.variants.find(v => v.active);

                if (active) {
                    //ensure that the current one is selected
                    active.publish = active.save = true;
                }

                $scope.model.disableSubmitButton = !canPublish();
                
            } else {
                // localize help text for invariant content
                vm.labels.help = {
                    "key": "content_publishDescendantsHelp",
                    "tokens": [vm.variants[0].name]
                };
            }            
        }

        function toggleIncludeUnpublished() {
            vm.includeUnpublished = !vm.includeUnpublished;
            // make sure this value is pushed back to the scope
            $scope.model.includeUnpublished = vm.includeUnpublished;
        }

        /** Returns true if publishing is possible based on if there are un-published mandatory languages */
        function canPublish() {
            var selected = [];
            vm.variants.forEach(variant => {

                var published = !(variant.state === "NotCreated" || variant.state === "Draft");

                if (variant.segment == null && variant.language && variant.language.isMandatory && !published && !variant.publish) {
                    //if a mandatory variant isn't published 
                    //and not flagged for saving
                    //then we cannot continue

                    // TODO: Show a message when this occurs
                    return false;
                }

                if (variant.publish) {
                    selected.push(variant.publish);
                }
            });

            return selected.length > 0;
        }

        function changeSelection(variant) {
            $scope.model.disableSubmitButton = !canPublish();
            //need to set the Save state to true if publish is true
            variant.save = variant.publish;
        }

        
        function isMandatoryFilter(variant) {
            //determine a variant is 'dirty' (meaning it will show up as publish-able) if it's
            // * has a mandatory language
            // * without having a segment, segments cant be mandatory at current state of code.
            return (variant.language && variant.language.isMandatory === true && variant.segment == null);
        }

        //when this dialog is closed, reset all 'publish' flags
        $scope.$on('$destroy', () => {
            vm.variants.forEach(variant => {
                variant.publish = variant.save = false;
            });
        });

        onInit();

    }

    angular.module("umbraco").controller("Umbraco.Overlays.PublishDescendantsController", PublishDescendantsController);

})();<|MERGE_RESOLUTION|>--- conflicted
+++ resolved
@@ -4,12 +4,7 @@
     function PublishDescendantsController($scope, localizationService) {
 
         var vm = this;
-<<<<<<< HEAD
-        vm.includeUnpublished = false;
-=======
-
         vm.includeUnpublished = $scope.model.includeUnpublished || false;
->>>>>>> 39fcdb01
 
         vm.changeSelection = changeSelection;
         vm.toggleIncludeUnpublished = toggleIncludeUnpublished;
@@ -27,7 +22,7 @@
                 });
             }
             if (!vm.labels.includeUnpublished) {
-                localizationService.localize("content_includeUnpublished").then(function (value) {
+                localizationService.localize("content_includeUnpublished").then(value => {
                     vm.labels.includeUnpublished = value;
                 });
             }
