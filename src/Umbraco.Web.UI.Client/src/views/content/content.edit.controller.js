--- conflicted
+++ resolved
@@ -264,18 +264,11 @@
     $scope.preview = function (content) {
         // Chromes popup blocker will kick in if a window is opened 
         // outwith the initial scoped request. This trick will fix that.
-<<<<<<< HEAD
-        var previewWindow = $window.open('preview/?id=' + data.id, 'umbpreview');
-        $scope.save().then(function (data) {
-            // Build the correct path so both /#/ and #/ work.
-            var redirect = Umbraco.Sys.ServerVariables.umbracoSettings.umbracoPath + 'preview/?id=' + data.id;
-=======
         //  
         var previewWindow = $window.open('preview/?id=' + content.id, 'umbpreview');
         $scope.save().then(function (data) {
             // Build the correct path so both /#/ and #/ work.
             var redirect = Umbraco.Sys.ServerVariables.umbracoSettings.umbracoPath + '/preview/?id=' + data.id;
->>>>>>> 3b95184f
             previewWindow.location.href = redirect;
         });
     };
