<<<<<<< HEAD
<div ng-controller="Umbraco.Editors.Content.CopyController">
    <div class="umb-dialog-body form-horizontal" ng-cloak>
        <div class="umb-pane">

            <div ng-show="error">
                <div class="alert alert-error">
                    <div><strong>{{error.errorMsg}}</strong></div>
                    <div>{{error.data.message}}</div>
                </div>
            </div>

            <div ng-show="success">
                <div class="alert alert-success">
                    <strong>{{currentNode.name}}</strong> was copied to
                    <strong>{{target.name}}</strong>
                </div>
                <button class="btn btn-primary" ng-click="nav.hideDialog()">Ok</button>
            </div>

            <p class="abstract" ng-hide="success">
                Choose where to copy <strong>{{currentNode.name}}</strong> to in the tree structure below
            </p>

            <div class="umb-loader-wrapper" ng-show="busy">
                <div class="umb-loader"></div>
            </div>

            <div ng-hide="success">

                <div ng-hide="miniListView">
                    <umb-tree-search-box
                        hide-search-callback="hideSearch"
                        search-callback="onSearchResults"
                        search-from-id="{{searchInfo.searchFromId}}"
                        search-from-name="{{searchInfo.searchFromName}}"
                        show-search="{{searchInfo.showSearch}}"
                        section="{{section}}">
                    </umb-tree-search-box>

                    <br />

                    <umb-tree-search-results
                        ng-if="searchInfo.showSearch"
                        results="searchInfo.results"
                        select-result-callback="selectResult">
                    </umb-tree-search-results>

                    <div ng-hide="searchInfo.showSearch">
                        <umb-tree
                            section="content"
                            hideheader="{{treeModel.hideHeader}}"
                            hideoptions="true"
                            isdialog="true"
                            api="dialogTreeApi"
                            on-init="onTreeInit()"
                            enablelistviewexpand="true"
                            enablecheckboxes="true">
                        </umb-tree>
                    </div>
                </div>

                <umb-mini-list-view
                    ng-if="miniListView"
                    node="miniListView"
                    entity-type="Document"
                    on-select="selectListViewNode(node)"
                    on-close="closeMiniListView()">
                </umb-mini-list-view>

                <umb-pane>
                    <umb-control-group  localize="label" label="@defaultdialogs_relateToOriginalLabel">
                        <input type="checkbox" ng-model="$parent.$parent.relateToOriginal"/>
                    </umb-control-group>
                </umb-pane>

                <umb-pane>
                    <umb-control-group localize="label" label="@defaultdialogs_includeDescendants"> 
                        <input type="checkbox" ng-model="$parent.$parent.recursive" />
                    </umb-control-group>
                </umb-pane>

            </div>
        </div>
    </div>

    <div class="umb-dialog-footer btn-toolbar umb-btn-toolbar" ng-hide="success">
        <a class="btn btn-link" ng-click="nav.hideDialog()" ng-if="!busy">
            <localize key="general_cancel">Cancel</localize>
        </a>
        <button class="btn btn-primary" ng-click="copy()" ng-disabled="busy">
            <localize key="actions_copy">Copy</localize>
        </button>
    </div>
</div>
=======
<div ng-controller="Umbraco.Editors.Content.CopyController">
    <div class="umb-dialog-body form-horizontal" ng-cloak>
        <div class="umb-pane">

            <div ng-show="error">
                <div class="alert alert-error">
                    <div><strong>{{error.errorMsg}}</strong></div>
                    <div>{{error.data.message}}</div>
                </div>
            </div>

            <div ng-show="success">
                <div class="alert alert-success">
                    <strong>{{currentNode.name}}</strong> was copied to
                    <strong>{{target.name}}</strong>
                </div>
                <button class="btn btn-primary" ng-click="nav.hideDialog()">Ok</button>
            </div>

            <p class="abstract" ng-hide="success">
                Choose where to copy <strong>{{currentNode.name}}</strong> to in the tree structure below
            </p>

            <div class="umb-loader-wrapper" ng-show="busy">
                <div class="umb-loader"></div>
            </div>

            <div ng-hide="success">

                <div ng-hide="miniListView">
                    <umb-tree-search-box
                        hide-search-callback="hideSearch"
                        search-callback="onSearchResults"
                        search-from-id="{{searchInfo.searchFromId}}"
                        search-from-name="{{searchInfo.searchFromName}}"
                        show-search="{{searchInfo.showSearch}}"
                        section="{{section}}">
                    </umb-tree-search-box>

                    <br />

                    <umb-tree-search-results
                        ng-if="searchInfo.showSearch"
                        results="searchInfo.results"
                        select-result-callback="selectResult">
                    </umb-tree-search-results>

                    <div ng-hide="searchInfo.showSearch">
                        <umb-tree
                            section="content"
                            hideheader="{{treeModel.hideHeader}}"
                            hideoptions="true"
                            isdialog="true"
                            eventhandler="dialogTreeEventHandler"
                            enablelistviewexpand="true"
                            enablecheckboxes="true">
                        </umb-tree>
                    </div>
                </div>

                <umb-mini-list-view
                    ng-if="miniListView"
                    node="miniListView"
                    entity-type="Document"
                    on-select="selectListViewNode(node)"
                    on-close="closeMiniListView()">
                </umb-mini-list-view>

                <umb-pane>
                    <umb-control-group  localize="label" label="@defaultdialogs_relateToOriginalLabel">
                        <umb-toggle checked="$parent.$parent.relateToOriginal" on-click="$parent.$parent.toggle('relate')"></umb-toggle>
                    </umb-control-group>
                </umb-pane>

                <umb-pane>
                    <umb-control-group localize="label" label="@defaultdialogs_includeDescendants">
                        <umb-toggle checked="$parent.$parent.recursive" on-click="$parent.$parent.toggle('recursive')"></umb-toggle>
                    </umb-control-group>
                </umb-pane>

            </div>
        </div>
    </div>

    <div class="umb-dialog-footer btn-toolbar umb-btn-toolbar" ng-hide="success">
        <a class="btn btn-link" ng-click="nav.hideDialog()" ng-if="!busy">
            <localize key="general_cancel">Cancel</localize>
        </a>
        <button class="btn btn-primary" ng-click="copy()" ng-disabled="busy">
            <localize key="actions_copy">Copy</localize>
        </button>
    </div>
</div>
>>>>>>> 596157f9
<|MERGE_RESOLUTION|>--- conflicted
+++ resolved
@@ -1,4 +1,3 @@
-<<<<<<< HEAD
 <div ng-controller="Umbraco.Editors.Content.CopyController">
     <div class="umb-dialog-body form-horizontal" ng-cloak>
         <div class="umb-pane">
@@ -70,100 +69,6 @@
 
                 <umb-pane>
                     <umb-control-group  localize="label" label="@defaultdialogs_relateToOriginalLabel">
-                        <input type="checkbox" ng-model="$parent.$parent.relateToOriginal"/>
-                    </umb-control-group>
-                </umb-pane>
-
-                <umb-pane>
-                    <umb-control-group localize="label" label="@defaultdialogs_includeDescendants"> 
-                        <input type="checkbox" ng-model="$parent.$parent.recursive" />
-                    </umb-control-group>
-                </umb-pane>
-
-            </div>
-        </div>
-    </div>
-
-    <div class="umb-dialog-footer btn-toolbar umb-btn-toolbar" ng-hide="success">
-        <a class="btn btn-link" ng-click="nav.hideDialog()" ng-if="!busy">
-            <localize key="general_cancel">Cancel</localize>
-        </a>
-        <button class="btn btn-primary" ng-click="copy()" ng-disabled="busy">
-            <localize key="actions_copy">Copy</localize>
-        </button>
-    </div>
-</div>
-=======
-<div ng-controller="Umbraco.Editors.Content.CopyController">
-    <div class="umb-dialog-body form-horizontal" ng-cloak>
-        <div class="umb-pane">
-
-            <div ng-show="error">
-                <div class="alert alert-error">
-                    <div><strong>{{error.errorMsg}}</strong></div>
-                    <div>{{error.data.message}}</div>
-                </div>
-            </div>
-
-            <div ng-show="success">
-                <div class="alert alert-success">
-                    <strong>{{currentNode.name}}</strong> was copied to
-                    <strong>{{target.name}}</strong>
-                </div>
-                <button class="btn btn-primary" ng-click="nav.hideDialog()">Ok</button>
-            </div>
-
-            <p class="abstract" ng-hide="success">
-                Choose where to copy <strong>{{currentNode.name}}</strong> to in the tree structure below
-            </p>
-
-            <div class="umb-loader-wrapper" ng-show="busy">
-                <div class="umb-loader"></div>
-            </div>
-
-            <div ng-hide="success">
-
-                <div ng-hide="miniListView">
-                    <umb-tree-search-box
-                        hide-search-callback="hideSearch"
-                        search-callback="onSearchResults"
-                        search-from-id="{{searchInfo.searchFromId}}"
-                        search-from-name="{{searchInfo.searchFromName}}"
-                        show-search="{{searchInfo.showSearch}}"
-                        section="{{section}}">
-                    </umb-tree-search-box>
-
-                    <br />
-
-                    <umb-tree-search-results
-                        ng-if="searchInfo.showSearch"
-                        results="searchInfo.results"
-                        select-result-callback="selectResult">
-                    </umb-tree-search-results>
-
-                    <div ng-hide="searchInfo.showSearch">
-                        <umb-tree
-                            section="content"
-                            hideheader="{{treeModel.hideHeader}}"
-                            hideoptions="true"
-                            isdialog="true"
-                            eventhandler="dialogTreeEventHandler"
-                            enablelistviewexpand="true"
-                            enablecheckboxes="true">
-                        </umb-tree>
-                    </div>
-                </div>
-
-                <umb-mini-list-view
-                    ng-if="miniListView"
-                    node="miniListView"
-                    entity-type="Document"
-                    on-select="selectListViewNode(node)"
-                    on-close="closeMiniListView()">
-                </umb-mini-list-view>
-
-                <umb-pane>
-                    <umb-control-group  localize="label" label="@defaultdialogs_relateToOriginalLabel">
                         <umb-toggle checked="$parent.$parent.relateToOriginal" on-click="$parent.$parent.toggle('relate')"></umb-toggle>
                     </umb-control-group>
                 </umb-pane>
@@ -186,5 +91,4 @@
             <localize key="actions_copy">Copy</localize>
         </button>
     </div>
-</div>
->>>>>>> 596157f9
+</div>