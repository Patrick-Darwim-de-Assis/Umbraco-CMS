(function () {
    "use strict";

    function TemplatesEditController($scope, $routeParams, templateResource, assetsService, notificationsService, editorState, navigationService, appState, macroService) {

        var vm = this;
        vm.page = {};
        vm.page.loading = true;

        //menu
        vm.page.menu = {};
        vm.page.menu.currentSection = appState.getSectionState("currentSection");
        vm.page.menu.currentNode = null;

        vm.insert = function (str) {
            vm.editor.moveCursorToPosition(vm.currentPosition);
            vm.editor.insert(str);
            vm.editor.focus();
        };

        vm.currentPosition = { col: 0, row: 0 };

        vm.save = function () {
            vm.page.saveButtonState = "busy";

            vm.template.content = vm.editor.getValue();

            templateResource.save(vm.template).then(function (saved) {

                notificationsService.success("Template saved");
                vm.page.saveButtonState = "success";
                vm.template = saved;

                //sync state
                editorState.set(vm.template);
                navigationService.syncTree({ tree: "templates", path: vm.template.path, forceReload: true }).then(function (syncArgs) {
                    vm.page.menu.currentNode = syncArgs.node;
                });

            }, function (err) {
                notificationsService.error("Template save failed");
                vm.page.saveButtonState = "error";
            });
        };

        function persistCurrentLocation() {
            vm.currentPosition = vm.editor.getCursorPosition();
        }

        vm.init = function () {

            //we need to load this somewhere, for now its here.
            assetsService.loadCss("lib/ace-razor-mode/theme/razor_chrome.css");
<<<<<<< HEAD
            templateResource.getById($routeParams.id).then(function(template){

                    vm.page.loading = false;
                    vm.template = template;

                    //sync state
                    editorState.set(vm.template);
                    navigationService.syncTree({ tree: "templates", path: vm.template.path, forceReload: true }).then(function (syncArgs) {
                        vm.page.menu.currentNode = syncArgs.node;
                    });

                    vm.aceOption = {
                        mode: "razor",
                        theme: "chrome",

                        onLoad: function(_editor) {
                            vm.editor = _editor;
                    }
                };
=======

            if($routeParams.create){

            	templateResource.getScaffold().then(function(template){
            		vm.ready(template);
            	});	

            }else{

            	templateResource.getById($routeParams.id).then(function(template){
                    vm.ready(template);
                });

            }

        };

        
        vm.ready = function(template){
        	vm.page.loading = false;
            vm.template = template;

            //sync state
            editorState.set(vm.template);
            navigationService.syncTree({ tree: "templates", path: vm.template.path, forceReload: true }).then(function (syncArgs) {
                vm.page.menu.currentNode = syncArgs.node;
>>>>>>> 40c9357a
            });

            vm.aceOption = {
                mode: "razor",
                theme: "chrome",

                onLoad: function(_editor) {
                    vm.editor = _editor;
            	}
            }
        };

<<<<<<< HEAD
=======
        
        vm.setLayout = function(path){

            var templateCode = vm.editor.getValue();
            var newValue = path;
            var layoutDefRegex = new RegExp("(@{[\\s\\S]*?Layout\\s*?=\\s*?)(\"[^\"]*?\"|null)(;[\\s\\S]*?})", "gi");

            if (newValue !== undefined && newValue !== "") {
                if (layoutDefRegex.test(templateCode)) {
                    // Declaration exists, so just update it
                    templateCode = templateCode.replace(layoutDefRegex, "$1\"" + newValue + "\"$3");
                } else {
                    // Declaration doesn't exist, so prepend to start of doc
                    //TODO: Maybe insert at the cursor position, rather than just at the top of the doc?
                    templateCode = "@{\n\tLayout = \"" + newValue + "\";\n}\n" + templateCode;
                }
            } else {
                if (layoutDefRegex.test(templateCode)) {
                    // Declaration exists, so just update it
                    templateCode = templateCode.replace(layoutDefRegex, "$1null$3");
                }
            }

            vm.editor.setValue(templateCode);
            vm.editor.clearSelection();
            vm.editor.navigateFileStart();
        };


>>>>>>> 40c9357a
        vm.openPageFieldOverlay = openPageFieldOverlay;
        vm.openDictionaryItemOverlay = openDictionaryItemOverlay;
        vm.openQueryBuilderOverlay = openQueryBuilderOverlay;
        vm.openMacroOverlay = openMacroOverlay;
        vm.openInsertOverlay = openInsertOverlay;
        vm.openOrganizeOverlay = openOrganizeOverlay;

        function openInsertOverlay() {

            vm.insertOverlay = {
                view: "insert",
                hideSubmitButton: true,
                show: true,
                submit: function(model) {

                    switch(model.insert.type) {
                        case "macro":

                            var macroObject = macroService.collectValueData(model.insert.selectedMacro, model.insert.macroParams, "Mvc");
                            vm.insert(macroObject.syntax);
                            break;

                        case "dictionary":
                            //crappy hack due to dictionary items not in umbracoNode table
                        	var code = "@Umbraco.GetDictionaryValue(\"" + model.insert.node.name + "\")";
                        	vm.insert(code);
                            break;
                    }

                    vm.insertOverlay.show = false;
                    vm.insertOverlay = null;

                },
                close: function(oldModel) {
                    vm.insertOverlay.show = false;
                    vm.insertOverlay = null;
                }
            };

        }


        function openMacroOverlay() {

            vm.macroPickerOverlay = {
                view: "macropicker",
                dialogData: {},
                show: true,
                submit: function (model) {

                    var macroObject = macroService.collectValueData(model.selectedMacro, model.macroParams, "Mvc");
                    vm.insert(macroObject.syntax);
                    vm.macroPickerOverlay.show = false;
                    vm.macroPickerOverlay = null;
                }
            };
        }


        function openPageFieldOverlay() {
            vm.pageFieldOverlay = {
                title: "Insert page field",
                description: "Insert data in template",
                submitButtonLabel: "Insert",
                closeButtonlabel: "Cancel",
                view: "insertfield",
                show: true,
<<<<<<< HEAD
                submit: function(model) {
                  vm.insert(model.umbracoField);
=======
                submit: function (model) {

>>>>>>> 40c9357a
                },
                close: function (model) {
                    vm.pageFieldOverlay.show = false;
                    vm.pageFieldOverlay = null;
                }
            };
        }


        function openDictionaryItemOverlay() {
            vm.dictionaryItemOverlay = {
                view: "treepicker",
                section: "settings", 
                treeAlias: "dictionary",
                entityType: "dictionary",
                multiPicker: false,
                show: true,

                select: function(node){
                	//crappy hack due to dictionary items not in umbracoNode table
                	var code = "@Umbraco.GetDictionaryValue(\"" + node.name + "\")";
                	vm.insert(code);

                	vm.dictionaryItemOverlay.show = false;
                    vm.dictionaryItemOverlay = null;
                },

                submit: function (model) {
                    console.log(model);
                },

                close: function (model) {
                    vm.dictionaryItemOverlay.show = false;
                    vm.dictionaryItemOverlay = null;
                }
            };
        }

        function openQueryBuilderOverlay() {
            vm.queryBuilderOverlay = {
                view: "querybuilder",
                show: true,
                title: "Query for content",

                submit: function (model) {

                    var code = "\n@{\n" + "\tvar selection = " + model.result.queryExpression + ";\n}\n";
                    code += "<ul>\n" +
                                "\t@foreach(var item in selection){\n" +
                                    "\t\t<li>\n" +
                                        "\t\t\t<a href=\"@item.Url\">@item.Name</a>\n" +
                                    "\t\t</li>\n" +
                                "\t}\n" +
                            "</ul>\n\n";

                    vm.insert(code);
                },

                close: function (model) {
                    vm.queryBuilderOverlay.show = false;
                    vm.queryBuilderOverlay = null;
                }
            };
        }

        function openOrganizeOverlay() {
            vm.organizeOverlay = {
                view: "organize",
                show: true,
                template: vm.template,
                submit: function (model) {
                    if (model.masterPage && model.masterPage.alias) {
                        vm.template.masterPageAlias = model.masterPage.alias;
                        vm.setLayout(model.masterPage.alias + ".cshtml");
                    } else {
                        vm.template.masterPageAlias = null;
                        vm.setLayout(null);
                    }

                    if (model.addRenderBody) {
                        vm.insert("@RenderBody()");
                    }

                    if (model.addRenderSection) {
                        vm.insert("@RenderSection(\"" +
                            model.renderSectionName +
                            "\", " +
                            model.mandatoryRenderSection +
                            ")");
                    }

                    if (model.addSection) {
                        vm.insert("@section " + model.sectionName + "\r\n{\r\n\r\n}\r\n");
                    }

                    vm.organizeOverlay.show = false;
                    vm.organizeOverlay = null;
                },
                close: function (model) {
                    vm.organizeOverlay.show = false;
                    vm.organizeOverlay = null;
                }
            }
        }

        vm.init();

    }

    angular.module("umbraco").controller("Umbraco.Editors.Templates.EditController", TemplatesEditController);
})();<|MERGE_RESOLUTION|>--- conflicted
+++ resolved
@@ -51,27 +51,6 @@
 
             //we need to load this somewhere, for now its here.
             assetsService.loadCss("lib/ace-razor-mode/theme/razor_chrome.css");
-<<<<<<< HEAD
-            templateResource.getById($routeParams.id).then(function(template){
-
-                    vm.page.loading = false;
-                    vm.template = template;
-
-                    //sync state
-                    editorState.set(vm.template);
-                    navigationService.syncTree({ tree: "templates", path: vm.template.path, forceReload: true }).then(function (syncArgs) {
-                        vm.page.menu.currentNode = syncArgs.node;
-                    });
-
-                    vm.aceOption = {
-                        mode: "razor",
-                        theme: "chrome",
-
-                        onLoad: function(_editor) {
-                            vm.editor = _editor;
-                    }
-                };
-=======
 
             if($routeParams.create){
 
@@ -98,7 +77,6 @@
             editorState.set(vm.template);
             navigationService.syncTree({ tree: "templates", path: vm.template.path, forceReload: true }).then(function (syncArgs) {
                 vm.page.menu.currentNode = syncArgs.node;
->>>>>>> 40c9357a
             });
 
             vm.aceOption = {
@@ -111,8 +89,6 @@
             }
         };
 
-<<<<<<< HEAD
-=======
         
         vm.setLayout = function(path){
 
@@ -142,7 +118,6 @@
         };
 
 
->>>>>>> 40c9357a
         vm.openPageFieldOverlay = openPageFieldOverlay;
         vm.openDictionaryItemOverlay = openDictionaryItemOverlay;
         vm.openQueryBuilderOverlay = openQueryBuilderOverlay;
@@ -210,13 +185,8 @@
                 closeButtonlabel: "Cancel",
                 view: "insertfield",
                 show: true,
-<<<<<<< HEAD
                 submit: function(model) {
                   vm.insert(model.umbracoField);
-=======
-                submit: function (model) {
-
->>>>>>> 40c9357a
                 },
                 close: function (model) {
                     vm.pageFieldOverlay.show = false;
