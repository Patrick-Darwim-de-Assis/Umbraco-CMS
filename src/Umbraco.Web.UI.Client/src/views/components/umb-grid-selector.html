<div class="umb-grid-selector">

    <div class="umb-grid-selector__items">

        <div class="umb-grid-selector__item -default" ng-if="defaultItem !== null">
            <div class="umb-grid-selector__item-content">
                <i class="umb-grid-selector__item-icon {{ defaultItem.icon }}"></i>
                <div class="umb-grid-selector__item-label">{{ defaultItem.name }}</div>
                <div><a href="" class="umb-grid-selector__item-default-label -blue" ng-click="openTemplate(defaultItem)"><localize key="general_open">Open</localize></a></div>
                <span class="umb-grid-selector__item-default-label">(<localize key="general_default">Default</localize> {{itemLabel}})</span>
            </div>
            <i class="umb-grid-selector__item-remove icon-trash" ng-if="selectedItems.length === 1" ng-click="removeDefaultItem()"></i>
        </div>

        <div class="umb-grid-selector__item" ng-repeat="selectedItem in selectedItems | filter: { alias:'!'+defaultItem.alias }:true">
            <div class="umb-grid-selector__item-content">
                <i class="umb-grid-selector__item-icon {{ selectedItem.icon }}"></i>
                <div class="umb-grid-selector__item-label">{{ selectedItem.name }}</div>
                <div><a href="" class="umb-grid-selector__item-default-label -blue" ng-click="openTemplate(selectedItem)"><localize key="general_open">Open</localize></a></div>
                <div><a href="" class="umb-grid-selector__item-default-label -blue" ng-click="setAsDefaultItem(selectedItem)"><localize key="grid_setAsDefault">Set as default</localize></a></div>
            </div>
            <i class="umb-grid-selector__item-remove icon-trash" ng-click="removeItem(selectedItem)"></i>
        </div>

        <a href="" class="umb-grid-selector__item -placeholder" ng-if="(availableItems | compareArrays:selectedItems:'alias').length > 0" ng-click="openItemPicker($event)" hotkey="alt+shift+t">
            <div class="umb-grid-selector__item-content">
                <div class="umb-grid-selector__item-label -blue" ng-if="defaultItem !== null"><localize key="grid_chooseExtra">Choose extra</localize> {{ itemLabel }}</div>
                <div class="umb-grid-selector__item-label -blue" ng-if="defaultItem === null"><localize key="grid_chooseDefault">Choose default</localize> {{ itemLabel }}</div>
            </div>
        </a>

    </div>

    <div class="text-center" ng-if="(availableItems | compareArrays:selectedItems:'alias').length === 0">
        <small><localize key="general_all">Akk</localize> {{itemLabel}}s <localize key="grid_areAdded">are added</localize></small>
    </div>

<<<<<<< HEAD
=======
    <umb-overlay ng-if="dialogModel.show"
                 model="dialogModel"
                 position="target"
                 view="dialogModel.view">
    </umb-overlay>

>>>>>>> 7559fab5
</div><|MERGE_RESOLUTION|>--- conflicted
+++ resolved
@@ -35,13 +35,4 @@
         <small><localize key="general_all">Akk</localize> {{itemLabel}}s <localize key="grid_areAdded">are added</localize></small>
     </div>
 
-<<<<<<< HEAD
-=======
-    <umb-overlay ng-if="dialogModel.show"
-                 model="dialogModel"
-                 position="target"
-                 view="dialogModel.view">
-    </umb-overlay>
-
->>>>>>> 7559fab5
 </div>