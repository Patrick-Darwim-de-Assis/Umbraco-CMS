--- conflicted
+++ resolved
@@ -60,15 +60,9 @@
                         shortcut="ctrl+s"
                         add-ellipsis="{{page.saveButtonEllipsis}}">
                     </umb-button>
-<<<<<<< HEAD
-
-                    <umb-button-group
-                        ng-if="defaultButton && !content.trashed"
-=======
                     
                     <umb-button-group 
                         ng-if="defaultButton && !content.trashed && !content.isElement && !infiniteModel.infiniteMode" 
->>>>>>> eab1e46a
                         button-style="success"
                         default-button="defaultButton"
                         sub-buttons="subButtons"
