--- conflicted
+++ resolved
@@ -3,7 +3,6 @@
     <div class="umb-user-details-details__main-content">
 
         <umb-box>
-<<<<<<< HEAD
             <ng-form name="userProfileForm">
                 <umb-box-header title-key="user_profile"></umb-box-header>
 
@@ -20,7 +19,7 @@
                                name="email"
                                id="email"
                                val-email
-                               required
+                               ng-required="true"
                                val-server-field="Email" />
                         <span ng-messages="userProfileForm.email.$error" show-validation-on-submit>
                             <span class="help-inline" ng-message="required"><localize key="general_required">Required</localize></span>
@@ -58,54 +57,6 @@
                     </umb-control-group>
                 </umb-box-content>
             </ng-form>
-=======
-
-            <umb-box-header title-key="user_profile"></umb-box-header>
-
-            <umb-box-content class="block-form">
-
-                <umb-control-group label="@general_email" required="true" alias="email">
-
-                    <input type="email"
-                           localize="placeholder"
-                           placeholder="@placeholders_enteremail"
-                           class="input-block-level"
-                           ng-model="model.user.email"
-                           umb-auto-focus
-                           name="email"
-                           id="email"
-                           val-email
-                           ng-required="true"
-                           val-server-field="Email" />
-                    <span class="help-inline" val-msg-for="email" val-toggle-msg="required"><localize key="general_required">Required</localize></span>
-                    <span class="help-inline" val-msg-for="email" val-toggle-msg="valServerField"></span>
-                </umb-control-group>
-
-                <umb-control-group label="@general_username" ng-if="!model.usernameIsEmail" required="true">
-                    <input type="text"
-                           localize="placeholder"
-                           placeholder="@placeholders_enterusername"
-                           class="input-block-level"
-                           ng-model="model.user.username"
-                           umb-auto-focus name="username"
-                           required
-                           val-server-field="Username" />
-                    <span class="help-inline" val-msg-for="username" val-toggle-msg="required"><localize key="general_required">Required</localize></span>
-                    <span class="help-inline" val-msg-for="username" val-toggle-msg="valServerField"></span>
-                </umb-control-group>
-
-                <umb-control-group label="@user_language" description="@user_languageHelp">
-                    <select class="input-block-level"
-                            ng-model="model.user.culture"
-                            ng-options="key as value for (key, value) in model.user.availableCultures"
-                            name="culture"
-                            required
-                            val-server-field="Culture"></select>
-                    <span class="help-inline" val-msg-for="culture" val-toggle-msg="required"><localize key="general_required">Required</localize></span>
-                    <span class="help-inline" val-msg-for="culture" val-toggle-msg="valServerField"></span>
-                </umb-control-group>
-            </umb-box-content>
->>>>>>> 06db9d22
         </umb-box>
 
         <umb-box>
