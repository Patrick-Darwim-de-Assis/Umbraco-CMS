﻿<div ng-controller="Umbraco.Editors.Dictionary.ListController as vm">

    <umb-load-indicator ng-if="vm.loading">
    </umb-load-indicator>

    <umb-editor-view ng-if="!vm.loading">
        <umb-editor-header
            name="vm.title"
            hide-alias="true"
            hide-description="true"
            hide-icon="true"
            name-locked="true">
        </umb-editor-header>
        <umb-editor-container>

            <umb-box ng-if="vm.items.length === 0">
                <umb-box-content class="block-form">

                    <umb-empty-state size="small">
                        <localize key="dictionary_noItems">There are no dictionary items.</localize>
                    </umb-empty-state>

                </umb-box-content>
            </umb-box>

            <table class="table table-hover" ng-if="vm.items.length > 0">
                <caption class="sr-only"><localize key="visuallyHiddenTexts_dictionaryListCaption"></localize></caption>
                <thead>
                    <tr>
                        <th><localize key="general_name">Name</localize></th>
                        <th ng-repeat="column in vm.items[0].translations | orderBy:'displayName'">{{column.displayName}}</th>
                    </tr>
                </thead>
                <tbody>
                    <tr ng-repeat="item in vm.items | orderBy:'displayName' track by item.id" style="cursor: pointer;">
                        <th>
<<<<<<< HEAD
                            <span class="bold" ng-style="item.style"><a href="" ng-click="vm.clickItem(item.id)">{{item.name}}</a></span>
                        </th>
                        <td ng-repeat="column in item.translations">
                            <a href="" ng-click="vm.clickItem(item.id)">
                                <i ng-if="column.hasTranslation" class="icon-check color-green" aria-hidden="true"></i>
                                <p ng-if="column.hasTranslation" class="sr-only"><localize key="visuallyHiddenTexts_hasTranslation"></localize></p>
                                <i ng-if="!column.hasTranslation" class="icon-alert color-red" aria-hidden="true"></i>
                                <p ng-if="!column.hasTranslation" class="sr-only"><localize key="visuallyHiddenTexts_noTranslation"></localize></p>
                            </a>
=======
                            <button type="button" ng-style="item.style" class="btn-reset bold" ng-click="vm.clickItem(item.id)">{{item.name}}</button>
                        </th>
                        <td ng-repeat="column in item.translations">
                            <button type="button" class="btn-reset" ng-click="vm.clickItem(item.id)">
                                <i ng-if="column.hasTranslation" class="icon-check color-green" aria-hidden="true"></i>
                                <span ng-if="column.hasTranslation" class="sr-only"><localize key="visuallyHiddenTexts_hasTranslation"></localize></span>
                                <i ng-if="!column.hasTranslation" class="icon-alert color-red" aria-hidden="true"></i>
                                <span ng-if="!column.hasTranslation" class="sr-only"><localize key="visuallyHiddenTexts_noTranslation"></localize></span>
                            </button>
>>>>>>> 1f44b94e
                        </td>
                    </tr>
                </tbody>
            </table>

        </umb-editor-container>
    </umb-editor-view>
</div><|MERGE_RESOLUTION|>--- conflicted
+++ resolved
@@ -34,17 +34,6 @@
                 <tbody>
                     <tr ng-repeat="item in vm.items | orderBy:'displayName' track by item.id" style="cursor: pointer;">
                         <th>
-<<<<<<< HEAD
-                            <span class="bold" ng-style="item.style"><a href="" ng-click="vm.clickItem(item.id)">{{item.name}}</a></span>
-                        </th>
-                        <td ng-repeat="column in item.translations">
-                            <a href="" ng-click="vm.clickItem(item.id)">
-                                <i ng-if="column.hasTranslation" class="icon-check color-green" aria-hidden="true"></i>
-                                <p ng-if="column.hasTranslation" class="sr-only"><localize key="visuallyHiddenTexts_hasTranslation"></localize></p>
-                                <i ng-if="!column.hasTranslation" class="icon-alert color-red" aria-hidden="true"></i>
-                                <p ng-if="!column.hasTranslation" class="sr-only"><localize key="visuallyHiddenTexts_noTranslation"></localize></p>
-                            </a>
-=======
                             <button type="button" ng-style="item.style" class="btn-reset bold" ng-click="vm.clickItem(item.id)">{{item.name}}</button>
                         </th>
                         <td ng-repeat="column in item.translations">
@@ -54,7 +43,6 @@
                                 <i ng-if="!column.hasTranslation" class="icon-alert color-red" aria-hidden="true"></i>
                                 <span ng-if="!column.hasTranslation" class="sr-only"><localize key="visuallyHiddenTexts_noTranslation"></localize></span>
                             </button>
->>>>>>> 1f44b94e
                         </td>
                     </tr>
                 </tbody>
