--- conflicted
+++ resolved
@@ -1,12 +1,3 @@
-<<<<<<< HEAD
-angular.module('umbraco').controller("Umbraco.Editors.ReadOnlyValueController",
-	function($rootScope, $scope, $filter){
-	    if ($scope.model.config && $scope.model.config.filter && $scope.model.config.format) {
-	        $scope.displayvalue = $filter($scope.model.config.filter)($scope.model.value, $scope.model.config.filter);
-		}else{
-			$scope.displayvalue = $scope.model.value;
-		}
-=======
 angular.module('umbraco').controller("Umbraco.Editors.ReadOnlyValueController",
 	function($rootScope, $scope, $filter){
 
@@ -27,5 +18,4 @@
 	    else {
 			$scope.displayvalue = $scope.model.value;
 		}
->>>>>>> 50aa9d71
 });