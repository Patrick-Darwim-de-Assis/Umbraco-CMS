--- conflicted
+++ resolved
@@ -26,17 +26,11 @@
       vm.onUploadComplete = onUploadComplete;
 
       vm.hoverMediaItemDetails = hoverMediaItemDetails;
-<<<<<<< HEAD
-      vm.selectItem = selectItem;
+      vm.clickFolder = clickFolder;
       vm.clickItem = clickItem;
       vm.selectFolder = selectFolder;
+      vm.clickItemName = clickItemName;
       vm.openFolder = openFolder;
-=======
-      vm.clickFolder = clickFolder;
-      vm.selectFolder = selectFolder;
-      vm.clickItem = clickItem;
-      vm.clickItemName = clickItemName;
->>>>>>> 14db03e7
 
       function activate() {
           vm.itemsWithoutFolders = filterOutFolders($scope.items);
@@ -98,21 +92,12 @@
           $location.path($scope.entityType + '/' + $scope.entityType + '/edit/' + folder.id);
       }
 
-<<<<<<< HEAD
-      function clickItem(item) {
-         $location.path($scope.entityType + '/' + $scope.entityType + '/edit/' + item.id);
-=======
-      function selectFolder(selectedItem, $event, index) {
-         listViewHelper.selectHandler(selectedItem, index, $scope.folders, $scope.selection, $event);
-      }
-
       function clickItem(item, $event, $index) {
           listViewHelper.selectHandler(item, $index, vm.itemsWithoutFolders, $scope.selection, $event);
       }
 
       function clickItemName(item, $event, $index) {
           $location.path($scope.entityType + '/' + $scope.entityType + '/edit/' + item.id);
->>>>>>> 14db03e7
       }
 
       function selectFolder(folder, $event, $index) {
