--- conflicted
+++ resolved
@@ -89,20 +89,6 @@
             $scope.options.includeProperties.forEach(function (option) {
                 option.isSensitive = false;
 
-<<<<<<< HEAD
-                $scope.items.forEach(function (item) {
-
-                    item.properties.forEach(function (property) {
-
-                            if (option.alias === property.alias) {
-                                option.isSensitive = property.isSensitive;
-                            }
-
-                     });
-
-                });
-
-=======
                 if ($scope.items && $scope.items.length) {
                     $scope.items.forEach(function (item) {
                         item.properties.forEach(function (property) {
@@ -112,7 +98,6 @@
                          });
                     });
                 }
->>>>>>> d14e2a99
             });
         }
 
