<<<<<<< HEAD
<div ng-controller="Umbraco.PropertyEditors.textAreaController">
    <ng-form name="textareaFieldForm">
        <textarea ng-model="model.value" id="{{model.alias}}" name="textarea" rows="10" class="umb-property-editor umb-textarea textstring" val-server="value" ng-keyup="model.change()"></textarea>

        <span ng-messages="textareaFieldForm.textarea.$error" show-validation-on-submit >
            <span class="help-inline" ng-message="required"><localize key="general_required">Required</localize></span>
            <span class="help-inline" ng-message="valServer">{{textareaFieldForm.textarea.errorMsg}}</span>
        </span>

        <div class="help" ng-if="model.maxlength">
            <strong>{{model.count}}</strong>
            <localize key="textbox_characters_left">characters left</localize>
        </div>
    </ng-form>
</div>
=======
<div ng-controller="Umbraco.PropertyEditors.textAreaController">
	<textarea ng-model="model.value" id="{{model.alias}}" name="textarea" rows="{{model.config.rows || 10}}" class="umb-editor umb-textarea textstring" val-server="value" ng-keyup="model.change()"></textarea>
	<span class="help-inline" val-msg-for="textarea" val-toggle-msg="required"><localize key="general_required">Required</localize></span>
	<span class="help-inline" val-msg-for="textarea" val-toggle-msg="valServer"></span>
    <div class="help" ng-if="model.maxlength">
        <strong>{{model.count}}</strong> 
        <localize key="textbox_characters_left">characters left</localize>
    </div>
</div>
>>>>>>> 328b4b15
<|MERGE_RESOLUTION|>--- conflicted
+++ resolved
@@ -1,7 +1,6 @@
-<<<<<<< HEAD
 <div ng-controller="Umbraco.PropertyEditors.textAreaController">
     <ng-form name="textareaFieldForm">
-        <textarea ng-model="model.value" id="{{model.alias}}" name="textarea" rows="10" class="umb-property-editor umb-textarea textstring" val-server="value" ng-keyup="model.change()"></textarea>
+        <textarea ng-model="model.value" id="{{model.alias}}" name="textarea" rows="{{model.config.rows || 10}}" class="umb-property-editor umb-textarea textstring" val-server="value" ng-keyup="model.change()"></textarea>
 
         <span ng-messages="textareaFieldForm.textarea.$error" show-validation-on-submit >
             <span class="help-inline" ng-message="required"><localize key="general_required">Required</localize></span>
@@ -13,15 +12,4 @@
             <localize key="textbox_characters_left">characters left</localize>
         </div>
     </ng-form>
-</div>
-=======
-<div ng-controller="Umbraco.PropertyEditors.textAreaController">
-	<textarea ng-model="model.value" id="{{model.alias}}" name="textarea" rows="{{model.config.rows || 10}}" class="umb-editor umb-textarea textstring" val-server="value" ng-keyup="model.change()"></textarea>
-	<span class="help-inline" val-msg-for="textarea" val-toggle-msg="required"><localize key="general_required">Required</localize></span>
-	<span class="help-inline" val-msg-for="textarea" val-toggle-msg="valServer"></span>
-    <div class="help" ng-if="model.maxlength">
-        <strong>{{model.count}}</strong> 
-        <localize key="textbox_characters_left">characters left</localize>
-    </div>
-</div>
->>>>>>> 328b4b15
+</div>