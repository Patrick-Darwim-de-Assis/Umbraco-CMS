(function () {
    "use strict";


    /**
     * @ngdoc directive
     * @name umbraco.directives.directive:umbBlockListPropertyEditor
     * @function
     *
     * @description
     * The component for the block list property editor.
     */
    angular
        .module("umbraco")
        .component("umbBlockListPropertyEditor", {
            templateUrl: "views/propertyeditors/blocklist/umb-block-list-property-editor.html",
            controller: BlockListController,
            controllerAs: "vm",
            bindings: {
                model: "="
            },
            require: {
                propertyForm: "^form",
                umbProperty: "?^umbProperty",
                umbVariantContent: '?^^umbVariantContent',
                umbVariantContentEditors: '?^^umbVariantContentEditors',
                umbElementEditorContent: '?^^umbElementEditorContent'
            }
        });

    function BlockListController($scope, editorService, clipboardService, localizationService, overlayService, blockEditorService, udiService, serverValidationManager, angularHelper) {

        var unsubscribe = [];
        var modelObject;

        // Property actions:
        var copyAllBlocksAction;
        var deleteAllBlocksAction;

        var inlineEditing = false;
        var liveEditing = true;

        var vm = this;

        vm.loading = true;
        vm.currentBlockInFocus = null;
        vm.setBlockFocus = function(block) {
            if(vm.currentBlockInFocus !== null) {
                vm.currentBlockInFocus.focus = false;
            }
            vm.currentBlockInFocus = block;
            block.focus = true;
        }
        vm.supportCopy = clipboardService.isSupported();

        vm.layout = []; // The layout object specific to this Block Editor, will be a direct reference from Property Model.
        vm.availableBlockTypes = []; // Available block entries of this property editor.

        var labels = {};
        vm.labels = labels;
        localizationService.localizeMany(["grid_addElement", "content_createEmpty"]).then(function (data) {
            labels.grid_addElement = data[0];
            labels.content_createEmpty = data[1];
        });

        vm.$onInit = function() {
            if (!vm.umbVariantContent) {
                // not found, then fallback to searching the scope chain, this may be needed when DOM inheritance isn't maintained but scope
                // inheritance is (i.e.infinite editing)
                var found = angularHelper.traverseScopeChain($scope, s => s && s.vm && s.vm.constructor.name === "umbVariantContentController");
                vm.umbVariantContent = found ? found.vm : null;
                if (!vm.umbVariantContent) {
                    throw "Could not find umbVariantContent in the $scope chain";
                }
            }

            // set the onValueChanged callback, this will tell us if the block list model changed on the server
            // once the data is submitted. If so we need to re-initialize
            vm.model.onValueChanged = onServerValueChanged;

            inlineEditing = vm.model.config.useInlineEditingAsDefault;
            liveEditing = vm.model.config.useLiveEditing;

            vm.validationLimit = vm.model.config.validationLimit;

            vm.listWrapperStyles = {};

            if (vm.model.config.maxPropertyWidth) {
                vm.listWrapperStyles['max-width'] = vm.model.config.maxPropertyWidth;
            }

            // We need to ensure that the property model value is an object, this is needed for modelObject to recive a reference and keep that updated.
            if(typeof vm.model.value !== 'object' || vm.model.value === null) {// testing if we have null or undefined value or if the value is set to another type than Object.
                vm.model.value = {};
            }

            var scopeOfExistence = $scope;
            if(vm.umbVariantContentEditors && vm.umbVariantContentEditors.getScope) {
                scopeOfExistence = vm.umbVariantContentEditors.getScope();
            } else if(vm.umbElementEditorContent && vm.umbElementEditorContent.getScope) {
                scopeOfExistence = vm.umbElementEditorContent.getScope();
            }
<<<<<<< HEAD

            // Create Model Object, to manage our data for this Block Editor.
            modelObject = blockEditorService.createModelObject(vm.model.value, vm.model.editor, vm.model.config.blocks, scopeOfExistence, $scope);
            modelObject.load().then(onLoaded);
=======
>>>>>>> ba0b429b

            copyAllBlocksAction = {
                labelKey: "clipboard_labelForCopyAllEntries",
                labelTokens: [vm.model.label],
                icon: "documents",
                method: requestCopyAllBlocks,
                isDisabled: true
            }
            deleteAllBlocksAction = {
                labelKey: 'clipboard_labelForRemoveAllEntries',
                labelTokens: [],
                icon: 'trash',
                method: requestDeleteAllBlocks,
                isDisabled: true
            }

            var propertyActions = [
                copyAllBlocksAction,
                deleteAllBlocksAction
            ];

            if (vm.umbProperty) {
                vm.umbProperty.setPropertyActions(propertyActions);
            }

            // Create Model Object, to manage our data for this Block Editor.
            modelObject = blockEditorService.createModelObject(vm.model.value, vm.model.editor, vm.model.config.blocks, scopeOfExistence, $scope);
            modelObject.load().then(onLoaded);

        };

        // Called when we save the value, the server may return an updated data and our value is re-synced
        // we need to deal with that here so that our model values are all in sync so we basically re-initialize.
        function onServerValueChanged(newVal, oldVal) {

            // We need to ensure that the property model value is an object, this is needed for modelObject to recive a reference and keep that updated.
            if (typeof newVal !== 'object' || newVal === null) {// testing if we have null or undefined value or if the value is set to another type than Object.
                newVal = {};
            }

            modelObject.update(newVal, $scope);
            onLoaded();
        }

        function setDirty() {
            if (vm.propertyForm) {
                vm.propertyForm.$setDirty();
            }
        }

        function onLoaded() {

            // Store a reference to the layout model, because we need to maintain this model.
            vm.layout = modelObject.getLayout([]);

            var invalidLayoutItems = [];

            // Append the blockObjects to our layout.
            vm.layout.forEach(entry => {
                // $block must have the data property to be a valid BlockObject, if not its considered as a destroyed blockObject.
                if (entry.$block === undefined || entry.$block === null || entry.$block.data === undefined) {
                    var block = getBlockObject(entry);

                    // If this entry was not supported by our property-editor it would return 'null'.
                    if (block !== null) {
                        entry.$block = block;
                    }
                    else {
                        // then we need to filter this out and also update the underlying model. This could happen if the data
                        // is invalid for some reason or the data structure has changed.
                        invalidLayoutItems.push(entry);
                    }
                }
            });

            // remove the ones that are invalid
            invalidLayoutItems.forEach(entry => {
                var index = vm.layout.findIndex(x => x === entry);
                if (index >= 0) {
                    vm.layout.splice(index, 1);
                }
            });

            vm.availableContentTypesAliases = modelObject.getAvailableAliasesForBlockContent();
            vm.availableBlockTypes = modelObject.getAvailableBlocksForBlockPicker();

            vm.loading = false;

            $scope.$evalAsync();

        }

        function getDefaultViewForBlock(block) {

            if (block.config.unsupported === true)
                return "views/propertyeditors/blocklist/blocklistentryeditors/unsupportedblock/unsupportedblock.editor.html";

            if (inlineEditing === true)
                return "views/propertyeditors/blocklist/blocklistentryeditors/inlineblock/inlineblock.editor.html";
            return "views/propertyeditors/blocklist/blocklistentryeditors/labelblock/labelblock.editor.html";
        }

        function getBlockObject(entry) {
            var block = modelObject.getBlockObject(entry);

            if (block === null) return null;

            // ensure that the containing content variant language/culture is transfered along
            // to the scaffolded content object representing this block. This is required for validation
            // along with ensuring that the umb-property inheritance is constently maintained.
            if (vm.umbVariantContent.editor.content.language) {
                block.content.language = vm.umbVariantContent.editor.content.language;
                // currently we only ever deal with invariant content for blocks so there's only one
                block.content.variants[0].tabs.forEach(tab => {
                    tab.properties.forEach(prop => {
                        prop.culture = vm.umbVariantContent.editor.content.language.culture;
                    });
                });
            }

            // TODO: Why is there a '/' prefixed? that means this will never work with virtual directories
            block.view = (block.config.view ? "/" + block.config.view : getDefaultViewForBlock(block));

            block.hideContentInOverlay = block.config.forceHideContentEditorInOverlay === true || inlineEditing === true;
            block.showSettings = block.config.settingsElementTypeKey != null;
            block.showCopy = vm.supportCopy && block.config.contentTypeKey != null;// if we have content, otherwise it doesn't make sense to copy.

            return block;
        }


        function addNewBlock(index, contentTypeKey) {

            // Create layout entry. (not added to property model jet.)
            var layoutEntry = modelObject.create(contentTypeKey);
            if (layoutEntry === null) {
                return false;
            }

            // make block model
            var blockObject = getBlockObject(layoutEntry);
            if (blockObject === null) {
                return false;
            }

            // If we reach this line, we are good to add the layoutEntry and blockObject to our models.

            // Add the Block Object to our layout entry.
            layoutEntry.$block = blockObject;

            // add layout entry at the decired location in layout.
            vm.layout.splice(index, 0, layoutEntry);

            // lets move focus to this new block.
            vm.setBlockFocus(blockObject);

            return true;

        }

        function deleteBlock(block) {

            var layoutIndex = vm.layout.findIndex(entry => entry.contentUdi === block.content.udi);
            if (layoutIndex === -1) {
                throw new Error("Could not find layout entry of block with udi: "+block.content.udi)
            }

            setDirty();

            var removed = vm.layout.splice(layoutIndex, 1);
            removed.forEach(x => {
                // remove any server validation errors associated
                var guid = udiService.getKey(x.contentUdi);
                serverValidationManager.removePropertyError(guid, vm.umbProperty.property.culture, vm.umbProperty.property.segment, "", { matchType: "contains" });
            });

            modelObject.removeDataAndDestroyModel(block);

        }

        function deleteAllBlocks() {
            vm.layout.forEach(entry => {
                deleteBlock(entry.$block);
            });
        }

        function activateBlock(blockObject) {
            blockObject.active = true;
        }

        function editBlock(blockObject, openSettings, blockIndex, parentForm) {

            // this must be set
            if (blockIndex === undefined) {
                throw "blockIndex was not specified on call to editBlock";
            }

            var wasNotActiveBefore = blockObject.active !== true;

	        // dont open the editor overlay if block has hidden its content editor in overlays and we are requesting to open content, not settings.
            if (openSettings !== true && blockObject.hideContentInOverlay === true) {
                return;
            }

            // if requesting to open settings but we dont have settings then return.
            if (openSettings === true && !blockObject.config.settingsElementTypeKey) {
                return;
            }

            activateBlock(blockObject);

            // make a clone to avoid editing model directly.
            var blockContentClone = Utilities.copy(blockObject.content);
            var blockSettingsClone = null;

            if (blockObject.config.settingsElementTypeKey) {
                blockSettingsClone = Utilities.copy(blockObject.settings);
            }

            var blockEditorModel = {
                $parentScope: $scope, // pass in a $parentScope, this maintains the scope inheritance in infinite editing
                $parentForm: parentForm || vm.propertyForm, // pass in a $parentForm, this maintains the FormController hierarchy with the infinite editing view (if it contains a form)
                hideContent: blockObject.hideContentInOverlay,
                openSettings: openSettings === true,
                liveEditing: liveEditing,
                title: blockObject.label,
                view: "views/common/infiniteeditors/blockeditor/blockeditor.html",
                size: blockObject.config.editorSize || "medium",
                submit: function(blockEditorModel) {

                    if (liveEditing === false) {
                        // transfer values when submitting in none-liveediting mode.
                        blockObject.retrieveValuesFrom(blockEditorModel.content, blockEditorModel.settings);
                    }

                    blockObject.active = false;
                    editorService.close();
                },
                close: function() {

                    if (liveEditing === true) {
                        // revert values when closing in liveediting mode.
                        blockObject.retrieveValuesFrom(blockContentClone, blockSettingsClone);
                    }

                    if (wasNotActiveBefore === true) {
                        blockObject.active = false;
                    }
                    editorService.close();
                }
            };

            if (liveEditing === true) {
                blockEditorModel.content = blockObject.content;
                blockEditorModel.settings = blockObject.settings;
            } else {
                blockEditorModel.content = blockContentClone;
                blockEditorModel.settings = blockSettingsClone;
            }

            // open property settings editor
            editorService.open(blockEditorModel);
        }

        vm.showCreateDialog = showCreateDialog;
        function showCreateDialog(createIndex, $event) {

            if (vm.blockTypePicker) {
                return;
            }

            if (vm.availableBlockTypes.length === 0) {
                return;
            }

            var amountOfAvailableTypes = vm.availableBlockTypes.length;
            var blockPickerModel = {
                $parentScope: $scope, // pass in a $parentScope, this maintains the scope inheritance in infinite editing
                $parentForm: vm.propertyForm, // pass in a $parentForm, this maintains the FormController hierarchy with the infinite editing view (if it contains a form)
                availableItems: vm.availableBlockTypes,
                title: vm.labels.grid_addElement,
                orderBy: "$index",
                view: "views/common/infiniteeditors/blockpicker/blockpicker.html",
                size: (amountOfAvailableTypes > 8 ? "medium" : "small"),
                filter: (amountOfAvailableTypes > 8),
                clickPasteItem: function(item, mouseEvent) {
                    if (item.type === "elementTypeArray") {
                        var indexIncrementor = 0;
                        item.pasteData.forEach(function (entry) {
                            if (requestPasteFromClipboard(createIndex + indexIncrementor, entry)) {
                                indexIncrementor++;
                            }
                        });
                    } else {
                        requestPasteFromClipboard(createIndex, item.pasteData);
                    }
                    if(!(mouseEvent.ctrlKey || mouseEvent.metaKey)) {
                        blockPickerModel.close();
                    }
                },
                submit: function(blockPickerModel, mouseEvent) {
                    var added = false;
                    if (blockPickerModel && blockPickerModel.selectedItem) {
                        added = addNewBlock(createIndex, blockPickerModel.selectedItem.blockConfigModel.contentTypeKey);
                    }

                    if(!(mouseEvent.ctrlKey || mouseEvent.metaKey)) {
                        editorService.close();
                        if (added && vm.layout.length > createIndex) {
                            if (inlineEditing === true) {
                                activateBlock(vm.layout[createIndex].$block);
                            } else if (inlineEditing === false && vm.layout[createIndex].$block.hideContentInOverlay !== true) {
                                editBlock(vm.layout[createIndex].$block, false, createIndex, blockPickerModel.$parentForm);
                            }
                        }
                    }
                },
                close: function() {
                    // if opned by a inline creator button(index less than length), we want to move the focus away, to hide line-creator.
                    if (createIndex < vm.layout.length) {
                        vm.setBlockFocus(vm.layout[Math.max(createIndex-1, 0)].$block);
                    }

                    editorService.close();
                }
            };

            blockPickerModel.clickClearClipboard = function ($event) {
                clipboardService.clearEntriesOfType("elementType", vm.availableContentTypesAliases);
                clipboardService.clearEntriesOfType("elementTypeArray", vm.availableContentTypesAliases);
            };

            blockPickerModel.clipboardItems = [];

            var singleEntriesForPaste = clipboardService.retriveEntriesOfType("elementType", vm.availableContentTypesAliases);
            singleEntriesForPaste.forEach(function (entry) {
                blockPickerModel.clipboardItems.push(
                    {
                        type: "elementType",
                        pasteData: entry.data,
                        blockConfigModel: modelObject.getScaffoldFromAlias(entry.alias),
                        elementTypeModel: {
                            name: entry.label,
                            icon: entry.icon
                        }
                    }
                );
            });

            var arrayEntriesForPaste = clipboardService.retriveEntriesOfType("elementTypeArray", vm.availableContentTypesAliases);
            arrayEntriesForPaste.forEach(function (entry) {
                blockPickerModel.clipboardItems.push(
                    {
                        type: "elementTypeArray",
                        pasteData: entry.data,
                        blockConfigModel: {}, // no block configuration for paste items of elementTypeArray.
                        elementTypeModel: {
                            name: entry.label,
                            icon: entry.icon
                        }
                    }
                );
            });

            // open block picker overlay
            editorService.open(blockPickerModel);

        };

        var requestCopyAllBlocks = function() {

            var elementTypesToCopy = vm.layout.filter(entry => entry.$block.config.unsupported !== true).map(entry => entry.$block.content);

            // list aliases
            var aliases = elementTypesToCopy.map(content => content.contentTypeAlias);

            // remove dublicates
            aliases = aliases.filter((item, index) => aliases.indexOf(item) === index);

            var contentNodeName = "";
            if(vm.umbVariantContent) {
                contentNodeName = vm.umbVariantContent.editor.content.name;
            } else if (vm.umbElementEditorContent) {
                contentNodeName = vm.umbElementEditorContent.model.documentType.name
            }

            localizationService.localize("clipboard_labelForArrayOfItemsFrom", [vm.model.label, contentNodeName]).then(function(localizedLabel) {
                clipboardService.copyArray("elementTypeArray", aliases, elementTypesToCopy, localizedLabel, "icon-thumbnail-list", vm.model.id);
            });
        }
        function copyBlock(block) {
            clipboardService.copy("elementType", block.content.contentTypeAlias, block.content, block.label);
        }
        function requestPasteFromClipboard(index, pasteEntry) {

            if (pasteEntry === undefined) {
                return false;
            }

            var layoutEntry = modelObject.createFromElementType(pasteEntry);
            if (layoutEntry === null) {
                return false;
            }

            // make block model
            var blockObject = getBlockObject(layoutEntry);
            if (blockObject === null) {
                return false;
            }

            // set the BlockObject on our layout entry.
            layoutEntry.$block = blockObject;

            // insert layout entry at the decired location in layout.
            vm.layout.splice(index, 0, layoutEntry);

            vm.currentBlockInFocus = blockObject;

            return true;

        }
        function requestDeleteBlock(block) {
            localizationService.localizeMany(["general_delete", "blockEditor_confirmDeleteBlockMessage", "contentTypeEditor_yesDelete"]).then(function (data) {
                const overlay = {
                    title: data[0],
                    content: localizationService.tokenReplace(data[1], [block.label]),
                    submitButtonLabel: data[2],
                    close: function () {
                        overlayService.close();
                    },
                    submit: function () {
                        deleteBlock(block);
                        overlayService.close();
                    }
                };

                overlayService.confirmDelete(overlay);
            });
        }
        function requestDeleteAllBlocks() {
            localizationService.localizeMany(["content_nestedContentDeleteAllItems", "general_delete"]).then(function (data) {
                overlayService.confirmDelete({
                    title: data[1],
                    content: data[0],
                    close: function () {
                        overlayService.close();
                    },
                    submit: function () {
                        deleteAllBlocks();
                        overlayService.close();
                    }
                });
            });
        }

        function openSettingsForBlock(block, blockIndex, parentForm) {
            editBlock(block, true, blockIndex, parentForm);
        }

        vm.blockEditorApi = {
            activateBlock: activateBlock,
            editBlock: editBlock,
            copyBlock: copyBlock,
            requestDeleteBlock: requestDeleteBlock,
            deleteBlock: deleteBlock,
            openSettingsForBlock: openSettingsForBlock
        }

        vm.sortableOptions = {
            axis: "y",
            cursor: "grabbing",
            handle: ".blockelement__draggable-element",
            cancel: "input,textarea,select,option",
            classes: ".blockelement--dragging",
            distance: 5,
            tolerance: "pointer",
            scroll: true,
            update: function (ev, ui) {
                setDirty();
            }
        };


        function onAmountOfBlocksChanged() {

            // enable/disable property actions
            copyAllBlocksAction.isDisabled = vm.layout.length === 0;
            deleteAllBlocksAction.isDisabled = vm.layout.length === 0;

            // validate limits:
            if (vm.propertyForm) {

                var isMinRequirementGood = vm.validationLimit.min === null || vm.layout.length >= vm.validationLimit.min;
                vm.propertyForm.minCount.$setValidity("minCount", isMinRequirementGood);

                var isMaxRequirementGood = vm.validationLimit.max === null || vm.layout.length <= vm.validationLimit.max;
                vm.propertyForm.maxCount.$setValidity("maxCount", isMaxRequirementGood);

            }
        }
        unsubscribe.push($scope.$watch(() => vm.layout.length, onAmountOfBlocksChanged));


        $scope.$on("$destroy", function () {
            for (const subscription of unsubscribe) {
                subscription();
            }
        });


    }

})();<|MERGE_RESOLUTION|>--- conflicted
+++ resolved
@@ -100,13 +100,6 @@
             } else if(vm.umbElementEditorContent && vm.umbElementEditorContent.getScope) {
                 scopeOfExistence = vm.umbElementEditorContent.getScope();
             }
-<<<<<<< HEAD
-
-            // Create Model Object, to manage our data for this Block Editor.
-            modelObject = blockEditorService.createModelObject(vm.model.value, vm.model.editor, vm.model.config.blocks, scopeOfExistence, $scope);
-            modelObject.load().then(onLoaded);
-=======
->>>>>>> ba0b429b
 
             copyAllBlocksAction = {
                 labelKey: "clipboard_labelForCopyAllEntries",
