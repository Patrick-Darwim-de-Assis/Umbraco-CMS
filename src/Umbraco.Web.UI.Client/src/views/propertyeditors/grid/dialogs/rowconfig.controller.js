--- conflicted
+++ resolved
@@ -22,19 +22,6 @@
         return ((spans / $scope.columns) * 100).toFixed(8);
     };
 
-<<<<<<< HEAD
-    $scope.toggleCollection = function(collection, toggle) {
-        if (toggle) {
-            collection = [];
-        }
-        else {
-            collection = null;
-        }
-    };
-
-
-=======
->>>>>>> 97f91514
     /****************
         area
     *****************/
