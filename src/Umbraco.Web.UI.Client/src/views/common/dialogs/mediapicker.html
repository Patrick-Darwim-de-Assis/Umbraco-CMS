--- conflicted
+++ resolved
@@ -1,162 +1,161 @@
-<div ng-controller="Umbraco.Dialogs.MediaPickerController"
-    id="fileupload">
-
-    <div class="umb-panel umb-dialogs-mediapicker" ng-if="target">
-        <div class="umb-panel-body no-header with-footer compact">
-            <umb-pane>
-
-                <umb-control-group ng-if="target.url">
-
-                    <div class="clearfix">
-                        <umb-image-gravity src="target.url"
-                                           center="target.focalPoint" />
-                    </div>
-
-                    <div ng-if="cropSize">
-                        <h5>Preview</h5>
-                        <umb-image-thumbnail center="target.focalPoint"
-                                             src="target.url"
-                                             height="{{cropSize.height}}"
-                                             width="{{cropSize.width}}"
-                                             max-size="400" />
-                    </div>
-
-
-                </umb-control-group>
-
-                <umb-control-group label="@general_url">
-                    <input type="text"
-                           localize="placeholder"
-                           placeholder="@general_url"
-                           class="umb-editor umb-textstring"
-                           ng-model="target.url"
-                           ng-disabled="target.id" />
-                </umb-control-group>
-
-                <umb-control-group label="@content_altTextOptional">
-                    <input type="text"
-                           class="umb-editor umb-textstring"
-                           ng-model="target.altText" />
-                </umb-control-group>
-            </umb-pane>
-        </div>
-
-        <div class="umb-panel-footer">
-            <div class="umb-el-wrap umb-panel-buttons">
-                <div class="btn-toolbar umb-btn-toolbar pull-right">
-                    <a href ng-click="exitDetails()" class="btn btn-link">
-                        <localize key="general_cancel">Cancel</localize>
-                    </a>
-
-                    <button class="btn btn-primary"
-                            ng-click="submit(target)">
-                        <localize key="general_insert">Insert</localize>
-                    </button>
-                </div>
-            </div>
-        </div>
-    </div>
-
-
-    <div class="umb-panel umb-dialogs-mediapicker browser"
-          on-drag-leave="dragLeave()"
-          on-drag-end="dragLeave()"
-          on-drag-enter="dragEnter()" 
-          ng-hide="target">
-
-          
-        <div class="umb-panel-header">
-
-            <div class="umb-el-wrap umb-panel-buttons umb-mediapicker-upload">
-                <div class="form-search">
-                    <i class="icon-search"></i>
-                    <input type="text"
-                            ng-model="searchTerm"
-                            class="umb-search-field search-query"
-                            placeholder="Filter...">
-                </div>
-
-<<<<<<< HEAD
-                <div class="pull-right">
-                    <button class="btn fileinput-button" ng-click="upload()" ng-class="{disabled: disabled}">
-=======
-                <div class="upload-button">
-                    <span class="btn fileinput-button" ng-class="{disabled: disabled}">
->>>>>>> 64dac39b
-                        <i class="icon-page-up"></i>
-                        <localize key="general_upload">Upload</localize>
-                    </button>
-                </div>
-
-            </div>
-
-            <div class="row">
-                <ul class="breadcrumb span12">
-                    <li ng-hide="startNodeId != -1">
-                        <a href ng-click="gotoFolder()" prevent-default>Media</a> /
-                    </li>
-
-                    <li ng-repeat="item in path">
-                        <a href ng-click="gotoFolder(item)" prevent-default>{{item.name}}</a> /
-                    </li>
- 
-                    <li>
-                        <a href ng-hide="showFolderInput" ng-click="showFolderInput = true">
-                            <i class="icon icon-add small"></i>
-                        </a>
-
-                        <input type="text"
-                               class="input-foldername input-mini inline"
-                               ng-show="showFolderInput"
-                               ng-model="newFolderName"
-                               ng-keydown="submitFolder($event)"
-                               on-blur="showFolderInput = false"
-                               focus-when="{{showFolderInput}}">
-                    </li>
-                </ul>
-            </div>
-        </div>
-  
-
-        <div class="umb-panel-body with-footer">
-            
-            <umb-file-dropzone 
-                hide-dropzone="{{!activeDrag && images.length > 0}}" 
-                parent-id="{{currentFolder.id}}"
-                files-uploaded="onUploadComplete"
-                files-queued="onFilesQueue">
-            </umb-file-dropzone>
-
-            <umb-photo-folder 
-                min-height="105"
-                min-width="150"
-                max-height="250"
-                ideal-items-per-row="3"
-                on-click="clickHandler"
-                ng-model="images"
-                images-only="{{onlyImages}}"
-                filter-by="searchTerm" />
-        </div>
-
-
-        <div class="umb-panel-footer">
-            <div class="umb-el-wrap umb-panel-buttons">
-                <div class="btn-toolbar umb-btn-toolbar pull-right">
-
-                    <a href ng-click="close()" class="btn btn-link">
-                        <localize key="general_cancel">Cancel</localize>
-                    </a>
-
-                    <button class="btn btn-primary"
-                            ng-show="multiPicker"
-                            ng-click="submit(dialogData.selection)">
-                        <localize key="buttons_select">Select</localize>({{dialogData.selection.length}})
-                    </button>
-
-                </div>
-            </div>
-        </div>
-
-    </div>
-
+<form ng-controller="Umbraco.Dialogs.MediaPickerController" id="fileupload"
+      method="POST"
+      enctype="multipart/form-data"
+      umb-image-upload="options">
+
+    <div class="umb-panel umb-dialogs-mediapicker" ng-if="target">
+        <div class="umb-panel-body no-header with-footer compact">
+            <umb-pane>
+
+                <umb-control-group ng-if="target.url">
+
+                    <div class="clearfix">
+                        <umb-image-gravity src="target.url"
+                                           center="target.focalPoint" />
+                    </div>
+
+                    <div ng-if="cropSize">
+                        <h5>Preview</h5>
+                        <umb-image-thumbnail center="target.focalPoint"
+                                             src="target.url"
+                                             height="{{cropSize.height}}"
+                                             width="{{cropSize.width}}"
+                                             max-size="400" />
+                    </div>
+
+
+                </umb-control-group>
+
+                <umb-control-group label="@general_url">
+                    <input type="text"
+                           localize="placeholder"
+                           placeholder="@general_url"
+                           class="umb-editor umb-textstring"
+                           ng-model="target.url"
+                           ng-disabled="target.id" />
+                </umb-control-group>
+
+                <umb-control-group label="@content_altTextOptional">
+                    <input type="text"
+                           class="umb-editor umb-textstring"
+                           ng-model="target.altText" />
+                </umb-control-group>
+            </umb-pane>
+        </div>
+
+        <div class="umb-panel-footer">
+            <div class="umb-el-wrap umb-panel-buttons">
+                <div class="btn-toolbar umb-btn-toolbar pull-right">
+                    <a href ng-click="exitDetails()" class="btn btn-link">
+                        <localize key="general_cancel">Cancel</localize>
+                    </a>
+
+                    <button class="btn btn-primary"
+                            ng-click="submit(target)">
+                        <localize key="general_insert">Insert</localize>
+                    </button>
+                </div>
+            </div>
+        </div>
+    </div>
+
+
+    <div class="umb-panel umb-dialogs-mediapicker browser"
+          on-drag-leave="dragLeave()"
+          on-drag-end="dragLeave()"
+          on-drag-enter="dragEnter()" 
+          ng-hide="target">
+
+          
+        <div class="umb-panel-header">
+
+            <div class="umb-el-wrap umb-panel-buttons umb-mediapicker-upload">
+                <div class="span5">
+	                <div class="form-search">
+	                    <i class="icon-search"></i>
+	                    <input type="text"
+	                            ng-model="searchTerm"
+	                            class="umb-search-field search-query"
+	                            placeholder="Filter...">
+                    </div>
+                </div>
+
+                <div class="pull-right">
+                    <button class="btn fileinput-button" ng-click="upload()" ng-class="{disabled: disabled}">
+                        <i class="icon-page-up"></i>
+                        <localize key="general_upload">Upload</localize>
+                    </button>
+                </div>
+
+            </div>
+
+            <div class="row">
+                <ul class="breadcrumb span12">
+                    <li ng-hide="startNodeId != -1">
+                        <a href ng-click="gotoFolder()" prevent-default>Media</a> /
+                    </li>
+
+                    <li ng-repeat="item in path">
+                        <a href ng-click="gotoFolder(item)" prevent-default>{{item.name}}</a> /
+                    </li>
+ 
+                    <li>
+                        <a href ng-hide="showFolderInput" ng-click="showFolderInput = true">
+                            <i class="icon icon-add small"></i>
+                        </a>
+
+                        <input type="text"
+                               class="input-foldername input-mini inline"
+                               ng-show="showFolderInput"
+                               ng-model="newFolderName"
+                               ng-keydown="submitFolder($event)"
+                               on-blur="showFolderInput = false"
+                               focus-when="{{showFolderInput}}">
+                    </li>
+                </ul>
+            </div>
+        </div>
+  
+
+        <div class="umb-panel-body with-footer">
+            
+            <umb-file-dropzone 
+                hide-dropzone="{{!activeDrag && images.length > 0}}" 
+                parent-id="{{currentFolder.id}}"
+                files-uploaded="onUploadComplete"
+                files-queued="onFilesQueue">
+            </umb-file-dropzone>
+
+            <umb-photo-folder 
+                min-height="105"
+                min-width="150"
+                max-height="250"
+                ideal-items-per-row="3"
+                on-click="clickHandler"
+                ng-model="images"
+                images-only="{{onlyImages}}"
+                filter-by="searchTerm" />
+        </div>
+
+
+        <div class="umb-panel-footer">
+            <div class="umb-el-wrap umb-panel-buttons">
+                <div class="btn-toolbar umb-btn-toolbar pull-right">
+
+                    <a href ng-click="close()" class="btn btn-link">
+                        <localize key="general_cancel">Cancel</localize>
+                    </a>
+
+                    <button class="btn btn-primary"
+                            ng-show="multiPicker"
+                            ng-click="submit(dialogData.selection)">
+                        <localize key="buttons_select">Select</localize>({{dialogData.selection.length}})
+                    </button>
+
+                </div>
+            </div>
+        </div>
+
+    </div>
+
 </div>