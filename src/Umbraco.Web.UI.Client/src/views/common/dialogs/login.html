--- conflicted
+++ resolved
@@ -1,4 +1,3 @@
-<<<<<<< HEAD
 ﻿<div ng-controller="Umbraco.Dialogs.LoginController">
 
     <div id="login" class="umb-modalcolumn umb-dialog" ng-class="{'show-validation': loginForm.$invalid}" ng-cloak konami-code="activateKonamiMode()">
@@ -187,7 +186,7 @@
                     <form method="POST" name="requestPasswordResetForm" ng-submit="requestPasswordResetSubmit(email)">
                         <div class="control-group" ng-class="{error: requestPasswordResetForm.email.$invalid}">
                             <label><localize key="general_email">Email</localize></label>
-                            <input type="email" ng-model="email" name="email" class="-full-width-input" localize="placeholder" placeholder="@placeholders_email" />
+                            <input type="email" val-email ng-model="email" name="email" class="-full-width-input" localize="placeholder" placeholder="@placeholders_email" />
                         </div>
 
                         <div class="control-group" ng-show="requestPasswordResetForm.$invalid">
@@ -256,259 +255,4 @@
             </div>
         </div>
     </div>
-</div>
-=======
-﻿<div ng-controller="Umbraco.Dialogs.LoginController">
-
-    <div id="login" class="umb-modalcolumn umb-dialog" ng-class="{'show-validation': loginForm.$invalid}" ng-cloak konami-code="activateKonamiMode()">
-
-        <div class="login-overlay__background-image" ng-if="backgroundImage" ng-style="{'background-image':'url(' + backgroundImage + ')'}"></div>
-
-        <div class="login-overlay__logo">
-            <img ng-src="assets/img/application/logo.png" ng-srcset="assets/img/application/logo@2x.png 2x, assets/img/application/logo@3x.png 3x">
-        </div>
-
-        <div ng-show="invitedUser != null" class="umb-login-container">
-
-            <form name="inviteUserPasswordForm" novalidate="" ng-submit="inviteSavePassword()" val-form-manager>
-                <div class="form" ng-if="inviteStep === 1">
-                    <h1 style="margin-bottom: 10px; text-align: left;">Hi, {{invitedUser.name}}</h1>
-                    <p style="line-height: 1.6; margin-bottom: 25px;">
-                        <localize key="user_userinviteWelcomeMessage">Welcome to Umbraco! Just need to get your password and avatar setup and then you're good to go</localize>
-                    </p>
-
-                    <div class="control-group" ng-class="{error: setPasswordForm.password.$invalid}">
-                        <label>
-                            <localize key="user_newPassword">New password</localize>
-                            <small style="font-size: 13px;">{{invitedUserPasswordModel.passwordPolicyText}}</small>
-                        </label>
-                        <input type="password" ng-model="invitedUserPasswordModel.password" name="password" class="-full-width-input" umb-auto-focus required val-server-field="value" ng-minlength="{{invitedUserPasswordModel.passwordPolicies.minPasswordLength}}" />
-                        <span class="help-inline" val-msg-for="password" val-toggle-msg="required"><localize key="user_passwordIsBlank">Your new password cannot be blank!</localize></span>
-                        <span class="help-inline" val-msg-for="password" val-toggle-msg="minlength">Minimum {{invitedUserPasswordModel.passwordPolicies.minPasswordLength}} characters</span>
-                        <span class="help-inline" val-msg-for="password" val-toggle-msg="valServerField"></span>
-                    </div>
-
-                    <div class="control-group" ng-class="{error: setPasswordForm.confirmPassword.$invalid}">
-                        <label><localize key="user_confirmNewPassword">Confirm new password</localize></label>
-                        <input type="password" ng-model="invitedUserPasswordModel.confirmPassword" name="confirmPassword" class="-full-width-input" required val-compare="password" />
-                        <span class="help-inline" val-msg-for="confirmPassword" val-toggle-msg="required"><localize key="general_required">Required</localize></span>
-                        <span class="help-inline" val-msg-for="confirmPassword" val-toggle-msg="valCompare"><localize key="user_passwordMismatch">The confirmed password doesn't match the new password!</localize></span>
-                    </div>
-
-                    <div class="flex justify-between items-center">
-                        <umb-button type="submit"
-                                    button-style="success"
-                                    state="invitedUserPasswordModel.buttonState"
-                                    label="Save password">
-                        </umb-button>
-                    </div>
-
-                </div>
-            </form>
-
-            <div class="form" ng-if="inviteStep === 2">
-
-                <div class="flex justify-center items-center">
-
-                    <ng-form name="avatarForm">
-
-                        <umb-progress-bar style="max-width: 100px; margin-bottom: 5px;"
-                                          ng-show="avatarFile.uploadStatus === 'uploading'"
-                                          progress="{{ avatarFile.uploadProgress }}"
-                                          size="s">
-                        </umb-progress-bar>
-
-                        <div class="umb-info-local-item text-error mt3" ng-if="avatarFile.uploadStatus === 'error'">
-                            {{ avatarFile.serverErrorMessage }}
-                        </div>
-
-                        <a class="umb-avatar-btn"
-                           ngf-select
-                           ng-model="avatarFile.filesHolder"
-                           ngf-change="changeAvatar($files, $event)"
-                           ngf-multiple="false"
-                           ngf-pattern="{{avatarFile.acceptedFileTypes}}"
-                           ngf-max-size="{{ avatarFile.maxFileSize }}">
-
-                            <umb-avatar color="gray"
-                                        size="xl"
-                                        unknown-char="+"
-                                        img-src="{{invitedUser.avatars[3]}}"
-                                        img-srcset="{{invitedUser.avatars[4]}} 2x, {{invitedUser.avatars[4]}} 3x">
-                            </umb-avatar>
-                        </a>
-
-                    </ng-form>
-                </div>
-
-                <h1 style="margin-bottom: 10px;">Upload a photo</h1>
-                <p style="text-align: center; margin-bottom: 25px; line-height: 1.6em;">
-                    <localize key="user_userinviteAvatarMessage"></localize>
-                </p>
-                <div class="flex justify-center items-center">
-                    <umb-button type="button"
-                                button-style="success"
-                                label="Get started"
-                                action="getStarted()">
-                    </umb-button>
-                    <umb-button ng-if="!avatarFile.uploaded"
-                                type="button"
-                                button-style="link"
-                                label="Skip"
-                                action="getStarted()">
-                    </umb-button>
-                </div>
-            </div>
-
-        </div>
-
-        <div ng-show="invitedUser == null" class="umb-login-container">
-
-            <div class="form">
-                <h1>{{greeting}}</h1>
-
-                <div ng-show="view == 'login'">
-
-                    <p>
-                        <span ng-show="dialogData.isTimedOut"><localize key="login_timeout">Log in below</localize>.</span>
-                    </p>
-
-                    <div class="external-logins" ng-if="externalLoginProviders.length > 0">
-
-                        <div class="text-error" ng-repeat="error in externalLoginInfo.errors">
-                            <span>{{error}}</span>
-                        </div>
-
-                        <form method="POST" name="externalLoginForm" action="{{externalLoginFormAction}}">
-
-                            <div ng-repeat="login in externalLoginProviders">
-
-                                <button type="submit" class="btn btn-block btn-social"
-                                        ng-class="login.properties.SocialStyle"
-                                        id="{{login.authType}}" name="provider" value="{{login.authType}}"
-                                        title="Log in using your {{login.caption}} account">
-                                    <i class="fa" ng-class="login.properties.SocialIcon"></i>
-                                    <localize key="login_signInWith">Sign in with</localize> {{login.caption}}
-                                </button>
-
-                            </div>
-                        </form>
-
-                    </div>
-
-                    <form method="POST" name="loginForm" ng-submit="loginSubmit(login, password)">
-
-                        <div class="control-group" ng-show="loginForm.$invalid">
-                            <div class="text-error">{{errorMsg}}</div>
-                        </div>
-
-                        <div class="control-group" ng-class="{error: loginForm.username.$invalid}">
-                            <label><localize key="general_username">Username</localize></label>
-                            <input type="text" ng-model="login" name="username" class="-full-width-input" localize="placeholder" placeholder="@placeholders_usernameHint" />
-                        </div>
-
-                        <div class="control-group" ng-class="{error: loginForm.password.$invalid}">
-                            <label><localize key="general_password">Password</localize></label>
-                            <input type="password" ng-model="password" name="password" class="-full-width-input" localize="placeholder" placeholder="@placeholders_password" />
-                            <div class="password-toggle">
-                                <a href="#" prevent-default ng-click="togglePassword()">
-                                    <span class="password-text show"><localize key="login_showPassword">Show password</localize></span>
-                                    <span class="password-text hide"><localize key="login_hidePassword">Hide password</localize></span>
-                                </a>
-                            </div>
-                        </div>
-
-                        <div class="flex justify-between items-center">
-                            <umb-button button-style="success"
-                                        size="m"
-                                        label-key="general_login"
-                                        state="loginStates.submitButton"
-                                        type="submit">
-                            </umb-button>
-                            <div ng-show="allowPasswordReset">
-                                <a class="muted" style="text-decoration: underline;" href="#" prevent-default ng-click="showRequestPasswordReset()"><localize key="login_forgottenPassword">Forgotten password?</localize></a>
-                            </div>
-                        </div>
-
-                    </form>
-                </div>
-
-                <div ng-show="view == 'request-password-reset'">
-                    <p>
-                        <localize key="login_forgottenPasswordInstruction">An email will be sent to the address specified with a link to reset your password</localize>
-                    </p>
-
-                    <form method="POST" name="requestPasswordResetForm" ng-submit="requestPasswordResetSubmit(email)">
-                        <div class="control-group" ng-class="{error: requestPasswordResetForm.email.$invalid}">
-                            <label><localize key="general_email">Email</localize></label>
-                            <input type="email" val-email ng-model="email" name="email" class="-full-width-input" localize="placeholder" placeholder="@placeholders_email" />
-                        </div>
-
-                        <div class="control-group" ng-show="requestPasswordResetForm.$invalid">
-                            <div class="text-error">{{errorMsg}}</div>
-                        </div>
-
-                        <div class="control-group" ng-show="showEmailResetConfirmation">
-                            <div class="text-info">
-                                <localize key="login_requestPasswordResetConfirmation">An email with password reset instructions will be sent to the specified address if it matched our records</localize>
-                            </div>
-                        </div>
-
-                        <div class="flex justify-between items-center">
-                            <button type="submit" class="btn btn-success" val-trigger-change="#login .form input"><localize key="general_submit">Submit</localize></button>
-                            <a class="muted" href="#" prevent-default ng-click="showLogin()" style="text-decoration: underline;"><localize key="login_returnToLogin">Return to login form</localize></a>
-                        </div>
-
-                    </form>
-                </div>
-
-                <div ng-show="view == 'set-password'">
-
-                    <p ng-hide="resetComplete">
-                        <localize key="login_setPasswordInstruction">Please provide a new password.</localize>
-                    </p>
-
-                    <form method="POST" name="setPasswordForm" ng-submit="setPasswordSubmit(password, confirmPassword)">
-
-                        <div ng-hide="resetComplete" class="control-group" ng-class="{error: setPasswordForm.password.$invalid}">
-                            <label><localize key="user_newPassword">New password</localize></label>
-                            <input type="password" ng-model="password" name="password" class="-full-width-input" localize="placeholder" placeholder="@placeholders_password" />
-                        </div>
-
-                        <div ng-hide="resetComplete" class="control-group" ng-class="{error: setPasswordForm.confirmPassword.$invalid}">
-                            <label><localize key="user_confirmNewPassword">Confirm new password</localize></label>
-                            <input type="password" ng-model="confirmPassword" name="confirmPassword" class="-full-width-input" localize="placeholder" placeholder="@placeholders_confirmPassword" />
-                        </div>
-
-                        <div ng-hide="resetComplete" class="control-group" ng-show="setPasswordForm.$invalid">
-                            <div class="text-error">{{errorMsg}}</div>
-                        </div>
-
-                        <div class="control-group" ng-show="showSetPasswordConfirmation">
-                            <div class="text-info">
-                                <localize key="login_setPasswordConfirmation">Your new password has been set and you may now use it to log in.</localize>
-                            </div>
-                        </div>
-
-                        <div class="flex justify-between items-center">
-                            <button ng-hide="resetComplete" type="submit" class="btn btn-success" val-trigger-change="#login .form input"><localize key="general_submit">Submit</localize></button>
-                            <a class="muted" href="#" prevent-default ng-click="showLogin()"><localize key="login_returnToLogin">Return to login form</localize></a>
-                        </div>
-
-                    </form>
-                </div>
-
-                <div ng-show="view == 'password-reset-code-expired'">
-                    <div class="text-error" ng-repeat="error in resetPasswordCodeInfo.errors">
-                        <span>{{error}}</span>
-                    </div>
-
-                    <div class="switch-view">
-                        <a class="muted" href="#" prevent-default ng-click="showLogin()"><localize key="login_returnToLogin">Return to login form</localize></a>
-                    </div>
-                </div>
-            </div>
-        </div>
-    </div>
-</div>
->>>>>>> 5dd04d9a
+</div>