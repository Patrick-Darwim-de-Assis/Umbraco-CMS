{
  "ConnectionStrings": {
    "umbracoDbDSN": ""
  },
  "Umbraco": {
    "CMS": {
      "Content": {
        "Notifications": {
          "Email": "your@email.here"
        },
        "MacroErrors": "throw"
      },
      "Global": {
        "DefaultUILanguage": "en-us",
        "HideTopLevelNodeFromPath": true,
        "Path": "~/umbraco",
        "TimeOutInMinutes": 20,
        "UseHttps": false
      },
      "Hosting": {
        "Debug": false
      },
      "KeepAlive": {
        "DisableKeepAliveTask": false,
        "KeepAlivePingUrl": "{umbracoApplicationUrl}/api/keepalive/ping"
      },
      "RequestHandler": {
        "ConvertUrlsToAscii": "try"
      },
      "RuntimeMinification": {
        "dataFolder": "App_Data\\Smidge",
        "version": "1"
      },
      "Security": {
        "KeepUserLoggedIn": false,
        "UsernameIsEmail": true,
        "HideDisabledUsersInBackoffice": false,
        "UserPassword": {
          "RequiredLength": 10,
          "RequireNonLetterOrDigit": false,
          "RequireDigit": false,
          "RequireLowercase": false,
          "RequireUppercase": false,
          "MaxFailedAccessAttemptsBeforeLockout": 5
        },
        "MemberPassword": {
          "RequiredLength": 10,
          "RequireNonLetterOrDigit": false,
          "RequireDigit": false,
          "RequireLowercase": false,
          "RequireUppercase": false,
          "MaxFailedAccessAttemptsBeforeLockout": 5
        }
<<<<<<< HEAD
=======
      },
      "Tours": {
        "EnableTours": true
      },
      "ModelsBuilder": {
        "ModelsMode": "PureLive",
        "Enable": "true"
      }
    }
>>>>>>> 7d8c9ee4
  }
}<|MERGE_RESOLUTION|>--- conflicted
+++ resolved
@@ -51,8 +51,6 @@
           "RequireUppercase": false,
           "MaxFailedAccessAttemptsBeforeLockout": 5
         }
-<<<<<<< HEAD
-=======
       },
       "Tours": {
         "EnableTours": true
@@ -60,8 +58,7 @@
       "ModelsBuilder": {
         "ModelsMode": "PureLive",
         "Enable": "true"
-      }
-    }
->>>>>>> 7d8c9ee4
+            }
+        }
   }
 }