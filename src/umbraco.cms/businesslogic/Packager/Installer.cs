using System;
using System.Collections;
using System.Collections.Generic;
using System.Data;
using System.IO;
using System.Web;
using System.Xml;
using System.Xml.XPath;
using System.Reflection;
using System.Runtime.CompilerServices;
using System.Linq;
using ICSharpCode.SharpZipLib;
using ICSharpCode.SharpZipLib.Zip;
using ICSharpCode.SharpZipLib.Zip.Compression;
using ICSharpCode.SharpZipLib.Zip.Compression.Streams;
using Umbraco.Core;
using Umbraco.Core.Logging;
using umbraco.cms.businesslogic.web;
using umbraco.cms.businesslogic.propertytype;
using umbraco.BusinessLogic;
using umbraco.DataLayer;
using System.Diagnostics;
using umbraco.cms.businesslogic.macro;
using umbraco.cms.businesslogic.template;
using umbraco.IO;

namespace umbraco.cms.businesslogic.packager
{
    /// <summary>
    /// The packager is a component which enables sharing of both data and functionality components between different umbraco installations.
    /// 
    /// The output is a .umb (a zip compressed file) which contains the exported documents/medias/macroes/documenttypes (etc.)
    /// in a Xml document, along with the physical files used (images/usercontrols/xsl documents etc.)
    /// 
    /// Partly implemented, import of packages is done, the export is *under construction*.
    /// </summary>
    /// <remarks>
    /// Ruben Verborgh 31/12/2007: I had to change some code, I marked my changes with "DATALAYER".
    /// Reason: @@IDENTITY can't be used with the new datalayer.
    /// I wasn't able to test the code, since I'm not aware how the code functions.
    /// </remarks>
    public class Installer
    {
        private string _name;
        private string _version;
        private string _url;
        private string _license;
        private string _licenseUrl;
        private int _reqMajor;
        private int _reqMinor;
        private int _reqPatch;
        private string _authorName;
        private string _authorUrl;
        private string _readme;
        private string _control;
        private bool _containUnsecureFiles = false;
        private List<string> _unsecureFiles = new List<string>();
        private bool _containsMacroConflict = false;
        private Dictionary<string, string> _conflictingMacroAliases = new Dictionary<string, string>();
        private bool _containsTemplateConflict = false;
        private Dictionary<string, string> _conflictingTemplateAliases = new Dictionary<string, string>();
        private bool _containsStyleSheetConflict = false;
        private Dictionary<string, string> _conflictingStyleSheetNames = new Dictionary<string, string>();

        private ArrayList _macros = new ArrayList();
        private XmlDocument _packageConfig;

        public string Name { get { return _name; } }
        public string Version { get { return _version; } }
        public string Url { get { return _url; } }
        public string License { get { return _license; } }
        public string LicenseUrl { get { return _licenseUrl; } }
        public string Author { get { return _authorName; } }
        public string AuthorUrl { get { return _authorUrl; } }
        public string ReadMe { get { return _readme; } }
        public string Control { get { return _control; } }

        public bool ContainsMacroConflict { get { return _containsMacroConflict; } }
        public IDictionary<string, string> ConflictingMacroAliases { get { return _conflictingMacroAliases; } }

        public bool ContainsUnsecureFiles { get { return _containUnsecureFiles; } }
        public List<string> UnsecureFiles { get { return _unsecureFiles; } }

        public bool ContainsTemplateConflicts { get { return _containsTemplateConflict; } }
        public IDictionary<string, string> ConflictingTemplateAliases { get { return _conflictingTemplateAliases; } }

        public bool ContainsStyleSheeConflicts { get { return _containsStyleSheetConflict; } }
        public IDictionary<string, string> ConflictingStyleSheetNames { get { return _conflictingStyleSheetNames; } }

        public int RequirementsMajor { get { return _reqMajor; } }
        public int RequirementsMinor { get { return _reqMinor; } }
        public int RequirementsPatch { get { return _reqPatch; } }

        /// <summary>
        /// The xmldocument, describing the contents of a package.
        /// </summary>
        public XmlDocument Config
        {
            get { return _packageConfig; }
        }

        /// <summary>
        /// Constructor
        /// </summary>
        public Installer()
        {
        }

        /// <summary>
        /// Constructor
        /// </summary>
        /// <param name="Name">The name of the package</param>
        /// <param name="Version">The version of the package</param>
        /// <param name="Url">The url to a descriptionpage</param>
        /// <param name="License">The license under which the package is released (preferably GPL ;))</param>
        /// <param name="LicenseUrl">The url to a licensedescription</param>
        /// <param name="Author">The original author of the package</param>
        /// <param name="AuthorUrl">The url to the Authors website</param>
        /// <param name="RequirementsMajor">Umbraco version major</param>
        /// <param name="RequirementsMinor">Umbraco version minor</param>
        /// <param name="RequirementsPatch">Umbraco version patch</param>
        /// <param name="Readme">The readme text</param>
        /// <param name="Control">The name of the usercontrol used to configure the package after install</param>
        public Installer(string Name, string Version, string Url, string License, string LicenseUrl, string Author, string AuthorUrl, int RequirementsMajor, int RequirementsMinor, int RequirementsPatch, string Readme, string Control)
        {
            _name = Name;
            _version = Version;
            _url = Url;
            _license = License;
            _licenseUrl = LicenseUrl;
            _reqMajor = RequirementsMajor;
            _reqMinor = RequirementsMinor;
            _reqPatch = RequirementsPatch;
            _authorName = Author;
            _authorUrl = AuthorUrl;
            _readme = Readme;
            _control = Control;
        }

        /// <summary>
        /// Adds the macro to the package
        /// </summary>
        /// <param name="MacroToAdd">Macro to add</param>
        public void AddMacro(businesslogic.macro.Macro MacroToAdd)
        {
            _macros.Add(MacroToAdd);
        }



        /// <summary>
        /// Imports the specified package
        /// </summary>
        /// <param name="InputFile">Filename of the umbracopackage</param>
        /// <returns></returns>
        public string Import(string InputFile)
        {
<<<<<<< HEAD
			using (DisposableTimer.DebugDuration<Installer>(
				() => "Importing package file " + InputFile, 
				() => "Package file " + InputFile + "imported"))
			{
				string tempDir = "";
				if (File.Exists(IOHelper.MapPath(SystemDirectories.Data + Path.DirectorySeparatorChar + InputFile)))
				{
					FileInfo fi = new FileInfo(IOHelper.MapPath(SystemDirectories.Data + Path.DirectorySeparatorChar + InputFile));
					// Check if the file is a valid package
					if (fi.Extension.ToLower() == ".umb")
					{
						try
						{
							tempDir = unPack(fi.FullName);
							LoadConfig(tempDir);
						}
						catch (Exception unpackE)
						{
							throw new Exception("Error unpacking extension...", unpackE);
						}
					}
					else
						throw new Exception("Error - file isn't a package (doesn't have a .umb extension). Check if the file automatically got named '.zip' upon download.");
				}
				else
					throw new Exception("Error - file not found. Could find file named '" + IOHelper.MapPath(SystemDirectories.Data + Path.DirectorySeparatorChar + InputFile) + "'");
				return tempDir;	
			}
=======
            using (DisposableTimer.DebugDuration<Installer>(
                () => "Importing package file " + InputFile,
                () => "Package file " + InputFile + "imported"))
            {
                string tempDir = "";
                if (File.Exists(IOHelper.MapPath(SystemDirectories.Data + Path.DirectorySeparatorChar + InputFile)))
                {
                    FileInfo fi = new FileInfo(IOHelper.MapPath(SystemDirectories.Data + Path.DirectorySeparatorChar + InputFile));
                    // Check if the file is a valid package
                    if (fi.Extension.ToLower() == ".umb")
                    {
                        try
                        {
                            tempDir = unPack(fi.FullName);
                            LoadConfig(tempDir);
                        }
                        catch (Exception unpackE)
                        {
                            throw new Exception("Error unpacking extension...", unpackE);
                        }
                    }
                    else
                        throw new Exception("Error - file isn't a package (doesn't have a .umb extension). Check if the file automatically got named '.zip' upon download.");
                }
                else
                    throw new Exception("Error - file not found. Could find file named '" + IOHelper.MapPath(SystemDirectories.Data + Path.DirectorySeparatorChar + InputFile) + "'");
                return tempDir;
            }
>>>>>>> 76fb5d26
        }


        public int CreateManifest(string tempDir, string guid, string repoGuid)
        {
            //This is the new improved install rutine, which chops up the process into 3 steps, creating the manifest, moving files, and finally handling umb objects
            string _packName = xmlHelper.GetNodeValue(_packageConfig.DocumentElement.SelectSingleNode("/umbPackage/info/package/name"));
            string _packAuthor = xmlHelper.GetNodeValue(_packageConfig.DocumentElement.SelectSingleNode("/umbPackage/info/author/name"));
            string _packAuthorUrl = xmlHelper.GetNodeValue(_packageConfig.DocumentElement.SelectSingleNode("/umbPackage/info/author/website"));
            string _packVersion = xmlHelper.GetNodeValue(_packageConfig.DocumentElement.SelectSingleNode("/umbPackage/info/package/version"));
            string _packReadme = xmlHelper.GetNodeValue(_packageConfig.DocumentElement.SelectSingleNode("/umbPackage/info/readme"));
            string _packLicense = xmlHelper.GetNodeValue(_packageConfig.DocumentElement.SelectSingleNode("/umbPackage/info/package/license "));

            bool _enableSkins = false;
            string _skinRepoGuid = "";

            if (_packageConfig.DocumentElement.SelectSingleNode("/umbPackage/enableSkins") != null)
            {
                XmlNode _skinNode = _packageConfig.DocumentElement.SelectSingleNode("/umbPackage/enableSkins");
                _enableSkins = bool.Parse(xmlHelper.GetNodeValue(_skinNode));
                if (_skinNode.Attributes["repository"] != null && !string.IsNullOrEmpty(_skinNode.Attributes["repository"].Value))
                    _skinRepoGuid = _skinNode.Attributes["repository"].Value;
            }

            //Create a new package instance to record all the installed package adds - this is the same format as the created packages has.
            //save the package meta data
            packager.InstalledPackage insPack = packager.InstalledPackage.MakeNew(_packName);
            insPack.Data.Author = _packAuthor;
            insPack.Data.AuthorUrl = _packAuthorUrl;
            insPack.Data.Version = _packVersion;
            insPack.Data.Readme = _packReadme;
            insPack.Data.License = _packLicense;

            //skinning
            insPack.Data.EnableSkins = _enableSkins;
            insPack.Data.SkinRepoGuid = string.IsNullOrEmpty(_skinRepoGuid) ? Guid.Empty : new Guid(_skinRepoGuid);

            insPack.Data.PackageGuid = guid; //the package unique key.
            insPack.Data.RepositoryGuid = repoGuid; //the repository unique key, if the package is a file install, the repository will not get logged.
            insPack.Save();

            return insPack.Data.Id;
        }

<<<<<<< HEAD
        public void InstallFiles(int packageId, string tempDir) 
		{
			using (DisposableTimer.DebugDuration<Installer>(
				() => "Installing package files for package id " + packageId + " into temp folder " + tempDir,
				() => "Package file installation complete for package id " + packageId))
			{
				//retrieve the manifest to continue installation
				packager.InstalledPackage insPack = packager.InstalledPackage.GetById(packageId);

				// Move files
				//string virtualBasePath = System.Web.HttpContext.Current.Request.ApplicationPath;
				string basePath = System.Web.Hosting.HostingEnvironment.ApplicationPhysicalPath;

				foreach (XmlNode n in _packageConfig.DocumentElement.SelectNodes("//file"))
				{
					//we enclose the whole file-moving to ensure that the entire installer doesn't crash
					try
					{
						String destPath = getFileName(basePath, xmlHelper.GetNodeValue(n.SelectSingleNode("orgPath")));
						String sourceFile = getFileName(tempDir, xmlHelper.GetNodeValue(n.SelectSingleNode("guid")));
						String destFile = getFileName(destPath, xmlHelper.GetNodeValue(n.SelectSingleNode("orgName")));

						// Create the destination directory if it doesn't exist
						if (!Directory.Exists(destPath))
							Directory.CreateDirectory(destPath);
						//If a file with this name exists, delete it
						else if (File.Exists(destFile))
							File.Delete(destFile);

						// Move the file
						File.Move(sourceFile, destFile);

						//PPH log file install
						insPack.Data.Files.Add(xmlHelper.GetNodeValue(n.SelectSingleNode("orgPath")) + "/" + xmlHelper.GetNodeValue(n.SelectSingleNode("orgName")));
					}
					catch (Exception ex)
					{
						Log.Add(LogTypes.Error, -1, "Package install error: " + ex.ToString());
					}
				}

				insPack.Save();	
			}		            
        }


        public void InstallBusinessLogic(int packageId, string tempDir) {

			using (DisposableTimer.DebugDuration<Installer>(
				() => "Installing business logic for package id " + packageId + " into temp folder " + tempDir,
				() => "Package business logic installation complete for package id " + packageId))
			{
				//retrieve the manifest to continue installation
				packager.InstalledPackage insPack = packager.InstalledPackage.GetById(packageId);
				bool saveNeeded = false;

				//Install DataTypes
				foreach (XmlNode n in _packageConfig.DocumentElement.SelectNodes("//DataType"))
				{
					cms.businesslogic.datatype.DataTypeDefinition newDtd = cms.businesslogic.datatype.DataTypeDefinition.Import(n);

					if (newDtd != null)
					{
						insPack.Data.DataTypes.Add(newDtd.Id.ToString());
						saveNeeded = true;
					}
				}

				if (saveNeeded) { insPack.Save(); saveNeeded = false; }

				//Install languages
				foreach (XmlNode n in _packageConfig.DocumentElement.SelectNodes("//Language"))
				{
					language.Language newLang = language.Language.Import(n);

					if (newLang != null)
					{
						insPack.Data.Languages.Add(newLang.id.ToString());
						saveNeeded = true;
					}
				}

				if (saveNeeded) { insPack.Save(); saveNeeded = false; }

				//Install dictionary items
				foreach (XmlNode n in _packageConfig.DocumentElement.SelectNodes("./DictionaryItems/DictionaryItem"))
				{
					Dictionary.DictionaryItem newDi = Dictionary.DictionaryItem.Import(n);

					if (newDi != null)
					{
						insPack.Data.DictionaryItems.Add(newDi.id.ToString());
						saveNeeded = true;
					}
				}

				if (saveNeeded) { insPack.Save(); saveNeeded = false; }

				// Install macros
				foreach (XmlNode n in _packageConfig.DocumentElement.SelectNodes("//macro"))
				{
					cms.businesslogic.macro.Macro m = cms.businesslogic.macro.Macro.Import(n);

					if (m != null)
					{
						insPack.Data.Macros.Add(m.Id.ToString());
						saveNeeded = true;
					}
				}

				if (saveNeeded) { insPack.Save(); saveNeeded = false; }

				// Get current user, with a fallback
				User u = new User(0);
				if (!string.IsNullOrEmpty(BasePages.UmbracoEnsuredPage.umbracoUserContextID))
				{
					if (BasePages.UmbracoEnsuredPage.ValidateUserContextID(BasePages.UmbracoEnsuredPage.umbracoUserContextID))
					{
						u = User.GetCurrent();
					}
				}


				// Add Templates
				foreach (XmlNode n in _packageConfig.DocumentElement.SelectNodes("Templates/Template"))
				{
					var t = Template.Import(n, u);

					insPack.Data.Templates.Add(t.Id.ToString());

					saveNeeded = true;
				}

				if (saveNeeded) { insPack.Save(); saveNeeded = false; }


				//NOTE: SD: I'm pretty sure the only thing the below script does is ensure that the Master template Id is set
				// in the database, but this is also duplicating the saving of the design content since the above Template.Import
				// already does this. I've left this for now because I'm not sure the reprocussions of removing it but seems there
				// is a lot of excess database calls happening here.
				foreach (XmlNode n in _packageConfig.DocumentElement.SelectNodes("Templates/Template"))
				{
					string master = xmlHelper.GetNodeValue(n.SelectSingleNode("Master"));
					template.Template t = template.Template.GetByAlias(xmlHelper.GetNodeValue(n.SelectSingleNode("Alias")));
					if (master.Trim() != "")
					{
						template.Template masterTemplate = template.Template.GetByAlias(master);
						if (masterTemplate != null)
						{
							t.MasterTemplate = template.Template.GetByAlias(master).Id;
							//SD: This appears to always just save an empty template because the design isn't set yet
							// this fixes an issue now that we have MVC because if there is an empty template and MVC is 
							// the default, it will create a View not a master page and then the system will try to route via
							// MVC which means that the package will not work anymore.
							// The code below that imports the templates should suffice because it's actually importing 
							// template data not just blank data.

							//if (UmbracoSettings.UseAspNetMasterPages)
							//	t.SaveMasterPageFile(t.Design);
						}
					}
					// Master templates can only be generated when their master is known
					if (UmbracoSettings.UseAspNetMasterPages)
					{
						t.ImportDesign(xmlHelper.GetNodeValue(n.SelectSingleNode("Design")));
						t.SaveMasterPageFile(t.Design);
					}
				}

				// Add documenttypes
				foreach (XmlNode n in _packageConfig.DocumentElement.SelectNodes("DocumentTypes/DocumentType"))
				{
					ImportDocumentType(n, u, false);
					saveNeeded = true;
				}

				if (saveNeeded) { insPack.Save(); saveNeeded = false; }


				// Add documenttype structure
				foreach (XmlNode n in _packageConfig.DocumentElement.SelectNodes("DocumentTypes/DocumentType"))
				{
					DocumentType dt = DocumentType.GetByAlias(xmlHelper.GetNodeValue(n.SelectSingleNode("Info/Alias")));
					if (dt != null)
					{
						ArrayList allowed = new ArrayList();
						foreach (XmlNode structure in n.SelectNodes("Structure/DocumentType"))
						{
							DocumentType dtt = DocumentType.GetByAlias(xmlHelper.GetNodeValue(structure));
							if (dtt != null)
								allowed.Add(dtt.Id);
						}

						int[] adt = new int[allowed.Count];
						for (int i = 0; i < allowed.Count; i++)
							adt[i] = (int)allowed[i];
						dt.AllowedChildContentTypeIDs = adt;

						//PPH we log the document type install here.
						insPack.Data.Documenttypes.Add(dt.Id.ToString());
						saveNeeded = true;
					}
				}

				if (saveNeeded) { insPack.Save(); saveNeeded = false; }

				// Stylesheets
				foreach (XmlNode n in _packageConfig.DocumentElement.SelectNodes("Stylesheets/Stylesheet"))
				{
					StyleSheet s = StyleSheet.Import(n, u);

					insPack.Data.Stylesheets.Add(s.Id.ToString());
					saveNeeded = true;
				}

				if (saveNeeded) { insPack.Save(); saveNeeded = false; }

				// Documents
				foreach (XmlElement n in _packageConfig.DocumentElement.SelectNodes("Documents/DocumentSet [@importMode = 'root']/*"))
				{
					insPack.Data.ContentNodeId = cms.businesslogic.web.Document.Import(-1, u, n).ToString();
				}

				//Package Actions
				foreach (XmlNode n in _packageConfig.DocumentElement.SelectNodes("Actions/Action"))
				{

					if (n.Attributes["undo"] == null || n.Attributes["undo"].Value == "true")
					{
						insPack.Data.Actions += n.OuterXml;
						Log.Add(LogTypes.Debug, -1, HttpUtility.HtmlEncode(n.OuterXml));
					}

					if (n.Attributes["runat"] != null && n.Attributes["runat"].Value == "install")
					{
						try
						{
							packager.PackageAction.RunPackageAction(insPack.Data.Name, n.Attributes["alias"].Value, n);
						}
						catch
						{

						}
					}
				}

				// Trigger update of Apps / Trees config.
				// (These are ApplicationStartupHandlers so just instantiating them will trigger them)
				new ApplicationRegistrar();
				new ApplicationTreeRegistrar();

				insPack.Save();
			}	        
=======
        public void InstallFiles(int packageId, string tempDir)
        {
            using (DisposableTimer.DebugDuration<Installer>(
                () => "Installing package files for package id " + packageId + " into temp folder " + tempDir,
                () => "Package file installation complete for package id " + packageId))
            {
                //retrieve the manifest to continue installation
                packager.InstalledPackage insPack = packager.InstalledPackage.GetById(packageId);

                // Move files
                //string virtualBasePath = System.Web.HttpContext.Current.Request.ApplicationPath;
                string basePath = System.Web.Hosting.HostingEnvironment.ApplicationPhysicalPath;

                foreach (XmlNode n in _packageConfig.DocumentElement.SelectNodes("//file"))
                {
                    //we enclose the whole file-moving to ensure that the entire installer doesn't crash
                    try
                    {
                        String destPath = getFileName(basePath, xmlHelper.GetNodeValue(n.SelectSingleNode("orgPath")));
                        String sourceFile = getFileName(tempDir, xmlHelper.GetNodeValue(n.SelectSingleNode("guid")));
                        String destFile = getFileName(destPath, xmlHelper.GetNodeValue(n.SelectSingleNode("orgName")));

                        // Create the destination directory if it doesn't exist
                        if (!Directory.Exists(destPath))
                            Directory.CreateDirectory(destPath);
                        //If a file with this name exists, delete it
                        else if (File.Exists(destFile))
                            File.Delete(destFile);

                        // Move the file
                        File.Move(sourceFile, destFile);

                        //PPH log file install
                        insPack.Data.Files.Add(xmlHelper.GetNodeValue(n.SelectSingleNode("orgPath")) + "/" + xmlHelper.GetNodeValue(n.SelectSingleNode("orgName")));
                    }
                    catch (Exception ex)
                    {
                        Log.Add(LogTypes.Error, -1, "Package install error: " + ex.ToString());
                    }
                }

                insPack.Save();
            }
        }


        public void InstallBusinessLogic(int packageId, string tempDir)
        {

            using (DisposableTimer.DebugDuration<Installer>(
                () => "Installing business logic for package id " + packageId + " into temp folder " + tempDir,
                () => "Package business logic installation complete for package id " + packageId))
            {
                //retrieve the manifest to continue installation
                packager.InstalledPackage insPack = packager.InstalledPackage.GetById(packageId);
                bool saveNeeded = false;

                //Install DataTypes
                foreach (XmlNode n in _packageConfig.DocumentElement.SelectNodes("//DataType"))
                {
                    cms.businesslogic.datatype.DataTypeDefinition newDtd = cms.businesslogic.datatype.DataTypeDefinition.Import(n);

                    if (newDtd != null)
                    {
                        insPack.Data.DataTypes.Add(newDtd.Id.ToString());
                        saveNeeded = true;
                    }
                }

                if (saveNeeded) { insPack.Save(); saveNeeded = false; }

                //Install languages
                foreach (XmlNode n in _packageConfig.DocumentElement.SelectNodes("//Language"))
                {
                    language.Language newLang = language.Language.Import(n);

                    if (newLang != null)
                    {
                        insPack.Data.Languages.Add(newLang.id.ToString());
                        saveNeeded = true;
                    }
                }

                if (saveNeeded) { insPack.Save(); saveNeeded = false; }

                //Install dictionary items
                foreach (XmlNode n in _packageConfig.DocumentElement.SelectNodes("./DictionaryItems/DictionaryItem"))
                {
                    Dictionary.DictionaryItem newDi = Dictionary.DictionaryItem.Import(n);

                    if (newDi != null)
                    {
                        insPack.Data.DictionaryItems.Add(newDi.id.ToString());
                        saveNeeded = true;
                    }
                }

                if (saveNeeded) { insPack.Save(); saveNeeded = false; }

                // Install macros
                foreach (XmlNode n in _packageConfig.DocumentElement.SelectNodes("//macro"))
                {
                    cms.businesslogic.macro.Macro m = cms.businesslogic.macro.Macro.Import(n);

                    if (m != null)
                    {
                        insPack.Data.Macros.Add(m.Id.ToString());
                        saveNeeded = true;
                    }
                }

                if (saveNeeded) { insPack.Save(); saveNeeded = false; }

                // Get current user, with a fallback
                User u = new User(0);
                if (!string.IsNullOrEmpty(BasePages.UmbracoEnsuredPage.umbracoUserContextID))
                {
                    if (BasePages.UmbracoEnsuredPage.ValidateUserContextID(BasePages.UmbracoEnsuredPage.umbracoUserContextID))
                    {
                        u = User.GetCurrent();
                    }
                }


                // Add Templates
                foreach (XmlNode n in _packageConfig.DocumentElement.SelectNodes("Templates/Template"))
                {
                    var t = Template.Import(n, u);

                    insPack.Data.Templates.Add(t.Id.ToString());

                    saveNeeded = true;
                }

                if (saveNeeded) { insPack.Save(); saveNeeded = false; }


                //NOTE: SD: I'm pretty sure the only thing the below script does is ensure that the Master template Id is set
                // in the database, but this is also duplicating the saving of the design content since the above Template.Import
                // already does this. I've left this for now because I'm not sure the reprocussions of removing it but seems there
                // is a lot of excess database calls happening here.
                foreach (XmlNode n in _packageConfig.DocumentElement.SelectNodes("Templates/Template"))
                {
                    string master = xmlHelper.GetNodeValue(n.SelectSingleNode("Master"));
                    template.Template t = template.Template.GetByAlias(xmlHelper.GetNodeValue(n.SelectSingleNode("Alias")));
                    if (master.Trim() != "")
                    {
                        template.Template masterTemplate = template.Template.GetByAlias(master);
                        if (masterTemplate != null)
                        {
                            t.MasterTemplate = template.Template.GetByAlias(master).Id;
                            //SD: This appears to always just save an empty template because the design isn't set yet
                            // this fixes an issue now that we have MVC because if there is an empty template and MVC is 
                            // the default, it will create a View not a master page and then the system will try to route via
                            // MVC which means that the package will not work anymore.
                            // The code below that imports the templates should suffice because it's actually importing 
                            // template data not just blank data.

                            //if (UmbracoSettings.UseAspNetMasterPages)
                            //	t.SaveMasterPageFile(t.Design);
                        }
                    }
                    // Master templates can only be generated when their master is known
                    if (UmbracoSettings.UseAspNetMasterPages)
                    {
                        t.ImportDesign(xmlHelper.GetNodeValue(n.SelectSingleNode("Design")));
                        t.SaveMasterPageFile(t.Design);
                    }
                }

                // Add documenttypes
                foreach (XmlNode n in _packageConfig.DocumentElement.SelectNodes("DocumentTypes/DocumentType"))
                {
                    ImportDocumentType(n, u, false);
                    saveNeeded = true;
                }

                if (saveNeeded) { insPack.Save(); saveNeeded = false; }


                // Add documenttype structure
                foreach (XmlNode n in _packageConfig.DocumentElement.SelectNodes("DocumentTypes/DocumentType"))
                {
                    DocumentType dt = DocumentType.GetByAlias(xmlHelper.GetNodeValue(n.SelectSingleNode("Info/Alias")));
                    if (dt != null)
                    {
                        ArrayList allowed = new ArrayList();
                        foreach (XmlNode structure in n.SelectNodes("Structure/DocumentType"))
                        {
                            DocumentType dtt = DocumentType.GetByAlias(xmlHelper.GetNodeValue(structure));
                            if (dtt != null)
                                allowed.Add(dtt.Id);
                        }

                        int[] adt = new int[allowed.Count];
                        for (int i = 0; i < allowed.Count; i++)
                            adt[i] = (int)allowed[i];
                        dt.AllowedChildContentTypeIDs = adt;

                        //PPH we log the document type install here.
                        insPack.Data.Documenttypes.Add(dt.Id.ToString());
                        saveNeeded = true;
                    }
                }

                if (saveNeeded) { insPack.Save(); saveNeeded = false; }

                // Stylesheets
                foreach (XmlNode n in _packageConfig.DocumentElement.SelectNodes("Stylesheets/Stylesheet"))
                {
                    StyleSheet s = StyleSheet.Import(n, u);

                    insPack.Data.Stylesheets.Add(s.Id.ToString());
                    saveNeeded = true;
                }

                if (saveNeeded) { insPack.Save(); saveNeeded = false; }

                // Documents
                foreach (XmlElement n in _packageConfig.DocumentElement.SelectNodes("Documents/DocumentSet [@importMode = 'root']/*"))
                {
                    insPack.Data.ContentNodeId = cms.businesslogic.web.Document.Import(-1, u, n).ToString();
                }

                //Package Actions
                foreach (XmlNode n in _packageConfig.DocumentElement.SelectNodes("Actions/Action"))
                {

                    if (n.Attributes["undo"] == null || n.Attributes["undo"].Value == "true")
                    {
                        insPack.Data.Actions += n.OuterXml;
                        Log.Add(LogTypes.Debug, -1, HttpUtility.HtmlEncode(n.OuterXml));
                    }

                    if (n.Attributes["runat"] != null && n.Attributes["runat"].Value == "install")
                    {
                        try
                        {
                            packager.PackageAction.RunPackageAction(insPack.Data.Name, n.Attributes["alias"].Value, n);
                        }
                        catch
                        {

                        }
                    }
                }

                // Trigger update of Apps / Trees config.
                // (These are ApplicationStartupHandlers so just instantiating them will trigger them)
                new ApplicationRegistrar();
                new ApplicationTreeRegistrar();

                insPack.Save();
            }
>>>>>>> 76fb5d26
        }

        public void InstallCleanUp(int packageId, string tempDir)
        {

            //this will contain some logic to clean up all those old folders

        }

        /// <summary>
        /// Invoking this method installs the entire current package
        /// </summary>
        /// <param name="tempDir">Temporary folder where the package's content are extracted to</param>
        public void Install(string tempDir, string guid, string repoGuid)
        {
            //PPH added logging of installs, this adds all install info in the installedPackages config file.
            string _packName = xmlHelper.GetNodeValue(_packageConfig.DocumentElement.SelectSingleNode("/umbPackage/info/package/name"));
            string _packAuthor = xmlHelper.GetNodeValue(_packageConfig.DocumentElement.SelectSingleNode("/umbPackage/info/author/name"));
            string _packAuthorUrl = xmlHelper.GetNodeValue(_packageConfig.DocumentElement.SelectSingleNode("/umbPackage/info/author/website"));
            string _packVersion = xmlHelper.GetNodeValue(_packageConfig.DocumentElement.SelectSingleNode("/umbPackage/info/package/version"));
            string _packReadme = xmlHelper.GetNodeValue(_packageConfig.DocumentElement.SelectSingleNode("/umbPackage/info/readme"));
            string _packLicense = xmlHelper.GetNodeValue(_packageConfig.DocumentElement.SelectSingleNode("/umbPackage/info/package/license "));


            //Create a new package instance to record all the installed package adds - this is the same format as the created packages has.
            //save the package meta data
            packager.InstalledPackage insPack = packager.InstalledPackage.MakeNew(_packName);
            insPack.Data.Author = _packAuthor;
            insPack.Data.AuthorUrl = _packAuthorUrl;
            insPack.Data.Version = _packVersion;
            insPack.Data.Readme = _packReadme;
            insPack.Data.License = _packLicense;
            insPack.Data.PackageGuid = guid; //the package unique key.
            insPack.Data.RepositoryGuid = repoGuid; //the repository unique key, if the package is a file install, the repository will not get logged.


            //Install languages
            foreach (XmlNode n in _packageConfig.DocumentElement.SelectNodes("//Language"))
            {
                language.Language newLang = language.Language.Import(n);

                if (newLang != null)
                    insPack.Data.Languages.Add(newLang.id.ToString());
            }

            //Install dictionary items
            foreach (XmlNode n in _packageConfig.DocumentElement.SelectNodes("./DictionaryItems/DictionaryItem"))
            {
                Dictionary.DictionaryItem newDi = Dictionary.DictionaryItem.Import(n);

                if (newDi != null)
                    insPack.Data.DictionaryItems.Add(newDi.id.ToString());
            }

            // Install macros
            foreach (XmlNode n in _packageConfig.DocumentElement.SelectNodes("//macro"))
            {
                cms.businesslogic.macro.Macro m = cms.businesslogic.macro.Macro.Import(n);

                if (m != null)
                    insPack.Data.Macros.Add(m.Id.ToString());
            }

            // Move files
            string basePath = System.Web.Hosting.HostingEnvironment.ApplicationPhysicalPath;
            foreach (XmlNode n in _packageConfig.DocumentElement.SelectNodes("//file"))
            {
                String destPath = getFileName(basePath, xmlHelper.GetNodeValue(n.SelectSingleNode("orgPath")));
                String sourceFile = getFileName(tempDir, xmlHelper.GetNodeValue(n.SelectSingleNode("guid")));
                String destFile = getFileName(destPath, xmlHelper.GetNodeValue(n.SelectSingleNode("orgName")));

                // Create the destination directory if it doesn't exist
                if (!Directory.Exists(destPath))
                    Directory.CreateDirectory(destPath);
                // If a file with this name exists, delete it
                else if (File.Exists(destFile))
                    File.Delete(destFile);
                // Move the file
                File.Move(sourceFile, destFile);

                //PPH log file install
                insPack.Data.Files.Add(xmlHelper.GetNodeValue(n.SelectSingleNode("orgPath")) + "/" + xmlHelper.GetNodeValue(n.SelectSingleNode("orgName")));
            }


            // Get current user
            BusinessLogic.User u = User.GetCurrent();

            // Add Templates
            foreach (XmlNode n in _packageConfig.DocumentElement.SelectNodes("Templates/Template"))
            {
                template.Template t = template.Template.MakeNew(xmlHelper.GetNodeValue(n.SelectSingleNode("Name")), u);
                t.Alias = xmlHelper.GetNodeValue(n.SelectSingleNode("Alias"));

                t.ImportDesign(xmlHelper.GetNodeValue(n.SelectSingleNode("Design")));

                insPack.Data.Templates.Add(t.Id.ToString());
            }

            // Add master templates
            foreach (XmlNode n in _packageConfig.DocumentElement.SelectNodes("Templates/Template"))
            {
                string master = xmlHelper.GetNodeValue(n.SelectSingleNode("Master"));
                template.Template t = template.Template.GetByAlias(xmlHelper.GetNodeValue(n.SelectSingleNode("Alias")));
                if (master.Trim() != "")
                {
                    template.Template masterTemplate = template.Template.GetByAlias(master);
                    if (masterTemplate != null)
                    {
                        t.MasterTemplate = template.Template.GetByAlias(master).Id;
                        if (UmbracoSettings.UseAspNetMasterPages)
                            t.SaveMasterPageFile(t.Design);
                    }
                }
                // Master templates can only be generated when their master is known
                if (UmbracoSettings.UseAspNetMasterPages)
                {
                    t.ImportDesign(xmlHelper.GetNodeValue(n.SelectSingleNode("Design")));
                    t.SaveMasterPageFile(t.Design);
                }
            }

            // Add documenttypes
            foreach (XmlNode n in _packageConfig.DocumentElement.SelectNodes("DocumentTypes/DocumentType"))
            {
                ImportDocumentType(n, u, false);
            }

            // Add documenttype structure
            foreach (XmlNode n in _packageConfig.DocumentElement.SelectNodes("DocumentTypes/DocumentType"))
            {
                DocumentType dt = DocumentType.GetByAlias(xmlHelper.GetNodeValue(n.SelectSingleNode("Info/Alias")));
                if (dt != null)
                {
                    ArrayList allowed = new ArrayList();
                    foreach (XmlNode structure in n.SelectNodes("Structure/DocumentType"))
                    {
                        DocumentType dtt = DocumentType.GetByAlias(xmlHelper.GetNodeValue(structure));
                        allowed.Add(dtt.Id);
                    }
                    int[] adt = new int[allowed.Count];
                    for (int i = 0; i < allowed.Count; i++)
                        adt[i] = (int)allowed[i];
                    dt.AllowedChildContentTypeIDs = adt;

                    //PPH we log the document type install here.
                    insPack.Data.Documenttypes.Add(dt.Id.ToString());
                }
            }

            // Stylesheets
            foreach (XmlNode n in _packageConfig.DocumentElement.SelectNodes("Stylesheets/Stylesheet"))
            {
                StyleSheet s = StyleSheet.MakeNew(
                    u,
                    xmlHelper.GetNodeValue(n.SelectSingleNode("Name")),
                    xmlHelper.GetNodeValue(n.SelectSingleNode("FileName")),
                    xmlHelper.GetNodeValue(n.SelectSingleNode("Content")));

                foreach (XmlNode prop in n.SelectNodes("Properties/Property"))
                {
                    StylesheetProperty sp = StylesheetProperty.MakeNew(
                        xmlHelper.GetNodeValue(prop.SelectSingleNode("Name")),
                        s,
                        u);
                    sp.Alias = xmlHelper.GetNodeValue(prop.SelectSingleNode("Alias"));
                    sp.value = xmlHelper.GetNodeValue(prop.SelectSingleNode("Value"));
                }
                s.saveCssToFile();
                s.Save();

                insPack.Data.Stylesheets.Add(s.Id.ToString());
            }

            // Documents
            foreach (XmlElement n in _packageConfig.DocumentElement.SelectNodes("Documents/DocumentSet [@importMode = 'root']/*"))
            {
                cms.businesslogic.web.Document.Import(-1, u, n);

                //PPH todo log document install... 
            }

            foreach (XmlNode n in _packageConfig.DocumentElement.SelectNodes("Actions/Action [@runat != 'uninstall']"))
            {
                try
                {
                    packager.PackageAction.RunPackageAction(_packName, n.Attributes["alias"].Value, n);
                }
                catch { }
            }

            //saving the uninstall actions untill the package is uninstalled.
            foreach (XmlNode n in _packageConfig.DocumentElement.SelectNodes("Actions/Action [@undo != false()]"))
            {
                insPack.Data.Actions += n.OuterXml;
            }


            insPack.Save();


        }

        public static void ImportDocumentType(XmlNode n, BusinessLogic.User u, bool ImportStructure)
        {
            DocumentType dt = DocumentType.GetByAlias(xmlHelper.GetNodeValue(n.SelectSingleNode("Info/Alias")));
            if (dt == null)
            {
                dt = DocumentType.MakeNew(u, xmlHelper.GetNodeValue(n.SelectSingleNode("Info/Name")));
                dt.Alias = xmlHelper.GetNodeValue(n.SelectSingleNode("Info/Alias"));


                //Master content type
                DocumentType mdt = DocumentType.GetByAlias(xmlHelper.GetNodeValue(n.SelectSingleNode("Info/Master")));
                if (mdt != null)
                    dt.MasterContentType = mdt.Id;
            }
            else
            {
                dt.Text = xmlHelper.GetNodeValue(n.SelectSingleNode("Info/Name"));
            }


            // Info
            dt.IconUrl = xmlHelper.GetNodeValue(n.SelectSingleNode("Info/Icon"));
            dt.Thumbnail = xmlHelper.GetNodeValue(n.SelectSingleNode("Info/Thumbnail"));
            dt.Description = xmlHelper.GetNodeValue(n.SelectSingleNode("Info/Description"));

            // Templates	
            ArrayList templates = new ArrayList();
            foreach (XmlNode tem in n.SelectNodes("Info/AllowedTemplates/Template"))
            {
                template.Template t = template.Template.GetByAlias(xmlHelper.GetNodeValue(tem));
                if (t != null)
                    templates.Add(t);
            }

            try
            {
                template.Template[] at = new template.Template[templates.Count];
                for (int i = 0; i < templates.Count; i++)
                    at[i] = (template.Template)templates[i];
                dt.allowedTemplates = at;
            }
            catch (Exception ee)
            {
                BusinessLogic.Log.Add(BusinessLogic.LogTypes.Error, u, dt.Id, "Packager: Error handling allowed templates: " + ee.ToString());
            }

            // Default template
            try
            {
                if (xmlHelper.GetNodeValue(n.SelectSingleNode("Info/DefaultTemplate")) != "")
                    dt.DefaultTemplate = template.Template.GetByAlias(xmlHelper.GetNodeValue(n.SelectSingleNode("Info/DefaultTemplate"))).Id;
            }
            catch (Exception ee)
            {
                BusinessLogic.Log.Add(BusinessLogic.LogTypes.Error, u, dt.Id, "Packager: Error assigning default template: " + ee.ToString());
            }

            // Tabs
            cms.businesslogic.ContentType.TabI[] tabs = dt.getVirtualTabs;
            string tabNames = ";";
            for (int t = 0; t < tabs.Length; t++)
                tabNames += tabs[t].Caption + ";";



            Hashtable ht = new Hashtable();
            foreach (XmlNode t in n.SelectNodes("Tabs/Tab"))
            {
                if (tabNames.IndexOf(";" + xmlHelper.GetNodeValue(t.SelectSingleNode("Caption")) + ";") == -1)
                {
                    ht.Add(int.Parse(xmlHelper.GetNodeValue(t.SelectSingleNode("Id"))),
                        dt.AddVirtualTab(xmlHelper.GetNodeValue(t.SelectSingleNode("Caption"))));
                }
            }

            dt.ClearVirtualTabs();
            // Get all tabs in hashtable
            Hashtable tabList = new Hashtable();
            foreach (cms.businesslogic.ContentType.TabI t in dt.getVirtualTabs.ToList())
            {
                if (!tabList.ContainsKey(t.Caption))
                    tabList.Add(t.Caption, t.Id);
            }

            // Generic Properties
            datatype.controls.Factory f = new datatype.controls.Factory();
            foreach (XmlNode gp in n.SelectNodes("GenericProperties/GenericProperty"))
            {
                int dfId = 0;
                Guid dtId = new Guid(xmlHelper.GetNodeValue(gp.SelectSingleNode("Type")));

                if (gp.SelectSingleNode("Definition") != null && !string.IsNullOrEmpty(xmlHelper.GetNodeValue(gp.SelectSingleNode("Definition"))))
                {
                    Guid dtdId = new Guid(xmlHelper.GetNodeValue(gp.SelectSingleNode("Definition")));
                    if (CMSNode.IsNode(dtdId))
                        dfId = new CMSNode(dtdId).Id;
                }
                if (dfId == 0)
                {
                    try
                    {
                        dfId = findDataTypeDefinitionFromType(ref dtId);
                    }
                    catch
                    {
                        throw new Exception(String.Format("Could not find datatype with id {0}.", dtId));
                    }
                }

                // Fix for rich text editor backwards compatibility 
                if (dfId == 0 && dtId == new Guid("a3776494-0574-4d93-b7de-efdfdec6f2d1"))
                {
                    dtId = new Guid("83722133-f80c-4273-bdb6-1befaa04a612");
                    dfId = findDataTypeDefinitionFromType(ref dtId);
                }

                if (dfId != 0)
                {
                    PropertyType pt = dt.getPropertyType(xmlHelper.GetNodeValue(gp.SelectSingleNode("Alias")));
                    if (pt == null)
                    {
                        dt.AddPropertyType(
                            datatype.DataTypeDefinition.GetDataTypeDefinition(dfId),
                            xmlHelper.GetNodeValue(gp.SelectSingleNode("Alias")),
                            xmlHelper.GetNodeValue(gp.SelectSingleNode("Name"))
                            );
                        pt = dt.getPropertyType(xmlHelper.GetNodeValue(gp.SelectSingleNode("Alias")));
                    }
                    else
                    {
                        pt.DataTypeDefinition = datatype.DataTypeDefinition.GetDataTypeDefinition(dfId);
                        pt.Name = xmlHelper.GetNodeValue(gp.SelectSingleNode("Name"));
                    }

                    pt.Mandatory = bool.Parse(xmlHelper.GetNodeValue(gp.SelectSingleNode("Mandatory")));
                    pt.ValidationRegExp = xmlHelper.GetNodeValue(gp.SelectSingleNode("Validation"));
                    pt.Description = xmlHelper.GetNodeValue(gp.SelectSingleNode("Description"));

                    // tab
                    try
                    {
                        if (tabList.ContainsKey(xmlHelper.GetNodeValue(gp.SelectSingleNode("Tab"))))
                            pt.TabId = (int)tabList[xmlHelper.GetNodeValue(gp.SelectSingleNode("Tab"))];
                    }
                    catch (Exception ee)
                    {
                        BusinessLogic.Log.Add(BusinessLogic.LogTypes.Error, u, dt.Id, "Packager: Error assigning property to tab: " + ee.ToString());
                    }
                }
            }

            if (ImportStructure)
            {
                if (dt != null)
                {
                    ArrayList allowed = new ArrayList();
                    foreach (XmlNode structure in n.SelectNodes("Structure/DocumentType"))
                    {
                        DocumentType dtt = DocumentType.GetByAlias(xmlHelper.GetNodeValue(structure));
                        if (dtt != null)
                            allowed.Add(dtt.Id);
                    }
                    int[] adt = new int[allowed.Count];
                    for (int i = 0; i < allowed.Count; i++)
                        adt[i] = (int)allowed[i];
                    dt.AllowedChildContentTypeIDs = adt;
                }
            }

            // clear caching
            foreach (DocumentType.TabI t in dt.getVirtualTabs.ToList())
                DocumentType.FlushTabCache(t.Id, dt.Id);

        }

        /// <summary>
        /// Gets the name of the file in the specified path.
        /// Corrects possible problems with slashes that would result from a simple concatenation.
        /// Can also be used to concatenate paths.
        /// </summary>
        /// <param name="path">The path.</param>
        /// <param name="fileName">Name of the file.</param>
        /// <returns>The name of the file in the specified path.</returns>
        private static String getFileName(String path, string fileName)
        {
            // virtual dir support
            fileName = IOHelper.FindFile(fileName);

            if (path.Contains("[$"))
            {
                //this is experimental and undocumented...
                path = path.Replace("[$UMBRACO]", IO.SystemDirectories.Umbraco);
                path = path.Replace("[$UMBRACOCLIENT]", IO.SystemDirectories.Umbraco_client);
                path = path.Replace("[$CONFIG]", IO.SystemDirectories.Config);
                path = path.Replace("[$DATA]", IO.SystemDirectories.Data);
            }

            //to support virtual dirs we try to lookup the file... 
            path = IOHelper.FindFile(path);



            Debug.Assert(path != null && path.Length >= 1);
            Debug.Assert(fileName != null && fileName.Length >= 1);

            path = path.Replace('/', '\\');
            fileName = fileName.Replace('/', '\\');

            // Does filename start with a slash? Does path end with one?
            bool fileNameStartsWithSlash = (fileName[0] == Path.DirectorySeparatorChar);
            bool pathEndsWithSlash = (path[path.Length - 1] == Path.DirectorySeparatorChar);

            // Path ends with a slash
            if (pathEndsWithSlash)
            {
                if (!fileNameStartsWithSlash)
                    // No double slash, just concatenate
                    return path + fileName;
                else
                    // Double slash, exclude that of the file
                    return path + fileName.Substring(1);
            }
            else
            {
                if (fileNameStartsWithSlash)
                    // Required slash specified, just concatenate
                    return path + fileName;
                else
                    // Required slash missing, add it
                    return path + Path.DirectorySeparatorChar + fileName;
            }
        }

        private static int findDataTypeDefinitionFromType(ref Guid dtId)
        {
            int dfId = 0;
            foreach (datatype.DataTypeDefinition df in datatype.DataTypeDefinition.GetAll())
                if (df.DataType.Id == dtId)
                {
                    dfId = df.Id;
                    break;
                }
            return dfId;
        }

        /// <summary>
        /// Reads the configuration of the package from the configuration xmldocument
        /// </summary>
        /// <param name="tempDir">The folder to which the contents of the package is extracted</param>
        public void LoadConfig(string tempDir)
        {
            _packageConfig = new XmlDocument();
            _packageConfig.Load(tempDir + Path.DirectorySeparatorChar + "package.xml");

            _name = _packageConfig.DocumentElement.SelectSingleNode("/umbPackage/info/package/name").FirstChild.Value;
            _version = _packageConfig.DocumentElement.SelectSingleNode("/umbPackage/info/package/version").FirstChild.Value;
            _url = _packageConfig.DocumentElement.SelectSingleNode("/umbPackage/info/package/url").FirstChild.Value;
            _license = _packageConfig.DocumentElement.SelectSingleNode("/umbPackage/info/package/license").FirstChild.Value;
            _licenseUrl = _packageConfig.DocumentElement.SelectSingleNode("/umbPackage/info/package/license").Attributes.GetNamedItem("url").Value;
            _reqMajor = int.Parse(_packageConfig.DocumentElement.SelectSingleNode("/umbPackage/info/package/requirements/major").FirstChild.Value);
            _reqMinor = int.Parse(_packageConfig.DocumentElement.SelectSingleNode("/umbPackage/info/package/requirements/major").FirstChild.Value);
            _reqPatch = int.Parse(_packageConfig.DocumentElement.SelectSingleNode("/umbPackage/info/package/requirements/patch").FirstChild.Value);
            _authorName = _packageConfig.DocumentElement.SelectSingleNode("/umbPackage/info/author/name").FirstChild.Value;
            _authorUrl = _packageConfig.DocumentElement.SelectSingleNode("/umbPackage/info/author/website").FirstChild.Value;

            string basePath = System.Web.Hosting.HostingEnvironment.ApplicationPhysicalPath;

            foreach (XmlNode n in _packageConfig.DocumentElement.SelectNodes("//file"))
            {
                bool badFile = false;
                string destPath = getFileName(basePath, xmlHelper.GetNodeValue(n.SelectSingleNode("orgPath")));
                string destFile = getFileName(destPath, xmlHelper.GetNodeValue(n.SelectSingleNode("orgName")));

                if (destPath.ToLower().Contains(IOHelper.DirSepChar + "app_code"))
                    badFile = true;

                if (destPath.ToLower().Contains(IOHelper.DirSepChar + "bin"))
                    badFile = true;

                if (destFile.ToLower().EndsWith(".dll"))
                    badFile = true;

                if (badFile)
                {
                    _containUnsecureFiles = true;
                    _unsecureFiles.Add(xmlHelper.GetNodeValue(n.SelectSingleNode("orgName")));
                }
            }

            //this will check for existing macros with the same alias
            //since we will not overwrite on import it's a good idea to inform the user what will be overwritten
            foreach (XmlNode n in _packageConfig.DocumentElement.SelectNodes("//macro"))
            {
                var alias = n.SelectSingleNode("alias").InnerText;
                if (!string.IsNullOrEmpty(alias))
                {
                    try
                    {
                        var m = new Macro(alias);
                        this._containsMacroConflict = true;
                        this._conflictingMacroAliases.Add(m.Name, alias);
                    }
                    catch (IndexOutOfRangeException) { } //thrown when the alias doesn't exist in the DB, ie - macro not there
                }
            }

            foreach (XmlNode n in _packageConfig.DocumentElement.SelectNodes("Templates/Template"))
            {
                var alias = n.SelectSingleNode("Alias").InnerText;
                if (!string.IsNullOrEmpty(alias))
                {
                    var t = Template.GetByAlias(alias);
                    if (t != null)
                    {
                        this._containsTemplateConflict = true;
                        this._conflictingTemplateAliases.Add(t.Text, alias);
                    }
                }
            }

            foreach (XmlNode n in _packageConfig.DocumentElement.SelectNodes("Stylesheets/Stylesheet"))
            {
                var alias = n.SelectSingleNode("Name").InnerText;
                if (!string.IsNullOrEmpty(alias))
                {
                    var s = StyleSheet.GetByName(alias);
                    if (s != null)
                    {
                        this._containsStyleSheetConflict = true;
                        this._conflictingStyleSheetNames.Add(s.Text, alias);
                    }
                }
            }

            try
            {
                _readme = xmlHelper.GetNodeValue(_packageConfig.DocumentElement.SelectSingleNode("/umbPackage/info/readme"));
            }
            catch { }
            try
            {
                _control = xmlHelper.GetNodeValue(_packageConfig.DocumentElement.SelectSingleNode("/umbPackage/control"));
            }
            catch { }
        }

        private string unPack(string ZipName)
        {
            // Unzip
            string tempDir = IOHelper.MapPath(SystemDirectories.Data) + Path.DirectorySeparatorChar + Guid.NewGuid().ToString();
            Directory.CreateDirectory(tempDir);

            ZipInputStream s = new ZipInputStream(File.OpenRead(ZipName));

            ZipEntry theEntry;
            while ((theEntry = s.GetNextEntry()) != null)
            {
                string directoryName = Path.GetDirectoryName(theEntry.Name);
                string fileName = Path.GetFileName(theEntry.Name);

                if (fileName != String.Empty)
                {
                    FileStream streamWriter = File.Create(tempDir + Path.DirectorySeparatorChar + fileName);

                    int size = 2048;
                    byte[] data = new byte[2048];
                    while (true)
                    {
                        size = s.Read(data, 0, data.Length);
                        if (size > 0)
                        {
                            streamWriter.Write(data, 0, size);
                        }
                        else
                        {
                            break;
                        }
                    }

                    streamWriter.Close();

                }
            }

            // Clean up
            s.Close();
            File.Delete(ZipName);

            return tempDir;

        }

        //this uses the old method of fetching and only supports the packages.umbraco.org repository.
        public string Fetch(Guid Package)
        {

            // Check for package directory
            if (!System.IO.Directory.Exists(IOHelper.MapPath(SystemDirectories.Packages)))
                System.IO.Directory.CreateDirectory(IOHelper.MapPath(SystemDirectories.Packages));

            System.Net.WebClient wc = new System.Net.WebClient();

            wc.DownloadFile(
                "http://" + UmbracoSettings.PackageServer + "/fetch?package=" + Package.ToString(),
                IOHelper.MapPath(SystemDirectories.Packages + "/" + Package.ToString() + ".umb"));

            return "packages\\" + Package.ToString() + ".umb";
        }


        public static void updatePackageInfo(Guid Package, int VersionMajor, int VersionMinor, int VersionPatch, User User)
        {

        }
    }

    public class Package
    {
        protected static ISqlHelper SqlHelper
        {
            get { return Application.SqlHelper; }
        }

        public Package()
        {
        }

        /// <summary>
        /// Initialize package install status object by specifying the internal id of the installation. 
        /// The id is specific to the local umbraco installation and cannot be used to identify the package in general. 
        /// Use the Package(Guid) constructor to check whether a package has been installed
        /// </summary>
        /// <param name="Id">The internal id.</param>
        public Package(int Id)
        {
            initialize(Id);
        }

        public Package(Guid Id)
        {
            int installStatusId = SqlHelper.ExecuteScalar<int>(
                "select id from umbracoInstalledPackages where package = @package and upgradeId = 0",
                SqlHelper.CreateParameter("@package", Id));

            if (installStatusId > 0)
                initialize(installStatusId);
            else
                throw new ArgumentException("Package with id '" + Id.ToString() + "' is not installed");
        }

        private void initialize(int id)
        {

            IRecordsReader dr =
                SqlHelper.ExecuteReader(
                "select id, uninstalled, upgradeId, installDate, userId, package, versionMajor, versionMinor, versionPatch from umbracoInstalledPackages where id = @id",
                SqlHelper.CreateParameter("@id", id));

            if (dr.Read())
            {
                Id = id;
                Uninstalled = dr.GetBoolean("uninstalled");
                UpgradeId = dr.GetInt("upgradeId");
                InstallDate = dr.GetDateTime("installDate");
                User = User.GetUser(dr.GetInt("userId"));
                PackageId = dr.GetGuid("package");
                VersionMajor = dr.GetInt("versionMajor");
                VersionMinor = dr.GetInt("versionMinor");
                VersionPatch = dr.GetInt("versionPatch");
            }
            dr.Close();
        }

        [MethodImpl(MethodImplOptions.Synchronized)]
        public void Save()
        {

            IParameter[] values = {
                SqlHelper.CreateParameter("@uninstalled", Uninstalled),
                SqlHelper.CreateParameter("@upgradeId", UpgradeId),
                SqlHelper.CreateParameter("@installDate", InstallDate),
                SqlHelper.CreateParameter("@userId", User.Id),
                SqlHelper.CreateParameter("@versionMajor", VersionMajor),
                SqlHelper.CreateParameter("@versionMinor", VersionMinor),
                SqlHelper.CreateParameter("@versionPatch", VersionPatch),
                SqlHelper.CreateParameter("@id", Id)
            };

            // check if package status exists
            if (Id == 0)
            {
                // The method is synchronized
                SqlHelper.ExecuteNonQuery("INSERT INTO umbracoInstalledPackages (uninstalled, upgradeId, installDate, userId, versionMajor, versionMinor, versionPatch) VALUES (@uninstalled, @upgradeId, @installDate, @userId, @versionMajor, @versionMinor, @versionPatch)", values);
                Id = SqlHelper.ExecuteScalar<int>("SELECT MAX(id) FROM umbracoInstalledPackages");
            }

            SqlHelper.ExecuteNonQuery(
                "update umbracoInstalledPackages set " +
                "uninstalled = @uninstalled, " +
                "upgradeId = @upgradeId, " +
                "installDate = @installDate, " +
                "userId = @userId, " +
                "versionMajor = @versionMajor, " +
                "versionMinor = @versionMinor, " +
                "versionPatch = @versionPatch " +
                "where id = @id",
                values);
        }

        private bool _uninstalled;

        public bool Uninstalled
        {
            get { return _uninstalled; }
            set { _uninstalled = value; }
        }


        private User _user;

        public User User
        {
            get { return _user; }
            set { _user = value; }
        }


        private DateTime _installDate;

        public DateTime InstallDate
        {
            get { return _installDate; }
            set { _installDate = value; }
        }


        private int _id;

        public int Id
        {
            get { return _id; }
            set { _id = value; }
        }


        private int _upgradeId;

        public int UpgradeId
        {
            get { return _upgradeId; }
            set { _upgradeId = value; }
        }


        private Guid _packageId;

        public Guid PackageId
        {
            get { return _packageId; }
            set { _packageId = value; }
        }


        private int _versionPatch;

        public int VersionPatch
        {
            get { return _versionPatch; }
            set { _versionPatch = value; }
        }


        private int _versionMinor;

        public int VersionMinor
        {
            get { return _versionMinor; }
            set { _versionMinor = value; }
        }


        private int _versionMajor;

        public int VersionMajor
        {
            get { return _versionMajor; }
            set { _versionMajor = value; }
        }



    }
}
<|MERGE_RESOLUTION|>--- conflicted
+++ resolved
@@ -1,1566 +1,1279 @@
-using System;
-using System.Collections;
-using System.Collections.Generic;
-using System.Data;
-using System.IO;
-using System.Web;
-using System.Xml;
-using System.Xml.XPath;
-using System.Reflection;
-using System.Runtime.CompilerServices;
-using System.Linq;
-using ICSharpCode.SharpZipLib;
-using ICSharpCode.SharpZipLib.Zip;
-using ICSharpCode.SharpZipLib.Zip.Compression;
-using ICSharpCode.SharpZipLib.Zip.Compression.Streams;
-using Umbraco.Core;
-using Umbraco.Core.Logging;
-using umbraco.cms.businesslogic.web;
-using umbraco.cms.businesslogic.propertytype;
-using umbraco.BusinessLogic;
-using umbraco.DataLayer;
-using System.Diagnostics;
-using umbraco.cms.businesslogic.macro;
-using umbraco.cms.businesslogic.template;
-using umbraco.IO;
-
-namespace umbraco.cms.businesslogic.packager
-{
-    /// <summary>
-    /// The packager is a component which enables sharing of both data and functionality components between different umbraco installations.
-    /// 
-    /// The output is a .umb (a zip compressed file) which contains the exported documents/medias/macroes/documenttypes (etc.)
-    /// in a Xml document, along with the physical files used (images/usercontrols/xsl documents etc.)
-    /// 
-    /// Partly implemented, import of packages is done, the export is *under construction*.
-    /// </summary>
-    /// <remarks>
-    /// Ruben Verborgh 31/12/2007: I had to change some code, I marked my changes with "DATALAYER".
-    /// Reason: @@IDENTITY can't be used with the new datalayer.
-    /// I wasn't able to test the code, since I'm not aware how the code functions.
-    /// </remarks>
-    public class Installer
-    {
-        private string _name;
-        private string _version;
-        private string _url;
-        private string _license;
-        private string _licenseUrl;
-        private int _reqMajor;
-        private int _reqMinor;
-        private int _reqPatch;
-        private string _authorName;
-        private string _authorUrl;
-        private string _readme;
-        private string _control;
-        private bool _containUnsecureFiles = false;
-        private List<string> _unsecureFiles = new List<string>();
-        private bool _containsMacroConflict = false;
-        private Dictionary<string, string> _conflictingMacroAliases = new Dictionary<string, string>();
-        private bool _containsTemplateConflict = false;
-        private Dictionary<string, string> _conflictingTemplateAliases = new Dictionary<string, string>();
-        private bool _containsStyleSheetConflict = false;
-        private Dictionary<string, string> _conflictingStyleSheetNames = new Dictionary<string, string>();
-
-        private ArrayList _macros = new ArrayList();
-        private XmlDocument _packageConfig;
-
-        public string Name { get { return _name; } }
-        public string Version { get { return _version; } }
-        public string Url { get { return _url; } }
-        public string License { get { return _license; } }
-        public string LicenseUrl { get { return _licenseUrl; } }
-        public string Author { get { return _authorName; } }
-        public string AuthorUrl { get { return _authorUrl; } }
-        public string ReadMe { get { return _readme; } }
-        public string Control { get { return _control; } }
-
-        public bool ContainsMacroConflict { get { return _containsMacroConflict; } }
-        public IDictionary<string, string> ConflictingMacroAliases { get { return _conflictingMacroAliases; } }
-
-        public bool ContainsUnsecureFiles { get { return _containUnsecureFiles; } }
-        public List<string> UnsecureFiles { get { return _unsecureFiles; } }
-
-        public bool ContainsTemplateConflicts { get { return _containsTemplateConflict; } }
-        public IDictionary<string, string> ConflictingTemplateAliases { get { return _conflictingTemplateAliases; } }
-
-        public bool ContainsStyleSheeConflicts { get { return _containsStyleSheetConflict; } }
-        public IDictionary<string, string> ConflictingStyleSheetNames { get { return _conflictingStyleSheetNames; } }
-
-        public int RequirementsMajor { get { return _reqMajor; } }
-        public int RequirementsMinor { get { return _reqMinor; } }
-        public int RequirementsPatch { get { return _reqPatch; } }
-
-        /// <summary>
-        /// The xmldocument, describing the contents of a package.
-        /// </summary>
-        public XmlDocument Config
-        {
-            get { return _packageConfig; }
-        }
-
-        /// <summary>
-        /// Constructor
-        /// </summary>
-        public Installer()
-        {
-        }
-
-        /// <summary>
-        /// Constructor
-        /// </summary>
-        /// <param name="Name">The name of the package</param>
-        /// <param name="Version">The version of the package</param>
-        /// <param name="Url">The url to a descriptionpage</param>
-        /// <param name="License">The license under which the package is released (preferably GPL ;))</param>
-        /// <param name="LicenseUrl">The url to a licensedescription</param>
-        /// <param name="Author">The original author of the package</param>
-        /// <param name="AuthorUrl">The url to the Authors website</param>
-        /// <param name="RequirementsMajor">Umbraco version major</param>
-        /// <param name="RequirementsMinor">Umbraco version minor</param>
-        /// <param name="RequirementsPatch">Umbraco version patch</param>
-        /// <param name="Readme">The readme text</param>
-        /// <param name="Control">The name of the usercontrol used to configure the package after install</param>
-        public Installer(string Name, string Version, string Url, string License, string LicenseUrl, string Author, string AuthorUrl, int RequirementsMajor, int RequirementsMinor, int RequirementsPatch, string Readme, string Control)
-        {
-            _name = Name;
-            _version = Version;
-            _url = Url;
-            _license = License;
-            _licenseUrl = LicenseUrl;
-            _reqMajor = RequirementsMajor;
-            _reqMinor = RequirementsMinor;
-            _reqPatch = RequirementsPatch;
-            _authorName = Author;
-            _authorUrl = AuthorUrl;
-            _readme = Readme;
-            _control = Control;
-        }
-
-        /// <summary>
-        /// Adds the macro to the package
-        /// </summary>
-        /// <param name="MacroToAdd">Macro to add</param>
-        public void AddMacro(businesslogic.macro.Macro MacroToAdd)
-        {
-            _macros.Add(MacroToAdd);
-        }
-
-
-
-        /// <summary>
-        /// Imports the specified package
-        /// </summary>
-        /// <param name="InputFile">Filename of the umbracopackage</param>
-        /// <returns></returns>
-        public string Import(string InputFile)
-        {
-<<<<<<< HEAD
-			using (DisposableTimer.DebugDuration<Installer>(
-				() => "Importing package file " + InputFile, 
-				() => "Package file " + InputFile + "imported"))
-			{
-				string tempDir = "";
-				if (File.Exists(IOHelper.MapPath(SystemDirectories.Data + Path.DirectorySeparatorChar + InputFile)))
-				{
-					FileInfo fi = new FileInfo(IOHelper.MapPath(SystemDirectories.Data + Path.DirectorySeparatorChar + InputFile));
-					// Check if the file is a valid package
-					if (fi.Extension.ToLower() == ".umb")
-					{
-						try
-						{
-							tempDir = unPack(fi.FullName);
-							LoadConfig(tempDir);
-						}
-						catch (Exception unpackE)
-						{
-							throw new Exception("Error unpacking extension...", unpackE);
-						}
-					}
-					else
-						throw new Exception("Error - file isn't a package (doesn't have a .umb extension). Check if the file automatically got named '.zip' upon download.");
-				}
-				else
-					throw new Exception("Error - file not found. Could find file named '" + IOHelper.MapPath(SystemDirectories.Data + Path.DirectorySeparatorChar + InputFile) + "'");
-				return tempDir;	
-			}
-=======
-            using (DisposableTimer.DebugDuration<Installer>(
-                () => "Importing package file " + InputFile,
-                () => "Package file " + InputFile + "imported"))
-            {
-                string tempDir = "";
-                if (File.Exists(IOHelper.MapPath(SystemDirectories.Data + Path.DirectorySeparatorChar + InputFile)))
-                {
-                    FileInfo fi = new FileInfo(IOHelper.MapPath(SystemDirectories.Data + Path.DirectorySeparatorChar + InputFile));
-                    // Check if the file is a valid package
-                    if (fi.Extension.ToLower() == ".umb")
-                    {
-                        try
-                        {
-                            tempDir = unPack(fi.FullName);
-                            LoadConfig(tempDir);
-                        }
-                        catch (Exception unpackE)
-                        {
-                            throw new Exception("Error unpacking extension...", unpackE);
-                        }
-                    }
-                    else
-                        throw new Exception("Error - file isn't a package (doesn't have a .umb extension). Check if the file automatically got named '.zip' upon download.");
-                }
-                else
-                    throw new Exception("Error - file not found. Could find file named '" + IOHelper.MapPath(SystemDirectories.Data + Path.DirectorySeparatorChar + InputFile) + "'");
-                return tempDir;
-            }
->>>>>>> 76fb5d26
-        }
-
-
-        public int CreateManifest(string tempDir, string guid, string repoGuid)
-        {
-            //This is the new improved install rutine, which chops up the process into 3 steps, creating the manifest, moving files, and finally handling umb objects
-            string _packName = xmlHelper.GetNodeValue(_packageConfig.DocumentElement.SelectSingleNode("/umbPackage/info/package/name"));
-            string _packAuthor = xmlHelper.GetNodeValue(_packageConfig.DocumentElement.SelectSingleNode("/umbPackage/info/author/name"));
-            string _packAuthorUrl = xmlHelper.GetNodeValue(_packageConfig.DocumentElement.SelectSingleNode("/umbPackage/info/author/website"));
-            string _packVersion = xmlHelper.GetNodeValue(_packageConfig.DocumentElement.SelectSingleNode("/umbPackage/info/package/version"));
-            string _packReadme = xmlHelper.GetNodeValue(_packageConfig.DocumentElement.SelectSingleNode("/umbPackage/info/readme"));
-            string _packLicense = xmlHelper.GetNodeValue(_packageConfig.DocumentElement.SelectSingleNode("/umbPackage/info/package/license "));
-
-            bool _enableSkins = false;
-            string _skinRepoGuid = "";
-
-            if (_packageConfig.DocumentElement.SelectSingleNode("/umbPackage/enableSkins") != null)
-            {
-                XmlNode _skinNode = _packageConfig.DocumentElement.SelectSingleNode("/umbPackage/enableSkins");
-                _enableSkins = bool.Parse(xmlHelper.GetNodeValue(_skinNode));
-                if (_skinNode.Attributes["repository"] != null && !string.IsNullOrEmpty(_skinNode.Attributes["repository"].Value))
-                    _skinRepoGuid = _skinNode.Attributes["repository"].Value;
-            }
-
-            //Create a new package instance to record all the installed package adds - this is the same format as the created packages has.
-            //save the package meta data
-            packager.InstalledPackage insPack = packager.InstalledPackage.MakeNew(_packName);
-            insPack.Data.Author = _packAuthor;
-            insPack.Data.AuthorUrl = _packAuthorUrl;
-            insPack.Data.Version = _packVersion;
-            insPack.Data.Readme = _packReadme;
-            insPack.Data.License = _packLicense;
-
-            //skinning
-            insPack.Data.EnableSkins = _enableSkins;
-            insPack.Data.SkinRepoGuid = string.IsNullOrEmpty(_skinRepoGuid) ? Guid.Empty : new Guid(_skinRepoGuid);
-
-            insPack.Data.PackageGuid = guid; //the package unique key.
-            insPack.Data.RepositoryGuid = repoGuid; //the repository unique key, if the package is a file install, the repository will not get logged.
-            insPack.Save();
-
-            return insPack.Data.Id;
-        }
-
-<<<<<<< HEAD
-        public void InstallFiles(int packageId, string tempDir) 
-		{
-			using (DisposableTimer.DebugDuration<Installer>(
-				() => "Installing package files for package id " + packageId + " into temp folder " + tempDir,
-				() => "Package file installation complete for package id " + packageId))
-			{
-				//retrieve the manifest to continue installation
-				packager.InstalledPackage insPack = packager.InstalledPackage.GetById(packageId);
-
-				// Move files
-				//string virtualBasePath = System.Web.HttpContext.Current.Request.ApplicationPath;
-				string basePath = System.Web.Hosting.HostingEnvironment.ApplicationPhysicalPath;
-
-				foreach (XmlNode n in _packageConfig.DocumentElement.SelectNodes("//file"))
-				{
-					//we enclose the whole file-moving to ensure that the entire installer doesn't crash
-					try
-					{
-						String destPath = getFileName(basePath, xmlHelper.GetNodeValue(n.SelectSingleNode("orgPath")));
-						String sourceFile = getFileName(tempDir, xmlHelper.GetNodeValue(n.SelectSingleNode("guid")));
-						String destFile = getFileName(destPath, xmlHelper.GetNodeValue(n.SelectSingleNode("orgName")));
-
-						// Create the destination directory if it doesn't exist
-						if (!Directory.Exists(destPath))
-							Directory.CreateDirectory(destPath);
-						//If a file with this name exists, delete it
-						else if (File.Exists(destFile))
-							File.Delete(destFile);
-
-						// Move the file
-						File.Move(sourceFile, destFile);
-
-						//PPH log file install
-						insPack.Data.Files.Add(xmlHelper.GetNodeValue(n.SelectSingleNode("orgPath")) + "/" + xmlHelper.GetNodeValue(n.SelectSingleNode("orgName")));
-					}
-					catch (Exception ex)
-					{
-						Log.Add(LogTypes.Error, -1, "Package install error: " + ex.ToString());
-					}
-				}
-
-				insPack.Save();	
-			}		            
-        }
-
-
-        public void InstallBusinessLogic(int packageId, string tempDir) {
-
-			using (DisposableTimer.DebugDuration<Installer>(
-				() => "Installing business logic for package id " + packageId + " into temp folder " + tempDir,
-				() => "Package business logic installation complete for package id " + packageId))
-			{
-				//retrieve the manifest to continue installation
-				packager.InstalledPackage insPack = packager.InstalledPackage.GetById(packageId);
-				bool saveNeeded = false;
-
-				//Install DataTypes
-				foreach (XmlNode n in _packageConfig.DocumentElement.SelectNodes("//DataType"))
-				{
-					cms.businesslogic.datatype.DataTypeDefinition newDtd = cms.businesslogic.datatype.DataTypeDefinition.Import(n);
-
-					if (newDtd != null)
-					{
-						insPack.Data.DataTypes.Add(newDtd.Id.ToString());
-						saveNeeded = true;
-					}
-				}
-
-				if (saveNeeded) { insPack.Save(); saveNeeded = false; }
-
-				//Install languages
-				foreach (XmlNode n in _packageConfig.DocumentElement.SelectNodes("//Language"))
-				{
-					language.Language newLang = language.Language.Import(n);
-
-					if (newLang != null)
-					{
-						insPack.Data.Languages.Add(newLang.id.ToString());
-						saveNeeded = true;
-					}
-				}
-
-				if (saveNeeded) { insPack.Save(); saveNeeded = false; }
-
-				//Install dictionary items
-				foreach (XmlNode n in _packageConfig.DocumentElement.SelectNodes("./DictionaryItems/DictionaryItem"))
-				{
-					Dictionary.DictionaryItem newDi = Dictionary.DictionaryItem.Import(n);
-
-					if (newDi != null)
-					{
-						insPack.Data.DictionaryItems.Add(newDi.id.ToString());
-						saveNeeded = true;
-					}
-				}
-
-				if (saveNeeded) { insPack.Save(); saveNeeded = false; }
-
-				// Install macros
-				foreach (XmlNode n in _packageConfig.DocumentElement.SelectNodes("//macro"))
-				{
-					cms.businesslogic.macro.Macro m = cms.businesslogic.macro.Macro.Import(n);
-
-					if (m != null)
-					{
-						insPack.Data.Macros.Add(m.Id.ToString());
-						saveNeeded = true;
-					}
-				}
-
-				if (saveNeeded) { insPack.Save(); saveNeeded = false; }
-
-				// Get current user, with a fallback
-				User u = new User(0);
-				if (!string.IsNullOrEmpty(BasePages.UmbracoEnsuredPage.umbracoUserContextID))
-				{
-					if (BasePages.UmbracoEnsuredPage.ValidateUserContextID(BasePages.UmbracoEnsuredPage.umbracoUserContextID))
-					{
-						u = User.GetCurrent();
-					}
-				}
-
-
-				// Add Templates
-				foreach (XmlNode n in _packageConfig.DocumentElement.SelectNodes("Templates/Template"))
-				{
-					var t = Template.Import(n, u);
-
-					insPack.Data.Templates.Add(t.Id.ToString());
-
-					saveNeeded = true;
-				}
-
-				if (saveNeeded) { insPack.Save(); saveNeeded = false; }
-
-
-				//NOTE: SD: I'm pretty sure the only thing the below script does is ensure that the Master template Id is set
-				// in the database, but this is also duplicating the saving of the design content since the above Template.Import
-				// already does this. I've left this for now because I'm not sure the reprocussions of removing it but seems there
-				// is a lot of excess database calls happening here.
-				foreach (XmlNode n in _packageConfig.DocumentElement.SelectNodes("Templates/Template"))
-				{
-					string master = xmlHelper.GetNodeValue(n.SelectSingleNode("Master"));
-					template.Template t = template.Template.GetByAlias(xmlHelper.GetNodeValue(n.SelectSingleNode("Alias")));
-					if (master.Trim() != "")
-					{
-						template.Template masterTemplate = template.Template.GetByAlias(master);
-						if (masterTemplate != null)
-						{
-							t.MasterTemplate = template.Template.GetByAlias(master).Id;
-							//SD: This appears to always just save an empty template because the design isn't set yet
-							// this fixes an issue now that we have MVC because if there is an empty template and MVC is 
-							// the default, it will create a View not a master page and then the system will try to route via
-							// MVC which means that the package will not work anymore.
-							// The code below that imports the templates should suffice because it's actually importing 
-							// template data not just blank data.
-
-							//if (UmbracoSettings.UseAspNetMasterPages)
-							//	t.SaveMasterPageFile(t.Design);
-						}
-					}
-					// Master templates can only be generated when their master is known
-					if (UmbracoSettings.UseAspNetMasterPages)
-					{
-						t.ImportDesign(xmlHelper.GetNodeValue(n.SelectSingleNode("Design")));
-						t.SaveMasterPageFile(t.Design);
-					}
-				}
-
-				// Add documenttypes
-				foreach (XmlNode n in _packageConfig.DocumentElement.SelectNodes("DocumentTypes/DocumentType"))
-				{
-					ImportDocumentType(n, u, false);
-					saveNeeded = true;
-				}
-
-				if (saveNeeded) { insPack.Save(); saveNeeded = false; }
-
-
-				// Add documenttype structure
-				foreach (XmlNode n in _packageConfig.DocumentElement.SelectNodes("DocumentTypes/DocumentType"))
-				{
-					DocumentType dt = DocumentType.GetByAlias(xmlHelper.GetNodeValue(n.SelectSingleNode("Info/Alias")));
-					if (dt != null)
-					{
-						ArrayList allowed = new ArrayList();
-						foreach (XmlNode structure in n.SelectNodes("Structure/DocumentType"))
-						{
-							DocumentType dtt = DocumentType.GetByAlias(xmlHelper.GetNodeValue(structure));
-							if (dtt != null)
-								allowed.Add(dtt.Id);
-						}
-
-						int[] adt = new int[allowed.Count];
-						for (int i = 0; i < allowed.Count; i++)
-							adt[i] = (int)allowed[i];
-						dt.AllowedChildContentTypeIDs = adt;
-
-						//PPH we log the document type install here.
-						insPack.Data.Documenttypes.Add(dt.Id.ToString());
-						saveNeeded = true;
-					}
-				}
-
-				if (saveNeeded) { insPack.Save(); saveNeeded = false; }
-
-				// Stylesheets
-				foreach (XmlNode n in _packageConfig.DocumentElement.SelectNodes("Stylesheets/Stylesheet"))
-				{
-					StyleSheet s = StyleSheet.Import(n, u);
-
-					insPack.Data.Stylesheets.Add(s.Id.ToString());
-					saveNeeded = true;
-				}
-
-				if (saveNeeded) { insPack.Save(); saveNeeded = false; }
-
-				// Documents
-				foreach (XmlElement n in _packageConfig.DocumentElement.SelectNodes("Documents/DocumentSet [@importMode = 'root']/*"))
-				{
-					insPack.Data.ContentNodeId = cms.businesslogic.web.Document.Import(-1, u, n).ToString();
-				}
-
-				//Package Actions
-				foreach (XmlNode n in _packageConfig.DocumentElement.SelectNodes("Actions/Action"))
-				{
-
-					if (n.Attributes["undo"] == null || n.Attributes["undo"].Value == "true")
-					{
-						insPack.Data.Actions += n.OuterXml;
-						Log.Add(LogTypes.Debug, -1, HttpUtility.HtmlEncode(n.OuterXml));
-					}
-
-					if (n.Attributes["runat"] != null && n.Attributes["runat"].Value == "install")
-					{
-						try
-						{
-							packager.PackageAction.RunPackageAction(insPack.Data.Name, n.Attributes["alias"].Value, n);
-						}
-						catch
-						{
-
-						}
-					}
-				}
-
-				// Trigger update of Apps / Trees config.
-				// (These are ApplicationStartupHandlers so just instantiating them will trigger them)
-				new ApplicationRegistrar();
-				new ApplicationTreeRegistrar();
-
-				insPack.Save();
-			}	        
-=======
-        public void InstallFiles(int packageId, string tempDir)
-        {
-            using (DisposableTimer.DebugDuration<Installer>(
-                () => "Installing package files for package id " + packageId + " into temp folder " + tempDir,
-                () => "Package file installation complete for package id " + packageId))
-            {
-                //retrieve the manifest to continue installation
-                packager.InstalledPackage insPack = packager.InstalledPackage.GetById(packageId);
-
-                // Move files
-                //string virtualBasePath = System.Web.HttpContext.Current.Request.ApplicationPath;
-                string basePath = System.Web.Hosting.HostingEnvironment.ApplicationPhysicalPath;
-
-                foreach (XmlNode n in _packageConfig.DocumentElement.SelectNodes("//file"))
-                {
-                    //we enclose the whole file-moving to ensure that the entire installer doesn't crash
-                    try
-                    {
-                        String destPath = getFileName(basePath, xmlHelper.GetNodeValue(n.SelectSingleNode("orgPath")));
-                        String sourceFile = getFileName(tempDir, xmlHelper.GetNodeValue(n.SelectSingleNode("guid")));
-                        String destFile = getFileName(destPath, xmlHelper.GetNodeValue(n.SelectSingleNode("orgName")));
-
-                        // Create the destination directory if it doesn't exist
-                        if (!Directory.Exists(destPath))
-                            Directory.CreateDirectory(destPath);
-                        //If a file with this name exists, delete it
-                        else if (File.Exists(destFile))
-                            File.Delete(destFile);
-
-                        // Move the file
-                        File.Move(sourceFile, destFile);
-
-                        //PPH log file install
-                        insPack.Data.Files.Add(xmlHelper.GetNodeValue(n.SelectSingleNode("orgPath")) + "/" + xmlHelper.GetNodeValue(n.SelectSingleNode("orgName")));
-                    }
-                    catch (Exception ex)
-                    {
-                        Log.Add(LogTypes.Error, -1, "Package install error: " + ex.ToString());
-                    }
-                }
-
-                insPack.Save();
-            }
-        }
-
-
-        public void InstallBusinessLogic(int packageId, string tempDir)
-        {
-
-            using (DisposableTimer.DebugDuration<Installer>(
-                () => "Installing business logic for package id " + packageId + " into temp folder " + tempDir,
-                () => "Package business logic installation complete for package id " + packageId))
-            {
-                //retrieve the manifest to continue installation
-                packager.InstalledPackage insPack = packager.InstalledPackage.GetById(packageId);
-                bool saveNeeded = false;
-
-                //Install DataTypes
-                foreach (XmlNode n in _packageConfig.DocumentElement.SelectNodes("//DataType"))
-                {
-                    cms.businesslogic.datatype.DataTypeDefinition newDtd = cms.businesslogic.datatype.DataTypeDefinition.Import(n);
-
-                    if (newDtd != null)
-                    {
-                        insPack.Data.DataTypes.Add(newDtd.Id.ToString());
-                        saveNeeded = true;
-                    }
-                }
-
-                if (saveNeeded) { insPack.Save(); saveNeeded = false; }
-
-                //Install languages
-                foreach (XmlNode n in _packageConfig.DocumentElement.SelectNodes("//Language"))
-                {
-                    language.Language newLang = language.Language.Import(n);
-
-                    if (newLang != null)
-                    {
-                        insPack.Data.Languages.Add(newLang.id.ToString());
-                        saveNeeded = true;
-                    }
-                }
-
-                if (saveNeeded) { insPack.Save(); saveNeeded = false; }
-
-                //Install dictionary items
-                foreach (XmlNode n in _packageConfig.DocumentElement.SelectNodes("./DictionaryItems/DictionaryItem"))
-                {
-                    Dictionary.DictionaryItem newDi = Dictionary.DictionaryItem.Import(n);
-
-                    if (newDi != null)
-                    {
-                        insPack.Data.DictionaryItems.Add(newDi.id.ToString());
-                        saveNeeded = true;
-                    }
-                }
-
-                if (saveNeeded) { insPack.Save(); saveNeeded = false; }
-
-                // Install macros
-                foreach (XmlNode n in _packageConfig.DocumentElement.SelectNodes("//macro"))
-                {
-                    cms.businesslogic.macro.Macro m = cms.businesslogic.macro.Macro.Import(n);
-
-                    if (m != null)
-                    {
-                        insPack.Data.Macros.Add(m.Id.ToString());
-                        saveNeeded = true;
-                    }
-                }
-
-                if (saveNeeded) { insPack.Save(); saveNeeded = false; }
-
-                // Get current user, with a fallback
-                User u = new User(0);
-                if (!string.IsNullOrEmpty(BasePages.UmbracoEnsuredPage.umbracoUserContextID))
-                {
-                    if (BasePages.UmbracoEnsuredPage.ValidateUserContextID(BasePages.UmbracoEnsuredPage.umbracoUserContextID))
-                    {
-                        u = User.GetCurrent();
-                    }
-                }
-
-
-                // Add Templates
-                foreach (XmlNode n in _packageConfig.DocumentElement.SelectNodes("Templates/Template"))
-                {
-                    var t = Template.Import(n, u);
-
-                    insPack.Data.Templates.Add(t.Id.ToString());
-
-                    saveNeeded = true;
-                }
-
-                if (saveNeeded) { insPack.Save(); saveNeeded = false; }
-
-
-                //NOTE: SD: I'm pretty sure the only thing the below script does is ensure that the Master template Id is set
-                // in the database, but this is also duplicating the saving of the design content since the above Template.Import
-                // already does this. I've left this for now because I'm not sure the reprocussions of removing it but seems there
-                // is a lot of excess database calls happening here.
-                foreach (XmlNode n in _packageConfig.DocumentElement.SelectNodes("Templates/Template"))
-                {
-                    string master = xmlHelper.GetNodeValue(n.SelectSingleNode("Master"));
-                    template.Template t = template.Template.GetByAlias(xmlHelper.GetNodeValue(n.SelectSingleNode("Alias")));
-                    if (master.Trim() != "")
-                    {
-                        template.Template masterTemplate = template.Template.GetByAlias(master);
-                        if (masterTemplate != null)
-                        {
-                            t.MasterTemplate = template.Template.GetByAlias(master).Id;
-                            //SD: This appears to always just save an empty template because the design isn't set yet
-                            // this fixes an issue now that we have MVC because if there is an empty template and MVC is 
-                            // the default, it will create a View not a master page and then the system will try to route via
-                            // MVC which means that the package will not work anymore.
-                            // The code below that imports the templates should suffice because it's actually importing 
-                            // template data not just blank data.
-
-                            //if (UmbracoSettings.UseAspNetMasterPages)
-                            //	t.SaveMasterPageFile(t.Design);
-                        }
-                    }
-                    // Master templates can only be generated when their master is known
-                    if (UmbracoSettings.UseAspNetMasterPages)
-                    {
-                        t.ImportDesign(xmlHelper.GetNodeValue(n.SelectSingleNode("Design")));
-                        t.SaveMasterPageFile(t.Design);
-                    }
-                }
-
-                // Add documenttypes
-                foreach (XmlNode n in _packageConfig.DocumentElement.SelectNodes("DocumentTypes/DocumentType"))
-                {
-                    ImportDocumentType(n, u, false);
-                    saveNeeded = true;
-                }
-
-                if (saveNeeded) { insPack.Save(); saveNeeded = false; }
-
-
-                // Add documenttype structure
-                foreach (XmlNode n in _packageConfig.DocumentElement.SelectNodes("DocumentTypes/DocumentType"))
-                {
-                    DocumentType dt = DocumentType.GetByAlias(xmlHelper.GetNodeValue(n.SelectSingleNode("Info/Alias")));
-                    if (dt != null)
-                    {
-                        ArrayList allowed = new ArrayList();
-                        foreach (XmlNode structure in n.SelectNodes("Structure/DocumentType"))
-                        {
-                            DocumentType dtt = DocumentType.GetByAlias(xmlHelper.GetNodeValue(structure));
-                            if (dtt != null)
-                                allowed.Add(dtt.Id);
-                        }
-
-                        int[] adt = new int[allowed.Count];
-                        for (int i = 0; i < allowed.Count; i++)
-                            adt[i] = (int)allowed[i];
-                        dt.AllowedChildContentTypeIDs = adt;
-
-                        //PPH we log the document type install here.
-                        insPack.Data.Documenttypes.Add(dt.Id.ToString());
-                        saveNeeded = true;
-                    }
-                }
-
-                if (saveNeeded) { insPack.Save(); saveNeeded = false; }
-
-                // Stylesheets
-                foreach (XmlNode n in _packageConfig.DocumentElement.SelectNodes("Stylesheets/Stylesheet"))
-                {
-                    StyleSheet s = StyleSheet.Import(n, u);
-
-                    insPack.Data.Stylesheets.Add(s.Id.ToString());
-                    saveNeeded = true;
-                }
-
-                if (saveNeeded) { insPack.Save(); saveNeeded = false; }
-
-                // Documents
-                foreach (XmlElement n in _packageConfig.DocumentElement.SelectNodes("Documents/DocumentSet [@importMode = 'root']/*"))
-                {
-                    insPack.Data.ContentNodeId = cms.businesslogic.web.Document.Import(-1, u, n).ToString();
-                }
-
-                //Package Actions
-                foreach (XmlNode n in _packageConfig.DocumentElement.SelectNodes("Actions/Action"))
-                {
-
-                    if (n.Attributes["undo"] == null || n.Attributes["undo"].Value == "true")
-                    {
-                        insPack.Data.Actions += n.OuterXml;
-                        Log.Add(LogTypes.Debug, -1, HttpUtility.HtmlEncode(n.OuterXml));
-                    }
-
-                    if (n.Attributes["runat"] != null && n.Attributes["runat"].Value == "install")
-                    {
-                        try
-                        {
-                            packager.PackageAction.RunPackageAction(insPack.Data.Name, n.Attributes["alias"].Value, n);
-                        }
-                        catch
-                        {
-
-                        }
-                    }
-                }
-
-                // Trigger update of Apps / Trees config.
-                // (These are ApplicationStartupHandlers so just instantiating them will trigger them)
-                new ApplicationRegistrar();
-                new ApplicationTreeRegistrar();
-
-                insPack.Save();
-            }
->>>>>>> 76fb5d26
-        }
-
-        public void InstallCleanUp(int packageId, string tempDir)
-        {
-
-            //this will contain some logic to clean up all those old folders
-
-        }
-
-        /// <summary>
-        /// Invoking this method installs the entire current package
-        /// </summary>
-        /// <param name="tempDir">Temporary folder where the package's content are extracted to</param>
-        public void Install(string tempDir, string guid, string repoGuid)
-        {
-            //PPH added logging of installs, this adds all install info in the installedPackages config file.
-            string _packName = xmlHelper.GetNodeValue(_packageConfig.DocumentElement.SelectSingleNode("/umbPackage/info/package/name"));
-            string _packAuthor = xmlHelper.GetNodeValue(_packageConfig.DocumentElement.SelectSingleNode("/umbPackage/info/author/name"));
-            string _packAuthorUrl = xmlHelper.GetNodeValue(_packageConfig.DocumentElement.SelectSingleNode("/umbPackage/info/author/website"));
-            string _packVersion = xmlHelper.GetNodeValue(_packageConfig.DocumentElement.SelectSingleNode("/umbPackage/info/package/version"));
-            string _packReadme = xmlHelper.GetNodeValue(_packageConfig.DocumentElement.SelectSingleNode("/umbPackage/info/readme"));
-            string _packLicense = xmlHelper.GetNodeValue(_packageConfig.DocumentElement.SelectSingleNode("/umbPackage/info/package/license "));
-
-
-            //Create a new package instance to record all the installed package adds - this is the same format as the created packages has.
-            //save the package meta data
-            packager.InstalledPackage insPack = packager.InstalledPackage.MakeNew(_packName);
-            insPack.Data.Author = _packAuthor;
-            insPack.Data.AuthorUrl = _packAuthorUrl;
-            insPack.Data.Version = _packVersion;
-            insPack.Data.Readme = _packReadme;
-            insPack.Data.License = _packLicense;
-            insPack.Data.PackageGuid = guid; //the package unique key.
-            insPack.Data.RepositoryGuid = repoGuid; //the repository unique key, if the package is a file install, the repository will not get logged.
-
-
-            //Install languages
-            foreach (XmlNode n in _packageConfig.DocumentElement.SelectNodes("//Language"))
-            {
-                language.Language newLang = language.Language.Import(n);
-
-                if (newLang != null)
-                    insPack.Data.Languages.Add(newLang.id.ToString());
-            }
-
-            //Install dictionary items
-            foreach (XmlNode n in _packageConfig.DocumentElement.SelectNodes("./DictionaryItems/DictionaryItem"))
-            {
-                Dictionary.DictionaryItem newDi = Dictionary.DictionaryItem.Import(n);
-
-                if (newDi != null)
-                    insPack.Data.DictionaryItems.Add(newDi.id.ToString());
-            }
-
-            // Install macros
-            foreach (XmlNode n in _packageConfig.DocumentElement.SelectNodes("//macro"))
-            {
-                cms.businesslogic.macro.Macro m = cms.businesslogic.macro.Macro.Import(n);
-
-                if (m != null)
-                    insPack.Data.Macros.Add(m.Id.ToString());
-            }
-
-            // Move files
-            string basePath = System.Web.Hosting.HostingEnvironment.ApplicationPhysicalPath;
-            foreach (XmlNode n in _packageConfig.DocumentElement.SelectNodes("//file"))
-            {
-                String destPath = getFileName(basePath, xmlHelper.GetNodeValue(n.SelectSingleNode("orgPath")));
-                String sourceFile = getFileName(tempDir, xmlHelper.GetNodeValue(n.SelectSingleNode("guid")));
-                String destFile = getFileName(destPath, xmlHelper.GetNodeValue(n.SelectSingleNode("orgName")));
-
-                // Create the destination directory if it doesn't exist
-                if (!Directory.Exists(destPath))
-                    Directory.CreateDirectory(destPath);
-                // If a file with this name exists, delete it
-                else if (File.Exists(destFile))
-                    File.Delete(destFile);
-                // Move the file
-                File.Move(sourceFile, destFile);
-
-                //PPH log file install
-                insPack.Data.Files.Add(xmlHelper.GetNodeValue(n.SelectSingleNode("orgPath")) + "/" + xmlHelper.GetNodeValue(n.SelectSingleNode("orgName")));
-            }
-
-
-            // Get current user
-            BusinessLogic.User u = User.GetCurrent();
-
-            // Add Templates
-            foreach (XmlNode n in _packageConfig.DocumentElement.SelectNodes("Templates/Template"))
-            {
-                template.Template t = template.Template.MakeNew(xmlHelper.GetNodeValue(n.SelectSingleNode("Name")), u);
-                t.Alias = xmlHelper.GetNodeValue(n.SelectSingleNode("Alias"));
-
-                t.ImportDesign(xmlHelper.GetNodeValue(n.SelectSingleNode("Design")));
-
-                insPack.Data.Templates.Add(t.Id.ToString());
-            }
-
-            // Add master templates
-            foreach (XmlNode n in _packageConfig.DocumentElement.SelectNodes("Templates/Template"))
-            {
-                string master = xmlHelper.GetNodeValue(n.SelectSingleNode("Master"));
-                template.Template t = template.Template.GetByAlias(xmlHelper.GetNodeValue(n.SelectSingleNode("Alias")));
-                if (master.Trim() != "")
-                {
-                    template.Template masterTemplate = template.Template.GetByAlias(master);
-                    if (masterTemplate != null)
-                    {
-                        t.MasterTemplate = template.Template.GetByAlias(master).Id;
-                        if (UmbracoSettings.UseAspNetMasterPages)
-                            t.SaveMasterPageFile(t.Design);
-                    }
-                }
-                // Master templates can only be generated when their master is known
-                if (UmbracoSettings.UseAspNetMasterPages)
-                {
-                    t.ImportDesign(xmlHelper.GetNodeValue(n.SelectSingleNode("Design")));
-                    t.SaveMasterPageFile(t.Design);
-                }
-            }
-
-            // Add documenttypes
-            foreach (XmlNode n in _packageConfig.DocumentElement.SelectNodes("DocumentTypes/DocumentType"))
-            {
-                ImportDocumentType(n, u, false);
-            }
-
-            // Add documenttype structure
-            foreach (XmlNode n in _packageConfig.DocumentElement.SelectNodes("DocumentTypes/DocumentType"))
-            {
-                DocumentType dt = DocumentType.GetByAlias(xmlHelper.GetNodeValue(n.SelectSingleNode("Info/Alias")));
-                if (dt != null)
-                {
-                    ArrayList allowed = new ArrayList();
-                    foreach (XmlNode structure in n.SelectNodes("Structure/DocumentType"))
-                    {
-                        DocumentType dtt = DocumentType.GetByAlias(xmlHelper.GetNodeValue(structure));
-                        allowed.Add(dtt.Id);
-                    }
-                    int[] adt = new int[allowed.Count];
-                    for (int i = 0; i < allowed.Count; i++)
-                        adt[i] = (int)allowed[i];
-                    dt.AllowedChildContentTypeIDs = adt;
-
-                    //PPH we log the document type install here.
-                    insPack.Data.Documenttypes.Add(dt.Id.ToString());
-                }
-            }
-
-            // Stylesheets
-            foreach (XmlNode n in _packageConfig.DocumentElement.SelectNodes("Stylesheets/Stylesheet"))
-            {
-                StyleSheet s = StyleSheet.MakeNew(
-                    u,
-                    xmlHelper.GetNodeValue(n.SelectSingleNode("Name")),
-                    xmlHelper.GetNodeValue(n.SelectSingleNode("FileName")),
-                    xmlHelper.GetNodeValue(n.SelectSingleNode("Content")));
-
-                foreach (XmlNode prop in n.SelectNodes("Properties/Property"))
-                {
-                    StylesheetProperty sp = StylesheetProperty.MakeNew(
-                        xmlHelper.GetNodeValue(prop.SelectSingleNode("Name")),
-                        s,
-                        u);
-                    sp.Alias = xmlHelper.GetNodeValue(prop.SelectSingleNode("Alias"));
-                    sp.value = xmlHelper.GetNodeValue(prop.SelectSingleNode("Value"));
-                }
-                s.saveCssToFile();
-                s.Save();
-
-                insPack.Data.Stylesheets.Add(s.Id.ToString());
-            }
-
-            // Documents
-            foreach (XmlElement n in _packageConfig.DocumentElement.SelectNodes("Documents/DocumentSet [@importMode = 'root']/*"))
-            {
-                cms.businesslogic.web.Document.Import(-1, u, n);
-
-                //PPH todo log document install... 
-            }
-
-            foreach (XmlNode n in _packageConfig.DocumentElement.SelectNodes("Actions/Action [@runat != 'uninstall']"))
-            {
-                try
-                {
-                    packager.PackageAction.RunPackageAction(_packName, n.Attributes["alias"].Value, n);
-                }
-                catch { }
-            }
-
-            //saving the uninstall actions untill the package is uninstalled.
-            foreach (XmlNode n in _packageConfig.DocumentElement.SelectNodes("Actions/Action [@undo != false()]"))
-            {
-                insPack.Data.Actions += n.OuterXml;
-            }
-
-
-            insPack.Save();
-
-
-        }
-
-        public static void ImportDocumentType(XmlNode n, BusinessLogic.User u, bool ImportStructure)
-        {
-            DocumentType dt = DocumentType.GetByAlias(xmlHelper.GetNodeValue(n.SelectSingleNode("Info/Alias")));
-            if (dt == null)
-            {
-                dt = DocumentType.MakeNew(u, xmlHelper.GetNodeValue(n.SelectSingleNode("Info/Name")));
-                dt.Alias = xmlHelper.GetNodeValue(n.SelectSingleNode("Info/Alias"));
-
-
-                //Master content type
-                DocumentType mdt = DocumentType.GetByAlias(xmlHelper.GetNodeValue(n.SelectSingleNode("Info/Master")));
-                if (mdt != null)
-                    dt.MasterContentType = mdt.Id;
-            }
-            else
-            {
-                dt.Text = xmlHelper.GetNodeValue(n.SelectSingleNode("Info/Name"));
-            }
-
-
-            // Info
-            dt.IconUrl = xmlHelper.GetNodeValue(n.SelectSingleNode("Info/Icon"));
-            dt.Thumbnail = xmlHelper.GetNodeValue(n.SelectSingleNode("Info/Thumbnail"));
-            dt.Description = xmlHelper.GetNodeValue(n.SelectSingleNode("Info/Description"));
-
-            // Templates	
-            ArrayList templates = new ArrayList();
-            foreach (XmlNode tem in n.SelectNodes("Info/AllowedTemplates/Template"))
-            {
-                template.Template t = template.Template.GetByAlias(xmlHelper.GetNodeValue(tem));
-                if (t != null)
-                    templates.Add(t);
-            }
-
-            try
-            {
-                template.Template[] at = new template.Template[templates.Count];
-                for (int i = 0; i < templates.Count; i++)
-                    at[i] = (template.Template)templates[i];
-                dt.allowedTemplates = at;
-            }
-            catch (Exception ee)
-            {
-                BusinessLogic.Log.Add(BusinessLogic.LogTypes.Error, u, dt.Id, "Packager: Error handling allowed templates: " + ee.ToString());
-            }
-
-            // Default template
-            try
-            {
-                if (xmlHelper.GetNodeValue(n.SelectSingleNode("Info/DefaultTemplate")) != "")
-                    dt.DefaultTemplate = template.Template.GetByAlias(xmlHelper.GetNodeValue(n.SelectSingleNode("Info/DefaultTemplate"))).Id;
-            }
-            catch (Exception ee)
-            {
-                BusinessLogic.Log.Add(BusinessLogic.LogTypes.Error, u, dt.Id, "Packager: Error assigning default template: " + ee.ToString());
-            }
-
-            // Tabs
-            cms.businesslogic.ContentType.TabI[] tabs = dt.getVirtualTabs;
-            string tabNames = ";";
-            for (int t = 0; t < tabs.Length; t++)
-                tabNames += tabs[t].Caption + ";";
-
-
-
-            Hashtable ht = new Hashtable();
-            foreach (XmlNode t in n.SelectNodes("Tabs/Tab"))
-            {
-                if (tabNames.IndexOf(";" + xmlHelper.GetNodeValue(t.SelectSingleNode("Caption")) + ";") == -1)
-                {
-                    ht.Add(int.Parse(xmlHelper.GetNodeValue(t.SelectSingleNode("Id"))),
-                        dt.AddVirtualTab(xmlHelper.GetNodeValue(t.SelectSingleNode("Caption"))));
-                }
-            }
-
-            dt.ClearVirtualTabs();
-            // Get all tabs in hashtable
-            Hashtable tabList = new Hashtable();
-            foreach (cms.businesslogic.ContentType.TabI t in dt.getVirtualTabs.ToList())
-            {
-                if (!tabList.ContainsKey(t.Caption))
-                    tabList.Add(t.Caption, t.Id);
-            }
-
-            // Generic Properties
-            datatype.controls.Factory f = new datatype.controls.Factory();
-            foreach (XmlNode gp in n.SelectNodes("GenericProperties/GenericProperty"))
-            {
-                int dfId = 0;
-                Guid dtId = new Guid(xmlHelper.GetNodeValue(gp.SelectSingleNode("Type")));
-
-                if (gp.SelectSingleNode("Definition") != null && !string.IsNullOrEmpty(xmlHelper.GetNodeValue(gp.SelectSingleNode("Definition"))))
-                {
-                    Guid dtdId = new Guid(xmlHelper.GetNodeValue(gp.SelectSingleNode("Definition")));
-                    if (CMSNode.IsNode(dtdId))
-                        dfId = new CMSNode(dtdId).Id;
-                }
-                if (dfId == 0)
-                {
-                    try
-                    {
-                        dfId = findDataTypeDefinitionFromType(ref dtId);
-                    }
-                    catch
-                    {
-                        throw new Exception(String.Format("Could not find datatype with id {0}.", dtId));
-                    }
-                }
-
-                // Fix for rich text editor backwards compatibility 
-                if (dfId == 0 && dtId == new Guid("a3776494-0574-4d93-b7de-efdfdec6f2d1"))
-                {
-                    dtId = new Guid("83722133-f80c-4273-bdb6-1befaa04a612");
-                    dfId = findDataTypeDefinitionFromType(ref dtId);
-                }
-
-                if (dfId != 0)
-                {
-                    PropertyType pt = dt.getPropertyType(xmlHelper.GetNodeValue(gp.SelectSingleNode("Alias")));
-                    if (pt == null)
-                    {
-                        dt.AddPropertyType(
-                            datatype.DataTypeDefinition.GetDataTypeDefinition(dfId),
-                            xmlHelper.GetNodeValue(gp.SelectSingleNode("Alias")),
-                            xmlHelper.GetNodeValue(gp.SelectSingleNode("Name"))
-                            );
-                        pt = dt.getPropertyType(xmlHelper.GetNodeValue(gp.SelectSingleNode("Alias")));
-                    }
-                    else
-                    {
-                        pt.DataTypeDefinition = datatype.DataTypeDefinition.GetDataTypeDefinition(dfId);
-                        pt.Name = xmlHelper.GetNodeValue(gp.SelectSingleNode("Name"));
-                    }
-
-                    pt.Mandatory = bool.Parse(xmlHelper.GetNodeValue(gp.SelectSingleNode("Mandatory")));
-                    pt.ValidationRegExp = xmlHelper.GetNodeValue(gp.SelectSingleNode("Validation"));
-                    pt.Description = xmlHelper.GetNodeValue(gp.SelectSingleNode("Description"));
-
-                    // tab
-                    try
-                    {
-                        if (tabList.ContainsKey(xmlHelper.GetNodeValue(gp.SelectSingleNode("Tab"))))
-                            pt.TabId = (int)tabList[xmlHelper.GetNodeValue(gp.SelectSingleNode("Tab"))];
-                    }
-                    catch (Exception ee)
-                    {
-                        BusinessLogic.Log.Add(BusinessLogic.LogTypes.Error, u, dt.Id, "Packager: Error assigning property to tab: " + ee.ToString());
-                    }
-                }
-            }
-
-            if (ImportStructure)
-            {
-                if (dt != null)
-                {
-                    ArrayList allowed = new ArrayList();
-                    foreach (XmlNode structure in n.SelectNodes("Structure/DocumentType"))
-                    {
-                        DocumentType dtt = DocumentType.GetByAlias(xmlHelper.GetNodeValue(structure));
-                        if (dtt != null)
-                            allowed.Add(dtt.Id);
-                    }
-                    int[] adt = new int[allowed.Count];
-                    for (int i = 0; i < allowed.Count; i++)
-                        adt[i] = (int)allowed[i];
-                    dt.AllowedChildContentTypeIDs = adt;
-                }
-            }
-
-            // clear caching
-            foreach (DocumentType.TabI t in dt.getVirtualTabs.ToList())
-                DocumentType.FlushTabCache(t.Id, dt.Id);
-
-        }
-
-        /// <summary>
-        /// Gets the name of the file in the specified path.
-        /// Corrects possible problems with slashes that would result from a simple concatenation.
-        /// Can also be used to concatenate paths.
-        /// </summary>
-        /// <param name="path">The path.</param>
-        /// <param name="fileName">Name of the file.</param>
-        /// <returns>The name of the file in the specified path.</returns>
-        private static String getFileName(String path, string fileName)
-        {
-            // virtual dir support
-            fileName = IOHelper.FindFile(fileName);
-
-            if (path.Contains("[$"))
-            {
-                //this is experimental and undocumented...
-                path = path.Replace("[$UMBRACO]", IO.SystemDirectories.Umbraco);
-                path = path.Replace("[$UMBRACOCLIENT]", IO.SystemDirectories.Umbraco_client);
-                path = path.Replace("[$CONFIG]", IO.SystemDirectories.Config);
-                path = path.Replace("[$DATA]", IO.SystemDirectories.Data);
-            }
-
-            //to support virtual dirs we try to lookup the file... 
-            path = IOHelper.FindFile(path);
-
-
-
-            Debug.Assert(path != null && path.Length >= 1);
-            Debug.Assert(fileName != null && fileName.Length >= 1);
-
-            path = path.Replace('/', '\\');
-            fileName = fileName.Replace('/', '\\');
-
-            // Does filename start with a slash? Does path end with one?
-            bool fileNameStartsWithSlash = (fileName[0] == Path.DirectorySeparatorChar);
-            bool pathEndsWithSlash = (path[path.Length - 1] == Path.DirectorySeparatorChar);
-
-            // Path ends with a slash
-            if (pathEndsWithSlash)
-            {
-                if (!fileNameStartsWithSlash)
-                    // No double slash, just concatenate
-                    return path + fileName;
-                else
-                    // Double slash, exclude that of the file
-                    return path + fileName.Substring(1);
-            }
-            else
-            {
-                if (fileNameStartsWithSlash)
-                    // Required slash specified, just concatenate
-                    return path + fileName;
-                else
-                    // Required slash missing, add it
-                    return path + Path.DirectorySeparatorChar + fileName;
-            }
-        }
-
-        private static int findDataTypeDefinitionFromType(ref Guid dtId)
-        {
-            int dfId = 0;
-            foreach (datatype.DataTypeDefinition df in datatype.DataTypeDefinition.GetAll())
-                if (df.DataType.Id == dtId)
-                {
-                    dfId = df.Id;
-                    break;
-                }
-            return dfId;
-        }
-
-        /// <summary>
-        /// Reads the configuration of the package from the configuration xmldocument
-        /// </summary>
-        /// <param name="tempDir">The folder to which the contents of the package is extracted</param>
-        public void LoadConfig(string tempDir)
-        {
-            _packageConfig = new XmlDocument();
-            _packageConfig.Load(tempDir + Path.DirectorySeparatorChar + "package.xml");
-
-            _name = _packageConfig.DocumentElement.SelectSingleNode("/umbPackage/info/package/name").FirstChild.Value;
-            _version = _packageConfig.DocumentElement.SelectSingleNode("/umbPackage/info/package/version").FirstChild.Value;
-            _url = _packageConfig.DocumentElement.SelectSingleNode("/umbPackage/info/package/url").FirstChild.Value;
-            _license = _packageConfig.DocumentElement.SelectSingleNode("/umbPackage/info/package/license").FirstChild.Value;
-            _licenseUrl = _packageConfig.DocumentElement.SelectSingleNode("/umbPackage/info/package/license").Attributes.GetNamedItem("url").Value;
-            _reqMajor = int.Parse(_packageConfig.DocumentElement.SelectSingleNode("/umbPackage/info/package/requirements/major").FirstChild.Value);
-            _reqMinor = int.Parse(_packageConfig.DocumentElement.SelectSingleNode("/umbPackage/info/package/requirements/major").FirstChild.Value);
-            _reqPatch = int.Parse(_packageConfig.DocumentElement.SelectSingleNode("/umbPackage/info/package/requirements/patch").FirstChild.Value);
-            _authorName = _packageConfig.DocumentElement.SelectSingleNode("/umbPackage/info/author/name").FirstChild.Value;
-            _authorUrl = _packageConfig.DocumentElement.SelectSingleNode("/umbPackage/info/author/website").FirstChild.Value;
-
-            string basePath = System.Web.Hosting.HostingEnvironment.ApplicationPhysicalPath;
-
-            foreach (XmlNode n in _packageConfig.DocumentElement.SelectNodes("//file"))
-            {
-                bool badFile = false;
-                string destPath = getFileName(basePath, xmlHelper.GetNodeValue(n.SelectSingleNode("orgPath")));
-                string destFile = getFileName(destPath, xmlHelper.GetNodeValue(n.SelectSingleNode("orgName")));
-
-                if (destPath.ToLower().Contains(IOHelper.DirSepChar + "app_code"))
-                    badFile = true;
-
-                if (destPath.ToLower().Contains(IOHelper.DirSepChar + "bin"))
-                    badFile = true;
-
-                if (destFile.ToLower().EndsWith(".dll"))
-                    badFile = true;
-
-                if (badFile)
-                {
-                    _containUnsecureFiles = true;
-                    _unsecureFiles.Add(xmlHelper.GetNodeValue(n.SelectSingleNode("orgName")));
-                }
-            }
-
-            //this will check for existing macros with the same alias
-            //since we will not overwrite on import it's a good idea to inform the user what will be overwritten
-            foreach (XmlNode n in _packageConfig.DocumentElement.SelectNodes("//macro"))
-            {
-                var alias = n.SelectSingleNode("alias").InnerText;
-                if (!string.IsNullOrEmpty(alias))
-                {
-                    try
-                    {
-                        var m = new Macro(alias);
-                        this._containsMacroConflict = true;
-                        this._conflictingMacroAliases.Add(m.Name, alias);
-                    }
-                    catch (IndexOutOfRangeException) { } //thrown when the alias doesn't exist in the DB, ie - macro not there
-                }
-            }
-
-            foreach (XmlNode n in _packageConfig.DocumentElement.SelectNodes("Templates/Template"))
-            {
-                var alias = n.SelectSingleNode("Alias").InnerText;
-                if (!string.IsNullOrEmpty(alias))
-                {
-                    var t = Template.GetByAlias(alias);
-                    if (t != null)
-                    {
-                        this._containsTemplateConflict = true;
-                        this._conflictingTemplateAliases.Add(t.Text, alias);
-                    }
-                }
-            }
-
-            foreach (XmlNode n in _packageConfig.DocumentElement.SelectNodes("Stylesheets/Stylesheet"))
-            {
-                var alias = n.SelectSingleNode("Name").InnerText;
-                if (!string.IsNullOrEmpty(alias))
-                {
-                    var s = StyleSheet.GetByName(alias);
-                    if (s != null)
-                    {
-                        this._containsStyleSheetConflict = true;
-                        this._conflictingStyleSheetNames.Add(s.Text, alias);
-                    }
-                }
-            }
-
-            try
-            {
-                _readme = xmlHelper.GetNodeValue(_packageConfig.DocumentElement.SelectSingleNode("/umbPackage/info/readme"));
-            }
-            catch { }
-            try
-            {
-                _control = xmlHelper.GetNodeValue(_packageConfig.DocumentElement.SelectSingleNode("/umbPackage/control"));
-            }
-            catch { }
-        }
-
-        private string unPack(string ZipName)
-        {
-            // Unzip
-            string tempDir = IOHelper.MapPath(SystemDirectories.Data) + Path.DirectorySeparatorChar + Guid.NewGuid().ToString();
-            Directory.CreateDirectory(tempDir);
-
-            ZipInputStream s = new ZipInputStream(File.OpenRead(ZipName));
-
-            ZipEntry theEntry;
-            while ((theEntry = s.GetNextEntry()) != null)
-            {
-                string directoryName = Path.GetDirectoryName(theEntry.Name);
-                string fileName = Path.GetFileName(theEntry.Name);
-
-                if (fileName != String.Empty)
-                {
-                    FileStream streamWriter = File.Create(tempDir + Path.DirectorySeparatorChar + fileName);
-
-                    int size = 2048;
-                    byte[] data = new byte[2048];
-                    while (true)
-                    {
-                        size = s.Read(data, 0, data.Length);
-                        if (size > 0)
-                        {
-                            streamWriter.Write(data, 0, size);
-                        }
-                        else
-                        {
-                            break;
-                        }
-                    }
-
-                    streamWriter.Close();
-
-                }
-            }
-
-            // Clean up
-            s.Close();
-            File.Delete(ZipName);
-
-            return tempDir;
-
-        }
-
-        //this uses the old method of fetching and only supports the packages.umbraco.org repository.
-        public string Fetch(Guid Package)
-        {
-
-            // Check for package directory
-            if (!System.IO.Directory.Exists(IOHelper.MapPath(SystemDirectories.Packages)))
-                System.IO.Directory.CreateDirectory(IOHelper.MapPath(SystemDirectories.Packages));
-
-            System.Net.WebClient wc = new System.Net.WebClient();
-
-            wc.DownloadFile(
-                "http://" + UmbracoSettings.PackageServer + "/fetch?package=" + Package.ToString(),
-                IOHelper.MapPath(SystemDirectories.Packages + "/" + Package.ToString() + ".umb"));
-
-            return "packages\\" + Package.ToString() + ".umb";
-        }
-
-
-        public static void updatePackageInfo(Guid Package, int VersionMajor, int VersionMinor, int VersionPatch, User User)
-        {
-
-        }
-    }
-
-    public class Package
-    {
-        protected static ISqlHelper SqlHelper
-        {
-            get { return Application.SqlHelper; }
-        }
-
-        public Package()
-        {
-        }
-
-        /// <summary>
-        /// Initialize package install status object by specifying the internal id of the installation. 
-        /// The id is specific to the local umbraco installation and cannot be used to identify the package in general. 
-        /// Use the Package(Guid) constructor to check whether a package has been installed
-        /// </summary>
-        /// <param name="Id">The internal id.</param>
-        public Package(int Id)
-        {
-            initialize(Id);
-        }
-
-        public Package(Guid Id)
-        {
-            int installStatusId = SqlHelper.ExecuteScalar<int>(
-                "select id from umbracoInstalledPackages where package = @package and upgradeId = 0",
-                SqlHelper.CreateParameter("@package", Id));
-
-            if (installStatusId > 0)
-                initialize(installStatusId);
-            else
-                throw new ArgumentException("Package with id '" + Id.ToString() + "' is not installed");
-        }
-
-        private void initialize(int id)
-        {
-
-            IRecordsReader dr =
-                SqlHelper.ExecuteReader(
-                "select id, uninstalled, upgradeId, installDate, userId, package, versionMajor, versionMinor, versionPatch from umbracoInstalledPackages where id = @id",
-                SqlHelper.CreateParameter("@id", id));
-
-            if (dr.Read())
-            {
-                Id = id;
-                Uninstalled = dr.GetBoolean("uninstalled");
-                UpgradeId = dr.GetInt("upgradeId");
-                InstallDate = dr.GetDateTime("installDate");
-                User = User.GetUser(dr.GetInt("userId"));
-                PackageId = dr.GetGuid("package");
-                VersionMajor = dr.GetInt("versionMajor");
-                VersionMinor = dr.GetInt("versionMinor");
-                VersionPatch = dr.GetInt("versionPatch");
-            }
-            dr.Close();
-        }
-
-        [MethodImpl(MethodImplOptions.Synchronized)]
-        public void Save()
-        {
-
-            IParameter[] values = {
-                SqlHelper.CreateParameter("@uninstalled", Uninstalled),
-                SqlHelper.CreateParameter("@upgradeId", UpgradeId),
-                SqlHelper.CreateParameter("@installDate", InstallDate),
-                SqlHelper.CreateParameter("@userId", User.Id),
-                SqlHelper.CreateParameter("@versionMajor", VersionMajor),
-                SqlHelper.CreateParameter("@versionMinor", VersionMinor),
-                SqlHelper.CreateParameter("@versionPatch", VersionPatch),
-                SqlHelper.CreateParameter("@id", Id)
-            };
-
-            // check if package status exists
-            if (Id == 0)
-            {
-                // The method is synchronized
-                SqlHelper.ExecuteNonQuery("INSERT INTO umbracoInstalledPackages (uninstalled, upgradeId, installDate, userId, versionMajor, versionMinor, versionPatch) VALUES (@uninstalled, @upgradeId, @installDate, @userId, @versionMajor, @versionMinor, @versionPatch)", values);
-                Id = SqlHelper.ExecuteScalar<int>("SELECT MAX(id) FROM umbracoInstalledPackages");
-            }
-
-            SqlHelper.ExecuteNonQuery(
-                "update umbracoInstalledPackages set " +
-                "uninstalled = @uninstalled, " +
-                "upgradeId = @upgradeId, " +
-                "installDate = @installDate, " +
-                "userId = @userId, " +
-                "versionMajor = @versionMajor, " +
-                "versionMinor = @versionMinor, " +
-                "versionPatch = @versionPatch " +
-                "where id = @id",
-                values);
-        }
-
-        private bool _uninstalled;
-
-        public bool Uninstalled
-        {
-            get { return _uninstalled; }
-            set { _uninstalled = value; }
-        }
-
-
-        private User _user;
-
-        public User User
-        {
-            get { return _user; }
-            set { _user = value; }
-        }
-
-
-        private DateTime _installDate;
-
-        public DateTime InstallDate
-        {
-            get { return _installDate; }
-            set { _installDate = value; }
-        }
-
-
-        private int _id;
-
-        public int Id
-        {
-            get { return _id; }
-            set { _id = value; }
-        }
-
-
-        private int _upgradeId;
-
-        public int UpgradeId
-        {
-            get { return _upgradeId; }
-            set { _upgradeId = value; }
-        }
-
-
-        private Guid _packageId;
-
-        public Guid PackageId
-        {
-            get { return _packageId; }
-            set { _packageId = value; }
-        }
-
-
-        private int _versionPatch;
-
-        public int VersionPatch
-        {
-            get { return _versionPatch; }
-            set { _versionPatch = value; }
-        }
-
-
-        private int _versionMinor;
-
-        public int VersionMinor
-        {
-            get { return _versionMinor; }
-            set { _versionMinor = value; }
-        }
-
-
-        private int _versionMajor;
-
-        public int VersionMajor
-        {
-            get { return _versionMajor; }
-            set { _versionMajor = value; }
-        }
-
-
-
-    }
-}
+using System;
+using System.Collections;
+using System.Collections.Generic;
+using System.Data;
+using System.IO;
+using System.Web;
+using System.Xml;
+using System.Xml.XPath;
+using System.Reflection;
+using System.Runtime.CompilerServices;
+using System.Linq;
+using ICSharpCode.SharpZipLib;
+using ICSharpCode.SharpZipLib.Zip;
+using ICSharpCode.SharpZipLib.Zip.Compression;
+using ICSharpCode.SharpZipLib.Zip.Compression.Streams;
+using Umbraco.Core;
+using Umbraco.Core.Logging;
+using umbraco.cms.businesslogic.web;
+using umbraco.cms.businesslogic.propertytype;
+using umbraco.BusinessLogic;
+using umbraco.DataLayer;
+using System.Diagnostics;
+using umbraco.cms.businesslogic.macro;
+using umbraco.cms.businesslogic.template;
+using umbraco.IO;
+
+namespace umbraco.cms.businesslogic.packager
+{
+    /// <summary>
+    /// The packager is a component which enables sharing of both data and functionality components between different umbraco installations.
+    /// 
+    /// The output is a .umb (a zip compressed file) which contains the exported documents/medias/macroes/documenttypes (etc.)
+    /// in a Xml document, along with the physical files used (images/usercontrols/xsl documents etc.)
+    /// 
+    /// Partly implemented, import of packages is done, the export is *under construction*.
+    /// </summary>
+    /// <remarks>
+    /// Ruben Verborgh 31/12/2007: I had to change some code, I marked my changes with "DATALAYER".
+    /// Reason: @@IDENTITY can't be used with the new datalayer.
+    /// I wasn't able to test the code, since I'm not aware how the code functions.
+    /// </remarks>
+    public class Installer
+    {
+        private string _name;
+        private string _version;
+        private string _url;
+        private string _license;
+        private string _licenseUrl;
+        private int _reqMajor;
+        private int _reqMinor;
+        private int _reqPatch;
+        private string _authorName;
+        private string _authorUrl;
+        private string _readme;
+        private string _control;
+        private bool _containUnsecureFiles = false;
+        private List<string> _unsecureFiles = new List<string>();
+        private bool _containsMacroConflict = false;
+        private Dictionary<string, string> _conflictingMacroAliases = new Dictionary<string, string>();
+        private bool _containsTemplateConflict = false;
+        private Dictionary<string, string> _conflictingTemplateAliases = new Dictionary<string, string>();
+        private bool _containsStyleSheetConflict = false;
+        private Dictionary<string, string> _conflictingStyleSheetNames = new Dictionary<string, string>();
+
+        private ArrayList _macros = new ArrayList();
+        private XmlDocument _packageConfig;
+
+        public string Name { get { return _name; } }
+        public string Version { get { return _version; } }
+        public string Url { get { return _url; } }
+        public string License { get { return _license; } }
+        public string LicenseUrl { get { return _licenseUrl; } }
+        public string Author { get { return _authorName; } }
+        public string AuthorUrl { get { return _authorUrl; } }
+        public string ReadMe { get { return _readme; } }
+        public string Control { get { return _control; } }
+
+        public bool ContainsMacroConflict { get { return _containsMacroConflict; } }
+        public IDictionary<string, string> ConflictingMacroAliases { get { return _conflictingMacroAliases; } }
+
+        public bool ContainsUnsecureFiles { get { return _containUnsecureFiles; } }
+        public List<string> UnsecureFiles { get { return _unsecureFiles; } }
+
+        public bool ContainsTemplateConflicts { get { return _containsTemplateConflict; } }
+        public IDictionary<string, string> ConflictingTemplateAliases { get { return _conflictingTemplateAliases; } }
+
+        public bool ContainsStyleSheeConflicts { get { return _containsStyleSheetConflict; } }
+        public IDictionary<string, string> ConflictingStyleSheetNames { get { return _conflictingStyleSheetNames; } }
+
+        public int RequirementsMajor { get { return _reqMajor; } }
+        public int RequirementsMinor { get { return _reqMinor; } }
+        public int RequirementsPatch { get { return _reqPatch; } }
+
+        /// <summary>
+        /// The xmldocument, describing the contents of a package.
+        /// </summary>
+        public XmlDocument Config
+        {
+            get { return _packageConfig; }
+        }
+
+        /// <summary>
+        /// Constructor
+        /// </summary>
+        public Installer()
+        {
+        }
+
+        /// <summary>
+        /// Constructor
+        /// </summary>
+        /// <param name="Name">The name of the package</param>
+        /// <param name="Version">The version of the package</param>
+        /// <param name="Url">The url to a descriptionpage</param>
+        /// <param name="License">The license under which the package is released (preferably GPL ;))</param>
+        /// <param name="LicenseUrl">The url to a licensedescription</param>
+        /// <param name="Author">The original author of the package</param>
+        /// <param name="AuthorUrl">The url to the Authors website</param>
+        /// <param name="RequirementsMajor">Umbraco version major</param>
+        /// <param name="RequirementsMinor">Umbraco version minor</param>
+        /// <param name="RequirementsPatch">Umbraco version patch</param>
+        /// <param name="Readme">The readme text</param>
+        /// <param name="Control">The name of the usercontrol used to configure the package after install</param>
+        public Installer(string Name, string Version, string Url, string License, string LicenseUrl, string Author, string AuthorUrl, int RequirementsMajor, int RequirementsMinor, int RequirementsPatch, string Readme, string Control)
+        {
+            _name = Name;
+            _version = Version;
+            _url = Url;
+            _license = License;
+            _licenseUrl = LicenseUrl;
+            _reqMajor = RequirementsMajor;
+            _reqMinor = RequirementsMinor;
+            _reqPatch = RequirementsPatch;
+            _authorName = Author;
+            _authorUrl = AuthorUrl;
+            _readme = Readme;
+            _control = Control;
+        }
+
+        /// <summary>
+        /// Adds the macro to the package
+        /// </summary>
+        /// <param name="MacroToAdd">Macro to add</param>
+        public void AddMacro(businesslogic.macro.Macro MacroToAdd)
+        {
+            _macros.Add(MacroToAdd);
+        }
+
+
+
+        /// <summary>
+        /// Imports the specified package
+        /// </summary>
+        /// <param name="InputFile">Filename of the umbracopackage</param>
+        /// <returns></returns>
+        public string Import(string InputFile)
+        {
+            using (DisposableTimer.DebugDuration<Installer>(
+                () => "Importing package file " + InputFile,
+                () => "Package file " + InputFile + "imported"))
+            {
+                string tempDir = "";
+                if (File.Exists(IOHelper.MapPath(SystemDirectories.Data + Path.DirectorySeparatorChar + InputFile)))
+                {
+                    FileInfo fi = new FileInfo(IOHelper.MapPath(SystemDirectories.Data + Path.DirectorySeparatorChar + InputFile));
+                    // Check if the file is a valid package
+                    if (fi.Extension.ToLower() == ".umb")
+                    {
+                        try
+                        {
+                            tempDir = unPack(fi.FullName);
+                            LoadConfig(tempDir);
+                        }
+                        catch (Exception unpackE)
+                        {
+                            throw new Exception("Error unpacking extension...", unpackE);
+                        }
+                    }
+                    else
+                        throw new Exception("Error - file isn't a package (doesn't have a .umb extension). Check if the file automatically got named '.zip' upon download.");
+                }
+                else
+                    throw new Exception("Error - file not found. Could find file named '" + IOHelper.MapPath(SystemDirectories.Data + Path.DirectorySeparatorChar + InputFile) + "'");
+                return tempDir;
+            }
+        }
+
+
+        public int CreateManifest(string tempDir, string guid, string repoGuid)
+        {
+            //This is the new improved install rutine, which chops up the process into 3 steps, creating the manifest, moving files, and finally handling umb objects
+            string _packName = xmlHelper.GetNodeValue(_packageConfig.DocumentElement.SelectSingleNode("/umbPackage/info/package/name"));
+            string _packAuthor = xmlHelper.GetNodeValue(_packageConfig.DocumentElement.SelectSingleNode("/umbPackage/info/author/name"));
+            string _packAuthorUrl = xmlHelper.GetNodeValue(_packageConfig.DocumentElement.SelectSingleNode("/umbPackage/info/author/website"));
+            string _packVersion = xmlHelper.GetNodeValue(_packageConfig.DocumentElement.SelectSingleNode("/umbPackage/info/package/version"));
+            string _packReadme = xmlHelper.GetNodeValue(_packageConfig.DocumentElement.SelectSingleNode("/umbPackage/info/readme"));
+            string _packLicense = xmlHelper.GetNodeValue(_packageConfig.DocumentElement.SelectSingleNode("/umbPackage/info/package/license "));
+
+            bool _enableSkins = false;
+            string _skinRepoGuid = "";
+
+            if (_packageConfig.DocumentElement.SelectSingleNode("/umbPackage/enableSkins") != null)
+            {
+                XmlNode _skinNode = _packageConfig.DocumentElement.SelectSingleNode("/umbPackage/enableSkins");
+                _enableSkins = bool.Parse(xmlHelper.GetNodeValue(_skinNode));
+                if (_skinNode.Attributes["repository"] != null && !string.IsNullOrEmpty(_skinNode.Attributes["repository"].Value))
+                    _skinRepoGuid = _skinNode.Attributes["repository"].Value;
+            }
+
+            //Create a new package instance to record all the installed package adds - this is the same format as the created packages has.
+            //save the package meta data
+            packager.InstalledPackage insPack = packager.InstalledPackage.MakeNew(_packName);
+            insPack.Data.Author = _packAuthor;
+            insPack.Data.AuthorUrl = _packAuthorUrl;
+            insPack.Data.Version = _packVersion;
+            insPack.Data.Readme = _packReadme;
+            insPack.Data.License = _packLicense;
+
+            //skinning
+            insPack.Data.EnableSkins = _enableSkins;
+            insPack.Data.SkinRepoGuid = string.IsNullOrEmpty(_skinRepoGuid) ? Guid.Empty : new Guid(_skinRepoGuid);
+
+            insPack.Data.PackageGuid = guid; //the package unique key.
+            insPack.Data.RepositoryGuid = repoGuid; //the repository unique key, if the package is a file install, the repository will not get logged.
+            insPack.Save();
+
+            return insPack.Data.Id;
+        }
+
+        public void InstallFiles(int packageId, string tempDir)
+        {
+            using (DisposableTimer.DebugDuration<Installer>(
+                () => "Installing package files for package id " + packageId + " into temp folder " + tempDir,
+                () => "Package file installation complete for package id " + packageId))
+            {
+                //retrieve the manifest to continue installation
+                packager.InstalledPackage insPack = packager.InstalledPackage.GetById(packageId);
+
+                // Move files
+                //string virtualBasePath = System.Web.HttpContext.Current.Request.ApplicationPath;
+                string basePath = System.Web.Hosting.HostingEnvironment.ApplicationPhysicalPath;
+
+                foreach (XmlNode n in _packageConfig.DocumentElement.SelectNodes("//file"))
+                {
+                    //we enclose the whole file-moving to ensure that the entire installer doesn't crash
+                    try
+                    {
+                        String destPath = getFileName(basePath, xmlHelper.GetNodeValue(n.SelectSingleNode("orgPath")));
+                        String sourceFile = getFileName(tempDir, xmlHelper.GetNodeValue(n.SelectSingleNode("guid")));
+                        String destFile = getFileName(destPath, xmlHelper.GetNodeValue(n.SelectSingleNode("orgName")));
+
+                        // Create the destination directory if it doesn't exist
+                        if (!Directory.Exists(destPath))
+                            Directory.CreateDirectory(destPath);
+                        //If a file with this name exists, delete it
+                        else if (File.Exists(destFile))
+                            File.Delete(destFile);
+
+                        // Move the file
+                        File.Move(sourceFile, destFile);
+
+                        //PPH log file install
+                        insPack.Data.Files.Add(xmlHelper.GetNodeValue(n.SelectSingleNode("orgPath")) + "/" + xmlHelper.GetNodeValue(n.SelectSingleNode("orgName")));
+                    }
+                    catch (Exception ex)
+                    {
+                        Log.Add(LogTypes.Error, -1, "Package install error: " + ex.ToString());
+                    }
+                }
+
+                insPack.Save();
+            }
+        }
+
+
+        public void InstallBusinessLogic(int packageId, string tempDir)
+        {
+
+            using (DisposableTimer.DebugDuration<Installer>(
+                () => "Installing business logic for package id " + packageId + " into temp folder " + tempDir,
+                () => "Package business logic installation complete for package id " + packageId))
+            {
+                //retrieve the manifest to continue installation
+                packager.InstalledPackage insPack = packager.InstalledPackage.GetById(packageId);
+                bool saveNeeded = false;
+
+                //Install DataTypes
+                foreach (XmlNode n in _packageConfig.DocumentElement.SelectNodes("//DataType"))
+                {
+                    cms.businesslogic.datatype.DataTypeDefinition newDtd = cms.businesslogic.datatype.DataTypeDefinition.Import(n);
+
+                    if (newDtd != null)
+                    {
+                        insPack.Data.DataTypes.Add(newDtd.Id.ToString());
+                        saveNeeded = true;
+                    }
+                }
+
+                if (saveNeeded) { insPack.Save(); saveNeeded = false; }
+
+                //Install languages
+                foreach (XmlNode n in _packageConfig.DocumentElement.SelectNodes("//Language"))
+                {
+                    language.Language newLang = language.Language.Import(n);
+
+                    if (newLang != null)
+                    {
+                        insPack.Data.Languages.Add(newLang.id.ToString());
+                        saveNeeded = true;
+                    }
+                }
+
+                if (saveNeeded) { insPack.Save(); saveNeeded = false; }
+
+                //Install dictionary items
+                foreach (XmlNode n in _packageConfig.DocumentElement.SelectNodes("./DictionaryItems/DictionaryItem"))
+                {
+                    Dictionary.DictionaryItem newDi = Dictionary.DictionaryItem.Import(n);
+
+                    if (newDi != null)
+                    {
+                        insPack.Data.DictionaryItems.Add(newDi.id.ToString());
+                        saveNeeded = true;
+                    }
+                }
+
+                if (saveNeeded) { insPack.Save(); saveNeeded = false; }
+
+                // Install macros
+                foreach (XmlNode n in _packageConfig.DocumentElement.SelectNodes("//macro"))
+                {
+                    cms.businesslogic.macro.Macro m = cms.businesslogic.macro.Macro.Import(n);
+
+                    if (m != null)
+                    {
+                        insPack.Data.Macros.Add(m.Id.ToString());
+                        saveNeeded = true;
+                    }
+                }
+
+                if (saveNeeded) { insPack.Save(); saveNeeded = false; }
+
+                // Get current user, with a fallback
+                User u = new User(0);
+                if (!string.IsNullOrEmpty(BasePages.UmbracoEnsuredPage.umbracoUserContextID))
+                {
+                    if (BasePages.UmbracoEnsuredPage.ValidateUserContextID(BasePages.UmbracoEnsuredPage.umbracoUserContextID))
+                    {
+                        u = User.GetCurrent();
+                    }
+                }
+
+
+                // Add Templates
+                foreach (XmlNode n in _packageConfig.DocumentElement.SelectNodes("Templates/Template"))
+                {
+                    var t = Template.Import(n, u);
+
+                    insPack.Data.Templates.Add(t.Id.ToString());
+
+                    saveNeeded = true;
+                }
+
+                if (saveNeeded) { insPack.Save(); saveNeeded = false; }
+
+
+                //NOTE: SD: I'm pretty sure the only thing the below script does is ensure that the Master template Id is set
+                // in the database, but this is also duplicating the saving of the design content since the above Template.Import
+                // already does this. I've left this for now because I'm not sure the reprocussions of removing it but seems there
+                // is a lot of excess database calls happening here.
+                foreach (XmlNode n in _packageConfig.DocumentElement.SelectNodes("Templates/Template"))
+                {
+                    string master = xmlHelper.GetNodeValue(n.SelectSingleNode("Master"));
+                    template.Template t = template.Template.GetByAlias(xmlHelper.GetNodeValue(n.SelectSingleNode("Alias")));
+                    if (master.Trim() != "")
+                    {
+                        template.Template masterTemplate = template.Template.GetByAlias(master);
+                        if (masterTemplate != null)
+                        {
+                            t.MasterTemplate = template.Template.GetByAlias(master).Id;
+                            //SD: This appears to always just save an empty template because the design isn't set yet
+                            // this fixes an issue now that we have MVC because if there is an empty template and MVC is 
+                            // the default, it will create a View not a master page and then the system will try to route via
+                            // MVC which means that the package will not work anymore.
+                            // The code below that imports the templates should suffice because it's actually importing 
+                            // template data not just blank data.
+
+                            //if (UmbracoSettings.UseAspNetMasterPages)
+                            //	t.SaveMasterPageFile(t.Design);
+                        }
+                    }
+                    // Master templates can only be generated when their master is known
+                    if (UmbracoSettings.UseAspNetMasterPages)
+                    {
+                        t.ImportDesign(xmlHelper.GetNodeValue(n.SelectSingleNode("Design")));
+                        t.SaveMasterPageFile(t.Design);
+                    }
+                }
+
+                // Add documenttypes
+                foreach (XmlNode n in _packageConfig.DocumentElement.SelectNodes("DocumentTypes/DocumentType"))
+                {
+                    ImportDocumentType(n, u, false);
+                    saveNeeded = true;
+                }
+
+                if (saveNeeded) { insPack.Save(); saveNeeded = false; }
+
+
+                // Add documenttype structure
+                foreach (XmlNode n in _packageConfig.DocumentElement.SelectNodes("DocumentTypes/DocumentType"))
+                {
+                    DocumentType dt = DocumentType.GetByAlias(xmlHelper.GetNodeValue(n.SelectSingleNode("Info/Alias")));
+                    if (dt != null)
+                    {
+                        ArrayList allowed = new ArrayList();
+                        foreach (XmlNode structure in n.SelectNodes("Structure/DocumentType"))
+                        {
+                            DocumentType dtt = DocumentType.GetByAlias(xmlHelper.GetNodeValue(structure));
+                            if (dtt != null)
+                                allowed.Add(dtt.Id);
+                        }
+
+                        int[] adt = new int[allowed.Count];
+                        for (int i = 0; i < allowed.Count; i++)
+                            adt[i] = (int)allowed[i];
+                        dt.AllowedChildContentTypeIDs = adt;
+
+                        //PPH we log the document type install here.
+                        insPack.Data.Documenttypes.Add(dt.Id.ToString());
+                        saveNeeded = true;
+                    }
+                }
+
+                if (saveNeeded) { insPack.Save(); saveNeeded = false; }
+
+                // Stylesheets
+                foreach (XmlNode n in _packageConfig.DocumentElement.SelectNodes("Stylesheets/Stylesheet"))
+                {
+                    StyleSheet s = StyleSheet.Import(n, u);
+
+                    insPack.Data.Stylesheets.Add(s.Id.ToString());
+                    saveNeeded = true;
+                }
+
+                if (saveNeeded) { insPack.Save(); saveNeeded = false; }
+
+                // Documents
+                foreach (XmlElement n in _packageConfig.DocumentElement.SelectNodes("Documents/DocumentSet [@importMode = 'root']/*"))
+                {
+                    insPack.Data.ContentNodeId = cms.businesslogic.web.Document.Import(-1, u, n).ToString();
+                }
+
+                //Package Actions
+                foreach (XmlNode n in _packageConfig.DocumentElement.SelectNodes("Actions/Action"))
+                {
+
+                    if (n.Attributes["undo"] == null || n.Attributes["undo"].Value == "true")
+                    {
+                        insPack.Data.Actions += n.OuterXml;
+                        Log.Add(LogTypes.Debug, -1, HttpUtility.HtmlEncode(n.OuterXml));
+                    }
+
+                    if (n.Attributes["runat"] != null && n.Attributes["runat"].Value == "install")
+                    {
+                        try
+                        {
+                            packager.PackageAction.RunPackageAction(insPack.Data.Name, n.Attributes["alias"].Value, n);
+                        }
+                        catch
+                        {
+
+                        }
+                    }
+                }
+
+                // Trigger update of Apps / Trees config.
+                // (These are ApplicationStartupHandlers so just instantiating them will trigger them)
+                new ApplicationRegistrar();
+                new ApplicationTreeRegistrar();
+
+                insPack.Save();
+            }
+        }
+
+        public void InstallCleanUp(int packageId, string tempDir)
+        {
+
+            //this will contain some logic to clean up all those old folders
+
+        }
+
+        /// <summary>
+        /// Invoking this method installs the entire current package
+        /// </summary>
+        /// <param name="tempDir">Temporary folder where the package's content are extracted to</param>
+        public void Install(string tempDir, string guid, string repoGuid)
+        {
+            //PPH added logging of installs, this adds all install info in the installedPackages config file.
+            string _packName = xmlHelper.GetNodeValue(_packageConfig.DocumentElement.SelectSingleNode("/umbPackage/info/package/name"));
+            string _packAuthor = xmlHelper.GetNodeValue(_packageConfig.DocumentElement.SelectSingleNode("/umbPackage/info/author/name"));
+            string _packAuthorUrl = xmlHelper.GetNodeValue(_packageConfig.DocumentElement.SelectSingleNode("/umbPackage/info/author/website"));
+            string _packVersion = xmlHelper.GetNodeValue(_packageConfig.DocumentElement.SelectSingleNode("/umbPackage/info/package/version"));
+            string _packReadme = xmlHelper.GetNodeValue(_packageConfig.DocumentElement.SelectSingleNode("/umbPackage/info/readme"));
+            string _packLicense = xmlHelper.GetNodeValue(_packageConfig.DocumentElement.SelectSingleNode("/umbPackage/info/package/license "));
+
+
+            //Create a new package instance to record all the installed package adds - this is the same format as the created packages has.
+            //save the package meta data
+            packager.InstalledPackage insPack = packager.InstalledPackage.MakeNew(_packName);
+            insPack.Data.Author = _packAuthor;
+            insPack.Data.AuthorUrl = _packAuthorUrl;
+            insPack.Data.Version = _packVersion;
+            insPack.Data.Readme = _packReadme;
+            insPack.Data.License = _packLicense;
+            insPack.Data.PackageGuid = guid; //the package unique key.
+            insPack.Data.RepositoryGuid = repoGuid; //the repository unique key, if the package is a file install, the repository will not get logged.
+
+
+            //Install languages
+            foreach (XmlNode n in _packageConfig.DocumentElement.SelectNodes("//Language"))
+            {
+                language.Language newLang = language.Language.Import(n);
+
+                if (newLang != null)
+                    insPack.Data.Languages.Add(newLang.id.ToString());
+            }
+
+            //Install dictionary items
+            foreach (XmlNode n in _packageConfig.DocumentElement.SelectNodes("./DictionaryItems/DictionaryItem"))
+            {
+                Dictionary.DictionaryItem newDi = Dictionary.DictionaryItem.Import(n);
+
+                if (newDi != null)
+                    insPack.Data.DictionaryItems.Add(newDi.id.ToString());
+            }
+
+            // Install macros
+            foreach (XmlNode n in _packageConfig.DocumentElement.SelectNodes("//macro"))
+            {
+                cms.businesslogic.macro.Macro m = cms.businesslogic.macro.Macro.Import(n);
+
+                if (m != null)
+                    insPack.Data.Macros.Add(m.Id.ToString());
+            }
+
+            // Move files
+            string basePath = System.Web.Hosting.HostingEnvironment.ApplicationPhysicalPath;
+            foreach (XmlNode n in _packageConfig.DocumentElement.SelectNodes("//file"))
+            {
+                String destPath = getFileName(basePath, xmlHelper.GetNodeValue(n.SelectSingleNode("orgPath")));
+                String sourceFile = getFileName(tempDir, xmlHelper.GetNodeValue(n.SelectSingleNode("guid")));
+                String destFile = getFileName(destPath, xmlHelper.GetNodeValue(n.SelectSingleNode("orgName")));
+
+                // Create the destination directory if it doesn't exist
+                if (!Directory.Exists(destPath))
+                    Directory.CreateDirectory(destPath);
+                // If a file with this name exists, delete it
+                else if (File.Exists(destFile))
+                    File.Delete(destFile);
+                // Move the file
+                File.Move(sourceFile, destFile);
+
+                //PPH log file install
+                insPack.Data.Files.Add(xmlHelper.GetNodeValue(n.SelectSingleNode("orgPath")) + "/" + xmlHelper.GetNodeValue(n.SelectSingleNode("orgName")));
+            }
+
+
+            // Get current user
+            BusinessLogic.User u = User.GetCurrent();
+
+            // Add Templates
+            foreach (XmlNode n in _packageConfig.DocumentElement.SelectNodes("Templates/Template"))
+            {
+                template.Template t = template.Template.MakeNew(xmlHelper.GetNodeValue(n.SelectSingleNode("Name")), u);
+                t.Alias = xmlHelper.GetNodeValue(n.SelectSingleNode("Alias"));
+
+                t.ImportDesign(xmlHelper.GetNodeValue(n.SelectSingleNode("Design")));
+
+                insPack.Data.Templates.Add(t.Id.ToString());
+            }
+
+            // Add master templates
+            foreach (XmlNode n in _packageConfig.DocumentElement.SelectNodes("Templates/Template"))
+            {
+                string master = xmlHelper.GetNodeValue(n.SelectSingleNode("Master"));
+                template.Template t = template.Template.GetByAlias(xmlHelper.GetNodeValue(n.SelectSingleNode("Alias")));
+                if (master.Trim() != "")
+                {
+                    template.Template masterTemplate = template.Template.GetByAlias(master);
+                    if (masterTemplate != null)
+                    {
+                        t.MasterTemplate = template.Template.GetByAlias(master).Id;
+                        if (UmbracoSettings.UseAspNetMasterPages)
+                            t.SaveMasterPageFile(t.Design);
+                    }
+                }
+                // Master templates can only be generated when their master is known
+                if (UmbracoSettings.UseAspNetMasterPages)
+                {
+                    t.ImportDesign(xmlHelper.GetNodeValue(n.SelectSingleNode("Design")));
+                    t.SaveMasterPageFile(t.Design);
+                }
+            }
+
+            // Add documenttypes
+            foreach (XmlNode n in _packageConfig.DocumentElement.SelectNodes("DocumentTypes/DocumentType"))
+            {
+                ImportDocumentType(n, u, false);
+            }
+
+            // Add documenttype structure
+            foreach (XmlNode n in _packageConfig.DocumentElement.SelectNodes("DocumentTypes/DocumentType"))
+            {
+                DocumentType dt = DocumentType.GetByAlias(xmlHelper.GetNodeValue(n.SelectSingleNode("Info/Alias")));
+                if (dt != null)
+                {
+                    ArrayList allowed = new ArrayList();
+                    foreach (XmlNode structure in n.SelectNodes("Structure/DocumentType"))
+                    {
+                        DocumentType dtt = DocumentType.GetByAlias(xmlHelper.GetNodeValue(structure));
+                        allowed.Add(dtt.Id);
+                    }
+                    int[] adt = new int[allowed.Count];
+                    for (int i = 0; i < allowed.Count; i++)
+                        adt[i] = (int)allowed[i];
+                    dt.AllowedChildContentTypeIDs = adt;
+
+                    //PPH we log the document type install here.
+                    insPack.Data.Documenttypes.Add(dt.Id.ToString());
+                }
+            }
+
+            // Stylesheets
+            foreach (XmlNode n in _packageConfig.DocumentElement.SelectNodes("Stylesheets/Stylesheet"))
+            {
+                StyleSheet s = StyleSheet.MakeNew(
+                    u,
+                    xmlHelper.GetNodeValue(n.SelectSingleNode("Name")),
+                    xmlHelper.GetNodeValue(n.SelectSingleNode("FileName")),
+                    xmlHelper.GetNodeValue(n.SelectSingleNode("Content")));
+
+                foreach (XmlNode prop in n.SelectNodes("Properties/Property"))
+                {
+                    StylesheetProperty sp = StylesheetProperty.MakeNew(
+                        xmlHelper.GetNodeValue(prop.SelectSingleNode("Name")),
+                        s,
+                        u);
+                    sp.Alias = xmlHelper.GetNodeValue(prop.SelectSingleNode("Alias"));
+                    sp.value = xmlHelper.GetNodeValue(prop.SelectSingleNode("Value"));
+                }
+                s.saveCssToFile();
+                s.Save();
+
+                insPack.Data.Stylesheets.Add(s.Id.ToString());
+            }
+
+            // Documents
+            foreach (XmlElement n in _packageConfig.DocumentElement.SelectNodes("Documents/DocumentSet [@importMode = 'root']/*"))
+            {
+                cms.businesslogic.web.Document.Import(-1, u, n);
+
+                //PPH todo log document install... 
+            }
+
+            foreach (XmlNode n in _packageConfig.DocumentElement.SelectNodes("Actions/Action [@runat != 'uninstall']"))
+            {
+                try
+                {
+                    packager.PackageAction.RunPackageAction(_packName, n.Attributes["alias"].Value, n);
+                }
+                catch { }
+            }
+
+            //saving the uninstall actions untill the package is uninstalled.
+            foreach (XmlNode n in _packageConfig.DocumentElement.SelectNodes("Actions/Action [@undo != false()]"))
+            {
+                insPack.Data.Actions += n.OuterXml;
+            }
+
+
+            insPack.Save();
+
+
+        }
+
+        public static void ImportDocumentType(XmlNode n, BusinessLogic.User u, bool ImportStructure)
+        {
+            DocumentType dt = DocumentType.GetByAlias(xmlHelper.GetNodeValue(n.SelectSingleNode("Info/Alias")));
+            if (dt == null)
+            {
+                dt = DocumentType.MakeNew(u, xmlHelper.GetNodeValue(n.SelectSingleNode("Info/Name")));
+                dt.Alias = xmlHelper.GetNodeValue(n.SelectSingleNode("Info/Alias"));
+
+
+                //Master content type
+                DocumentType mdt = DocumentType.GetByAlias(xmlHelper.GetNodeValue(n.SelectSingleNode("Info/Master")));
+                if (mdt != null)
+                    dt.MasterContentType = mdt.Id;
+            }
+            else
+            {
+                dt.Text = xmlHelper.GetNodeValue(n.SelectSingleNode("Info/Name"));
+            }
+
+
+            // Info
+            dt.IconUrl = xmlHelper.GetNodeValue(n.SelectSingleNode("Info/Icon"));
+            dt.Thumbnail = xmlHelper.GetNodeValue(n.SelectSingleNode("Info/Thumbnail"));
+            dt.Description = xmlHelper.GetNodeValue(n.SelectSingleNode("Info/Description"));
+
+            // Templates	
+            ArrayList templates = new ArrayList();
+            foreach (XmlNode tem in n.SelectNodes("Info/AllowedTemplates/Template"))
+            {
+                template.Template t = template.Template.GetByAlias(xmlHelper.GetNodeValue(tem));
+                if (t != null)
+                    templates.Add(t);
+            }
+
+            try
+            {
+                template.Template[] at = new template.Template[templates.Count];
+                for (int i = 0; i < templates.Count; i++)
+                    at[i] = (template.Template)templates[i];
+                dt.allowedTemplates = at;
+            }
+            catch (Exception ee)
+            {
+                BusinessLogic.Log.Add(BusinessLogic.LogTypes.Error, u, dt.Id, "Packager: Error handling allowed templates: " + ee.ToString());
+            }
+
+            // Default template
+            try
+            {
+                if (xmlHelper.GetNodeValue(n.SelectSingleNode("Info/DefaultTemplate")) != "")
+                    dt.DefaultTemplate = template.Template.GetByAlias(xmlHelper.GetNodeValue(n.SelectSingleNode("Info/DefaultTemplate"))).Id;
+            }
+            catch (Exception ee)
+            {
+                BusinessLogic.Log.Add(BusinessLogic.LogTypes.Error, u, dt.Id, "Packager: Error assigning default template: " + ee.ToString());
+            }
+
+            // Tabs
+            cms.businesslogic.ContentType.TabI[] tabs = dt.getVirtualTabs;
+            string tabNames = ";";
+            for (int t = 0; t < tabs.Length; t++)
+                tabNames += tabs[t].Caption + ";";
+
+
+
+            Hashtable ht = new Hashtable();
+            foreach (XmlNode t in n.SelectNodes("Tabs/Tab"))
+            {
+                if (tabNames.IndexOf(";" + xmlHelper.GetNodeValue(t.SelectSingleNode("Caption")) + ";") == -1)
+                {
+                    ht.Add(int.Parse(xmlHelper.GetNodeValue(t.SelectSingleNode("Id"))),
+                        dt.AddVirtualTab(xmlHelper.GetNodeValue(t.SelectSingleNode("Caption"))));
+                }
+            }
+
+            dt.ClearVirtualTabs();
+            // Get all tabs in hashtable
+            Hashtable tabList = new Hashtable();
+            foreach (cms.businesslogic.ContentType.TabI t in dt.getVirtualTabs.ToList())
+            {
+                if (!tabList.ContainsKey(t.Caption))
+                    tabList.Add(t.Caption, t.Id);
+            }
+
+            // Generic Properties
+            datatype.controls.Factory f = new datatype.controls.Factory();
+            foreach (XmlNode gp in n.SelectNodes("GenericProperties/GenericProperty"))
+            {
+                int dfId = 0;
+                Guid dtId = new Guid(xmlHelper.GetNodeValue(gp.SelectSingleNode("Type")));
+
+                if (gp.SelectSingleNode("Definition") != null && !string.IsNullOrEmpty(xmlHelper.GetNodeValue(gp.SelectSingleNode("Definition"))))
+                {
+                    Guid dtdId = new Guid(xmlHelper.GetNodeValue(gp.SelectSingleNode("Definition")));
+                    if (CMSNode.IsNode(dtdId))
+                        dfId = new CMSNode(dtdId).Id;
+                }
+                if (dfId == 0)
+                {
+                    try
+                    {
+                        dfId = findDataTypeDefinitionFromType(ref dtId);
+                    }
+                    catch
+                    {
+                        throw new Exception(String.Format("Could not find datatype with id {0}.", dtId));
+                    }
+                }
+
+                // Fix for rich text editor backwards compatibility 
+                if (dfId == 0 && dtId == new Guid("a3776494-0574-4d93-b7de-efdfdec6f2d1"))
+                {
+                    dtId = new Guid("83722133-f80c-4273-bdb6-1befaa04a612");
+                    dfId = findDataTypeDefinitionFromType(ref dtId);
+                }
+
+                if (dfId != 0)
+                {
+                    PropertyType pt = dt.getPropertyType(xmlHelper.GetNodeValue(gp.SelectSingleNode("Alias")));
+                    if (pt == null)
+                    {
+                        dt.AddPropertyType(
+                            datatype.DataTypeDefinition.GetDataTypeDefinition(dfId),
+                            xmlHelper.GetNodeValue(gp.SelectSingleNode("Alias")),
+                            xmlHelper.GetNodeValue(gp.SelectSingleNode("Name"))
+                            );
+                        pt = dt.getPropertyType(xmlHelper.GetNodeValue(gp.SelectSingleNode("Alias")));
+                    }
+                    else
+                    {
+                        pt.DataTypeDefinition = datatype.DataTypeDefinition.GetDataTypeDefinition(dfId);
+                        pt.Name = xmlHelper.GetNodeValue(gp.SelectSingleNode("Name"));
+                    }
+
+                    pt.Mandatory = bool.Parse(xmlHelper.GetNodeValue(gp.SelectSingleNode("Mandatory")));
+                    pt.ValidationRegExp = xmlHelper.GetNodeValue(gp.SelectSingleNode("Validation"));
+                    pt.Description = xmlHelper.GetNodeValue(gp.SelectSingleNode("Description"));
+
+                    // tab
+                    try
+                    {
+                        if (tabList.ContainsKey(xmlHelper.GetNodeValue(gp.SelectSingleNode("Tab"))))
+                            pt.TabId = (int)tabList[xmlHelper.GetNodeValue(gp.SelectSingleNode("Tab"))];
+                    }
+                    catch (Exception ee)
+                    {
+                        BusinessLogic.Log.Add(BusinessLogic.LogTypes.Error, u, dt.Id, "Packager: Error assigning property to tab: " + ee.ToString());
+                    }
+                }
+            }
+
+            if (ImportStructure)
+            {
+                if (dt != null)
+                {
+                    ArrayList allowed = new ArrayList();
+                    foreach (XmlNode structure in n.SelectNodes("Structure/DocumentType"))
+                    {
+                        DocumentType dtt = DocumentType.GetByAlias(xmlHelper.GetNodeValue(structure));
+                        if (dtt != null)
+                            allowed.Add(dtt.Id);
+                    }
+                    int[] adt = new int[allowed.Count];
+                    for (int i = 0; i < allowed.Count; i++)
+                        adt[i] = (int)allowed[i];
+                    dt.AllowedChildContentTypeIDs = adt;
+                }
+            }
+
+            // clear caching
+            foreach (DocumentType.TabI t in dt.getVirtualTabs.ToList())
+                DocumentType.FlushTabCache(t.Id, dt.Id);
+
+        }
+
+        /// <summary>
+        /// Gets the name of the file in the specified path.
+        /// Corrects possible problems with slashes that would result from a simple concatenation.
+        /// Can also be used to concatenate paths.
+        /// </summary>
+        /// <param name="path">The path.</param>
+        /// <param name="fileName">Name of the file.</param>
+        /// <returns>The name of the file in the specified path.</returns>
+        private static String getFileName(String path, string fileName)
+        {
+            // virtual dir support
+            fileName = IOHelper.FindFile(fileName);
+
+            if (path.Contains("[$"))
+            {
+                //this is experimental and undocumented...
+                path = path.Replace("[$UMBRACO]", IO.SystemDirectories.Umbraco);
+                path = path.Replace("[$UMBRACOCLIENT]", IO.SystemDirectories.Umbraco_client);
+                path = path.Replace("[$CONFIG]", IO.SystemDirectories.Config);
+                path = path.Replace("[$DATA]", IO.SystemDirectories.Data);
+            }
+
+            //to support virtual dirs we try to lookup the file... 
+            path = IOHelper.FindFile(path);
+
+
+
+            Debug.Assert(path != null && path.Length >= 1);
+            Debug.Assert(fileName != null && fileName.Length >= 1);
+
+            path = path.Replace('/', '\\');
+            fileName = fileName.Replace('/', '\\');
+
+            // Does filename start with a slash? Does path end with one?
+            bool fileNameStartsWithSlash = (fileName[0] == Path.DirectorySeparatorChar);
+            bool pathEndsWithSlash = (path[path.Length - 1] == Path.DirectorySeparatorChar);
+
+            // Path ends with a slash
+            if (pathEndsWithSlash)
+            {
+                if (!fileNameStartsWithSlash)
+                    // No double slash, just concatenate
+                    return path + fileName;
+                else
+                    // Double slash, exclude that of the file
+                    return path + fileName.Substring(1);
+            }
+            else
+            {
+                if (fileNameStartsWithSlash)
+                    // Required slash specified, just concatenate
+                    return path + fileName;
+                else
+                    // Required slash missing, add it
+                    return path + Path.DirectorySeparatorChar + fileName;
+            }
+        }
+
+        private static int findDataTypeDefinitionFromType(ref Guid dtId)
+        {
+            int dfId = 0;
+            foreach (datatype.DataTypeDefinition df in datatype.DataTypeDefinition.GetAll())
+                if (df.DataType.Id == dtId)
+                {
+                    dfId = df.Id;
+                    break;
+                }
+            return dfId;
+        }
+
+        /// <summary>
+        /// Reads the configuration of the package from the configuration xmldocument
+        /// </summary>
+        /// <param name="tempDir">The folder to which the contents of the package is extracted</param>
+        public void LoadConfig(string tempDir)
+        {
+            _packageConfig = new XmlDocument();
+            _packageConfig.Load(tempDir + Path.DirectorySeparatorChar + "package.xml");
+
+            _name = _packageConfig.DocumentElement.SelectSingleNode("/umbPackage/info/package/name").FirstChild.Value;
+            _version = _packageConfig.DocumentElement.SelectSingleNode("/umbPackage/info/package/version").FirstChild.Value;
+            _url = _packageConfig.DocumentElement.SelectSingleNode("/umbPackage/info/package/url").FirstChild.Value;
+            _license = _packageConfig.DocumentElement.SelectSingleNode("/umbPackage/info/package/license").FirstChild.Value;
+            _licenseUrl = _packageConfig.DocumentElement.SelectSingleNode("/umbPackage/info/package/license").Attributes.GetNamedItem("url").Value;
+            _reqMajor = int.Parse(_packageConfig.DocumentElement.SelectSingleNode("/umbPackage/info/package/requirements/major").FirstChild.Value);
+            _reqMinor = int.Parse(_packageConfig.DocumentElement.SelectSingleNode("/umbPackage/info/package/requirements/major").FirstChild.Value);
+            _reqPatch = int.Parse(_packageConfig.DocumentElement.SelectSingleNode("/umbPackage/info/package/requirements/patch").FirstChild.Value);
+            _authorName = _packageConfig.DocumentElement.SelectSingleNode("/umbPackage/info/author/name").FirstChild.Value;
+            _authorUrl = _packageConfig.DocumentElement.SelectSingleNode("/umbPackage/info/author/website").FirstChild.Value;
+
+            string basePath = System.Web.Hosting.HostingEnvironment.ApplicationPhysicalPath;
+
+            foreach (XmlNode n in _packageConfig.DocumentElement.SelectNodes("//file"))
+            {
+                bool badFile = false;
+                string destPath = getFileName(basePath, xmlHelper.GetNodeValue(n.SelectSingleNode("orgPath")));
+                string destFile = getFileName(destPath, xmlHelper.GetNodeValue(n.SelectSingleNode("orgName")));
+
+                if (destPath.ToLower().Contains(IOHelper.DirSepChar + "app_code"))
+                    badFile = true;
+
+                if (destPath.ToLower().Contains(IOHelper.DirSepChar + "bin"))
+                    badFile = true;
+
+                if (destFile.ToLower().EndsWith(".dll"))
+                    badFile = true;
+
+                if (badFile)
+                {
+                    _containUnsecureFiles = true;
+                    _unsecureFiles.Add(xmlHelper.GetNodeValue(n.SelectSingleNode("orgName")));
+                }
+            }
+
+            //this will check for existing macros with the same alias
+            //since we will not overwrite on import it's a good idea to inform the user what will be overwritten
+            foreach (XmlNode n in _packageConfig.DocumentElement.SelectNodes("//macro"))
+            {
+                var alias = n.SelectSingleNode("alias").InnerText;
+                if (!string.IsNullOrEmpty(alias))
+                {
+                    try
+                    {
+                        var m = new Macro(alias);
+                        this._containsMacroConflict = true;
+                        this._conflictingMacroAliases.Add(m.Name, alias);
+                    }
+                    catch (IndexOutOfRangeException) { } //thrown when the alias doesn't exist in the DB, ie - macro not there
+                }
+            }
+
+            foreach (XmlNode n in _packageConfig.DocumentElement.SelectNodes("Templates/Template"))
+            {
+                var alias = n.SelectSingleNode("Alias").InnerText;
+                if (!string.IsNullOrEmpty(alias))
+                {
+                    var t = Template.GetByAlias(alias);
+                    if (t != null)
+                    {
+                        this._containsTemplateConflict = true;
+                        this._conflictingTemplateAliases.Add(t.Text, alias);
+                    }
+                }
+            }
+
+            foreach (XmlNode n in _packageConfig.DocumentElement.SelectNodes("Stylesheets/Stylesheet"))
+            {
+                var alias = n.SelectSingleNode("Name").InnerText;
+                if (!string.IsNullOrEmpty(alias))
+                {
+                    var s = StyleSheet.GetByName(alias);
+                    if (s != null)
+                    {
+                        this._containsStyleSheetConflict = true;
+                        this._conflictingStyleSheetNames.Add(s.Text, alias);
+                    }
+                }
+            }
+
+            try
+            {
+                _readme = xmlHelper.GetNodeValue(_packageConfig.DocumentElement.SelectSingleNode("/umbPackage/info/readme"));
+            }
+            catch { }
+            try
+            {
+                _control = xmlHelper.GetNodeValue(_packageConfig.DocumentElement.SelectSingleNode("/umbPackage/control"));
+            }
+            catch { }
+        }
+
+        private string unPack(string ZipName)
+        {
+            // Unzip
+            string tempDir = IOHelper.MapPath(SystemDirectories.Data) + Path.DirectorySeparatorChar + Guid.NewGuid().ToString();
+            Directory.CreateDirectory(tempDir);
+
+            ZipInputStream s = new ZipInputStream(File.OpenRead(ZipName));
+
+            ZipEntry theEntry;
+            while ((theEntry = s.GetNextEntry()) != null)
+            {
+                string directoryName = Path.GetDirectoryName(theEntry.Name);
+                string fileName = Path.GetFileName(theEntry.Name);
+
+                if (fileName != String.Empty)
+                {
+                    FileStream streamWriter = File.Create(tempDir + Path.DirectorySeparatorChar + fileName);
+
+                    int size = 2048;
+                    byte[] data = new byte[2048];
+                    while (true)
+                    {
+                        size = s.Read(data, 0, data.Length);
+                        if (size > 0)
+                        {
+                            streamWriter.Write(data, 0, size);
+                        }
+                        else
+                        {
+                            break;
+                        }
+                    }
+
+                    streamWriter.Close();
+
+                }
+            }
+
+            // Clean up
+            s.Close();
+            File.Delete(ZipName);
+
+            return tempDir;
+
+        }
+
+        //this uses the old method of fetching and only supports the packages.umbraco.org repository.
+        public string Fetch(Guid Package)
+        {
+
+            // Check for package directory
+            if (!System.IO.Directory.Exists(IOHelper.MapPath(SystemDirectories.Packages)))
+                System.IO.Directory.CreateDirectory(IOHelper.MapPath(SystemDirectories.Packages));
+
+            System.Net.WebClient wc = new System.Net.WebClient();
+
+            wc.DownloadFile(
+                "http://" + UmbracoSettings.PackageServer + "/fetch?package=" + Package.ToString(),
+                IOHelper.MapPath(SystemDirectories.Packages + "/" + Package.ToString() + ".umb"));
+
+            return "packages\\" + Package.ToString() + ".umb";
+        }
+
+
+        public static void updatePackageInfo(Guid Package, int VersionMajor, int VersionMinor, int VersionPatch, User User)
+        {
+
+        }
+    }
+
+    public class Package
+    {
+        protected static ISqlHelper SqlHelper
+        {
+            get { return Application.SqlHelper; }
+        }
+
+        public Package()
+        {
+        }
+
+        /// <summary>
+        /// Initialize package install status object by specifying the internal id of the installation. 
+        /// The id is specific to the local umbraco installation and cannot be used to identify the package in general. 
+        /// Use the Package(Guid) constructor to check whether a package has been installed
+        /// </summary>
+        /// <param name="Id">The internal id.</param>
+        public Package(int Id)
+        {
+            initialize(Id);
+        }
+
+        public Package(Guid Id)
+        {
+            int installStatusId = SqlHelper.ExecuteScalar<int>(
+                "select id from umbracoInstalledPackages where package = @package and upgradeId = 0",
+                SqlHelper.CreateParameter("@package", Id));
+
+            if (installStatusId > 0)
+                initialize(installStatusId);
+            else
+                throw new ArgumentException("Package with id '" + Id.ToString() + "' is not installed");
+        }
+
+        private void initialize(int id)
+        {
+
+            IRecordsReader dr =
+                SqlHelper.ExecuteReader(
+                "select id, uninstalled, upgradeId, installDate, userId, package, versionMajor, versionMinor, versionPatch from umbracoInstalledPackages where id = @id",
+                SqlHelper.CreateParameter("@id", id));
+
+            if (dr.Read())
+            {
+                Id = id;
+                Uninstalled = dr.GetBoolean("uninstalled");
+                UpgradeId = dr.GetInt("upgradeId");
+                InstallDate = dr.GetDateTime("installDate");
+                User = User.GetUser(dr.GetInt("userId"));
+                PackageId = dr.GetGuid("package");
+                VersionMajor = dr.GetInt("versionMajor");
+                VersionMinor = dr.GetInt("versionMinor");
+                VersionPatch = dr.GetInt("versionPatch");
+            }
+            dr.Close();
+        }
+
+        [MethodImpl(MethodImplOptions.Synchronized)]
+        public void Save()
+        {
+
+            IParameter[] values = {
+                SqlHelper.CreateParameter("@uninstalled", Uninstalled),
+                SqlHelper.CreateParameter("@upgradeId", UpgradeId),
+                SqlHelper.CreateParameter("@installDate", InstallDate),
+                SqlHelper.CreateParameter("@userId", User.Id),
+                SqlHelper.CreateParameter("@versionMajor", VersionMajor),
+                SqlHelper.CreateParameter("@versionMinor", VersionMinor),
+                SqlHelper.CreateParameter("@versionPatch", VersionPatch),
+                SqlHelper.CreateParameter("@id", Id)
+            };
+
+            // check if package status exists
+            if (Id == 0)
+            {
+                // The method is synchronized
+                SqlHelper.ExecuteNonQuery("INSERT INTO umbracoInstalledPackages (uninstalled, upgradeId, installDate, userId, versionMajor, versionMinor, versionPatch) VALUES (@uninstalled, @upgradeId, @installDate, @userId, @versionMajor, @versionMinor, @versionPatch)", values);
+                Id = SqlHelper.ExecuteScalar<int>("SELECT MAX(id) FROM umbracoInstalledPackages");
+            }
+
+            SqlHelper.ExecuteNonQuery(
+                "update umbracoInstalledPackages set " +
+                "uninstalled = @uninstalled, " +
+                "upgradeId = @upgradeId, " +
+                "installDate = @installDate, " +
+                "userId = @userId, " +
+                "versionMajor = @versionMajor, " +
+                "versionMinor = @versionMinor, " +
+                "versionPatch = @versionPatch " +
+                "where id = @id",
+                values);
+        }
+
+        private bool _uninstalled;
+
+        public bool Uninstalled
+        {
+            get { return _uninstalled; }
+            set { _uninstalled = value; }
+        }
+
+
+        private User _user;
+
+        public User User
+        {
+            get { return _user; }
+            set { _user = value; }
+        }
+
+
+        private DateTime _installDate;
+
+        public DateTime InstallDate
+        {
+            get { return _installDate; }
+            set { _installDate = value; }
+        }
+
+
+        private int _id;
+
+        public int Id
+        {
+            get { return _id; }
+            set { _id = value; }
+        }
+
+
+        private int _upgradeId;
+
+        public int UpgradeId
+        {
+            get { return _upgradeId; }
+            set { _upgradeId = value; }
+        }
+
+
+        private Guid _packageId;
+
+        public Guid PackageId
+        {
+            get { return _packageId; }
+            set { _packageId = value; }
+        }
+
+
+        private int _versionPatch;
+
+        public int VersionPatch
+        {
+            get { return _versionPatch; }
+            set { _versionPatch = value; }
+        }
+
+
+        private int _versionMinor;
+
+        public int VersionMinor
+        {
+            get { return _versionMinor; }
+            set { _versionMinor = value; }
+        }
+
+
+        private int _versionMajor;
+
+        public int VersionMajor
+        {
+            get { return _versionMajor; }
+            set { _versionMajor = value; }
+        }
+
+
+
+    }
+}