﻿<?xml version="1.0" encoding="utf-8"?>
<Project ToolsVersion="15.0" xmlns="http://schemas.microsoft.com/developer/msbuild/2003">
  <Import Project="$(MSBuildExtensionsPath)\$(MSBuildToolsVersion)\Microsoft.Common.props" Condition="Exists('$(MSBuildExtensionsPath)\$(MSBuildToolsVersion)\Microsoft.Common.props')" />
  <PropertyGroup>
    <Configuration Condition=" '$(Configuration)' == '' ">Debug</Configuration>
    <Platform Condition=" '$(Platform)' == '' ">AnyCPU</Platform>
    <ProjectGuid>{3A33ADC9-C6C0-4DB1-A613-A9AF0210DF3D}</ProjectGuid>
    <OutputType>Exe</OutputType>
    <RootNamespace>Umbraco.Tests.Benchmarks</RootNamespace>
    <AssemblyName>Umbraco.Tests.Benchmarks</AssemblyName>
    <TargetFrameworkVersion>v4.7.2</TargetFrameworkVersion>
    <FileAlignment>512</FileAlignment>
    <AutoGenerateBindingRedirects>true</AutoGenerateBindingRedirects>
    <Deterministic>true</Deterministic>
  </PropertyGroup>
  <PropertyGroup Condition=" '$(Configuration)|$(Platform)' == 'Debug|AnyCPU' ">
    <PlatformTarget>AnyCPU</PlatformTarget>
    <DebugSymbols>true</DebugSymbols>
    <DebugType>full</DebugType>
    <Optimize>false</Optimize>
    <OutputPath>bin\Debug\</OutputPath>
    <DefineConstants>DEBUG;TRACE</DefineConstants>
    <ErrorReport>prompt</ErrorReport>
    <WarningLevel>4</WarningLevel>
  </PropertyGroup>
  <PropertyGroup Condition=" '$(Configuration)|$(Platform)' == 'Release|AnyCPU' ">
    <PlatformTarget>AnyCPU</PlatformTarget>
    <DebugType>pdbonly</DebugType>
    <Optimize>true</Optimize>
    <OutputPath>bin\Release\</OutputPath>
    <DefineConstants>TRACE</DefineConstants>
    <ErrorReport>prompt</ErrorReport>
    <WarningLevel>4</WarningLevel>
    <AllowUnsafeBlocks>false</AllowUnsafeBlocks>
    <LangVersion>7.3</LangVersion>
  </PropertyGroup>
  <ItemGroup>
    <Reference Include="System" />
    <Reference Include="System.Core" />
    <Reference Include="System.Xml.Linq" />
    <Reference Include="System.Data.DataSetExtensions" />
    <Reference Include="Microsoft.CSharp" />
    <Reference Include="System.Data" />
    <Reference Include="System.Net.Http" />
    <Reference Include="System.Xml" />
  </ItemGroup>
  <ItemGroup>
    <Compile Include="BulkInsertBenchmarks.cs" />
    <Compile Include="CombineGuidBenchmarks.cs" />
    <Compile Include="ConcurrentDictionaryBenchmarks.cs" />
    <Compile Include="Config\QuickRunConfigAttribute.cs" />
    <Compile Include="Config\QuickRunWithMemoryDiagnoserConfigAttribute.cs" />
    <Compile Include="CtorInvokeBenchmarks.cs" />
<<<<<<< HEAD
    <Compile Include="HexStringBenchmarks.cs" />
=======
    <Compile Include="EnumeratorBenchmarks.cs" />
>>>>>>> f9967e2d
    <Compile Include="LinqCastBenchmarks.cs" />
    <Compile Include="ModelToSqlExpressionHelperBenchmarks.cs" />
    <Compile Include="Program.cs" />
    <Compile Include="Properties\AssemblyInfo.cs" />
    <Compile Include="SqlTemplatesBenchmark.cs" />
    <Compile Include="StringReplaceManyBenchmarks.cs" />
    <Compile Include="TryConvertToBenchmarks.cs" />
    <Compile Include="XmlBenchmarks.cs" />
    <Compile Include="XmlPublishedContentInitBenchmarks.cs" />
  </ItemGroup>
  <ItemGroup>
    <None Include="App.config" />
  </ItemGroup>
  <ItemGroup>
    <ProjectReference Include="..\Umbraco.Core\Umbraco.Core.csproj">
      <Project>{31785bc3-256c-4613-b2f5-a1b0bdded8c1}</Project>
      <Name>Umbraco.Core</Name>
    </ProjectReference>
    <ProjectReference Include="..\Umbraco.Examine\Umbraco.Examine.csproj">
      <Project>{07fbc26b-2927-4a22-8d96-d644c667fecc}</Project>
      <Name>Umbraco.Examine</Name>
    </ProjectReference>
    <ProjectReference Include="..\Umbraco.Tests\Umbraco.Tests.csproj">
      <Project>{5d3b8245-ada6-453f-a008-50ed04bfe770}</Project>
      <Name>Umbraco.Tests</Name>
    </ProjectReference>
    <ProjectReference Include="..\Umbraco.Web.UI\Umbraco.Web.UI.csproj">
      <Project>{4c4c194c-b5e4-4991-8f87-4373e24cc19f}</Project>
      <Name>Umbraco.Web.UI</Name>
    </ProjectReference>
    <ProjectReference Include="..\Umbraco.Web\Umbraco.Web.csproj">
      <Project>{651e1350-91b6-44b7-bd60-7207006d7003}</Project>
      <Name>Umbraco.Web</Name>
    </ProjectReference>
  </ItemGroup>
  <ItemGroup>
    <PackageReference Include="BenchmarkDotNet">
      <Version>0.11.2</Version>
    </PackageReference>
  </ItemGroup>
  <Import Project="$(MSBuildToolsPath)\Microsoft.CSharp.targets" />
</Project><|MERGE_RESOLUTION|>--- conflicted
+++ resolved
@@ -51,11 +51,8 @@
     <Compile Include="Config\QuickRunConfigAttribute.cs" />
     <Compile Include="Config\QuickRunWithMemoryDiagnoserConfigAttribute.cs" />
     <Compile Include="CtorInvokeBenchmarks.cs" />
-<<<<<<< HEAD
     <Compile Include="HexStringBenchmarks.cs" />
-=======
     <Compile Include="EnumeratorBenchmarks.cs" />
->>>>>>> f9967e2d
     <Compile Include="LinqCastBenchmarks.cs" />
     <Compile Include="ModelToSqlExpressionHelperBenchmarks.cs" />
     <Compile Include="Program.cs" />
