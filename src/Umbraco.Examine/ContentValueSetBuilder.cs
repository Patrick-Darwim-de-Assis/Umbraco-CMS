--- conflicted
+++ resolved
@@ -60,13 +60,8 @@
                     {"creatorName", (c.GetCreatorProfile(_userService)?.Name ?? "??").Yield() },
                     {"writerName",(c.GetWriterProfile(_userService)?.Name ?? "??").Yield() },
                     {"writerID", new object[] {c.WriterId}},
-<<<<<<< HEAD
-                    {"template", new object[] {c.Template?.Id ?? 0}},
+                    {"templateID", new object[] {c.TemplateId ?? 0}},
                     {UmbracoContentIndex.VariesByCultureFieldName, new object[] {"n"}},
-=======
-                    {"templateID", new object[] {c.TemplateId ?? 0}},
-                    {UmbracoContentIndex.VariesByCultureFieldName, new object[] {0}},
->>>>>>> 677311aa
                 };
 
                 if (isVariant)
