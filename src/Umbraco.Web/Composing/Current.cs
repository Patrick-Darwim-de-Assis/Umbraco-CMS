﻿using System;
using Umbraco.Core;
using Umbraco.Core.Cache;
using Umbraco.Core.Dictionary;
using Umbraco.Core.Events;
using Umbraco.Core.IO;
using Umbraco.Core.Logging;
using Umbraco.Core.Models.PublishedContent;
using Umbraco.Core.Persistence;
using Umbraco.Core.Composing;
using Umbraco.Core.Configuration;
using Umbraco.Core.Hosting;
using Umbraco.Core.Mapping;
using Umbraco.Core.PackageActions;
using Umbraco.Core.Packaging;
using Umbraco.Core.PropertyEditors;
using Umbraco.Core.Runtime;
using Umbraco.Core.Scoping;
using Umbraco.Core.Services;
using Umbraco.Core.Strings;
using Umbraco.Core.Sync;
using Umbraco.Net;
using Umbraco.Web.Actions;
using Umbraco.Web.Cache;
using Umbraco.Web.Editors;
using Umbraco.Web.HealthCheck;
using Umbraco.Web.Mvc;
using Umbraco.Web.PublishedCache;
using Umbraco.Web.Routing;
using Umbraco.Web.Security;
using Umbraco.Web.Services;
using Umbraco.Web.Trees;
using Umbraco.Web.WebApi;

namespace Umbraco.Web.Composing
{
    // see notes in Umbraco.Core.Composing.Current.
    public static class Current
    {
        private static readonly object Locker = new object();

        private static IFactory _factory;

        /// <summary>
        /// Gets or sets the factory.
        /// </summary>
        public static IFactory Factory
        {
            get
            {
                if (_factory == null)
                    throw new InvalidOperationException("No factory has been set.");
                return _factory;
            }
            set
            {
                if (_factory != null)
                    throw new InvalidOperationException("A factory has already been set.");
                _factory = value;
            }
        }

        private static IUmbracoContextAccessor _umbracoContextAccessor;

        static Current()
        {
            Resetted += (sender, args) =>
            {
                if (_umbracoContextAccessor != null)
                {
                    var umbracoContext = _umbracoContextAccessor.UmbracoContext;
                    umbracoContext?.Dispose();
                }
                _umbracoContextAccessor = null;
            };
        }

        /// <summary>
        /// for UNIT TESTS exclusively! Resets <see cref="Current"/>. Indented for testing only, and not supported in production code.
        /// </summary>
        /// <remarks>
        /// <para>For UNIT TESTS exclusively.</para>
        /// <para>Resets everything that is 'current'.</para>
        /// </remarks>
        public static void Reset()
        {
            _factory.DisposeIfDisposable();
            _factory = null;

            Resetted?.Invoke(null, EventArgs.Empty);
        }

        internal static event EventHandler Resetted;


        #region Temp & Special

        // TODO: have to keep this until tests are refactored
        // but then, it should all be managed properly in the container
        public static IUmbracoContextAccessor UmbracoContextAccessor
        {
            get
            {
                if (_umbracoContextAccessor != null) return _umbracoContextAccessor;
                return _umbracoContextAccessor = Factory.GetInstance<IUmbracoContextAccessor>();
            }
            set => _umbracoContextAccessor = value; // for tests
        }

        #endregion

        #region Web Getters

        public static IUmbracoContext UmbracoContext
            => UmbracoContextAccessor.UmbracoContext;

        public static UmbracoHelper UmbracoHelper
            => Factory.GetInstance<UmbracoHelper>();
        public static IUmbracoComponentRenderer UmbracoComponentRenderer
            => Factory.GetInstance<IUmbracoComponentRenderer>();
<<<<<<< HEAD

        public static IRuntimeMinifier RuntimeMinifier
            => Factory.GetInstance<IRuntimeMinifier>();

=======
        public static ITagQuery TagQuery
            => Factory.GetInstance<ITagQuery>();
>>>>>>> 6fafe040
        public static DistributedCache DistributedCache
            => Factory.GetInstance<DistributedCache>();

        public static IPublishedSnapshot PublishedSnapshot
            => Factory.GetInstance<IPublishedSnapshotAccessor>().PublishedSnapshot;

        public static EventMessages EventMessages
            => Factory.GetInstance<IEventMessagesFactory>().GetOrDefault();

        public static UrlProviderCollection UrlProviders
            => Factory.GetInstance<UrlProviderCollection>();

        public static MediaUrlProviderCollection MediaUrlProviders
            => Factory.GetInstance<MediaUrlProviderCollection>();

        public static HealthCheckCollectionBuilder HealthCheckCollectionBuilder
            => Factory.GetInstance<HealthCheckCollectionBuilder>();

        internal static ActionCollectionBuilder ActionCollectionBuilder
            => Factory.GetInstance<ActionCollectionBuilder>();

        public static ActionCollection Actions
            => Factory.GetInstance<ActionCollection>();

        public static ContentFinderCollection ContentFinders
            => Factory.GetInstance<ContentFinderCollection>();

        public static IContentLastChanceFinder LastChanceContentFinder
            => Factory.GetInstance<IContentLastChanceFinder>();

        internal static EditorValidatorCollection EditorValidators
            => Factory.GetInstance<EditorValidatorCollection>();

        internal static UmbracoApiControllerTypeCollection UmbracoApiControllerTypes
            => Factory.GetInstance<UmbracoApiControllerTypeCollection>();

        internal static SurfaceControllerTypeCollection SurfaceControllerTypes
            => Factory.GetInstance<SurfaceControllerTypeCollection>();

        public static FilteredControllerFactoryCollection FilteredControllerFactories
            => Factory.GetInstance<FilteredControllerFactoryCollection>();

        internal static IPublishedSnapshotService PublishedSnapshotService
            => Factory.GetInstance<IPublishedSnapshotService>();

        public static ITreeService TreeService
            => Factory.GetInstance<ITreeService>();

        public static ISectionService SectionService
            => Factory.GetInstance<ISectionService>();

        #endregion

        #region Web Constants

        // these are different - not 'resolving' anything, and nothing that could be managed
        // by the container - just registering some sort of application-wide constants or
        // settings - but they fit in Current nicely too

        private static Type _defaultRenderMvcControllerType;

        // internal - can only be accessed through Composition at compose time
        internal static Type DefaultRenderMvcControllerType
        {
            get => _defaultRenderMvcControllerType;
            set
            {
                if (value.Implements<IRenderController>() == false)
                    throw new ArgumentException($"Type {value.FullName} does not implement {typeof(IRenderController).FullName}.", nameof(value));
                _defaultRenderMvcControllerType = value;
            }
        }

        #endregion

        #region Core Getters

        // proxy Core for convenience

        public static IMediaFileSystem MediaFileSystem => Factory.GetInstance<IMediaFileSystem>();

        public static UmbracoMapper Mapper => Factory.GetInstance<UmbracoMapper>();

        public static IRuntimeState RuntimeState => Factory.GetInstance<IRuntimeState>();

        public static TypeLoader TypeLoader => Factory.GetInstance<TypeLoader>();

        public static Configs Configs => Factory.GetInstance<Configs>();

        public static UrlSegmentProviderCollection UrlSegmentProviders => Factory.GetInstance<UrlSegmentProviderCollection>();

        public static CacheRefresherCollection CacheRefreshers => Factory.GetInstance<CacheRefresherCollection>();

        public static DataEditorCollection DataEditors => Factory.GetInstance<DataEditorCollection>();

        public static DataValueReferenceFactoryCollection DataValueReferenceFactories => Factory.GetInstance<DataValueReferenceFactoryCollection>();

        public static PropertyEditorCollection PropertyEditors => Factory.GetInstance<PropertyEditorCollection>();

        public static ParameterEditorCollection ParameterEditors => Factory.GetInstance<ParameterEditorCollection>();

        internal static ManifestValueValidatorCollection ManifestValidators => Factory.GetInstance<ManifestValueValidatorCollection>();

        internal static IPackageActionRunner PackageActionRunner => Factory.GetInstance<IPackageActionRunner>();

        internal static PackageActionCollection PackageActions => Factory.GetInstance<PackageActionCollection>();

        internal static PropertyValueConverterCollection PropertyValueConverters => Factory.GetInstance<PropertyValueConverterCollection>();

        internal static IPublishedModelFactory PublishedModelFactory => Factory.GetInstance<IPublishedModelFactory>();

        public static IServerMessenger ServerMessenger => Factory.GetInstance<IServerMessenger>();

        public static IServerRegistrar ServerRegistrar => Factory.GetInstance<IServerRegistrar>();

        public static ICultureDictionaryFactory CultureDictionaryFactory => Factory.GetInstance<ICultureDictionaryFactory>();

        public static IShortStringHelper ShortStringHelper => Factory.GetInstance<IShortStringHelper>();

        public static ILogger Logger => Umbraco.Composing.Current.Logger;

        public static IProfiler Profiler => Factory.GetInstance<IProfiler>();

        public static IProfilingLogger ProfilingLogger => Factory.GetInstance<IProfilingLogger>();

        public static AppCaches AppCaches => Factory.GetInstance<AppCaches>();

        public static ServiceContext Services => Factory.GetInstance<ServiceContext>();

        public static IScopeProvider ScopeProvider => Factory.GetInstance<IScopeProvider>();

        public static IFileSystems FileSystems => Factory.GetInstance<IFileSystems>();

        public static ISqlContext SqlContext => Factory.GetInstance<ISqlContext>();

        public static IPublishedContentTypeFactory PublishedContentTypeFactory => Factory.GetInstance<IPublishedContentTypeFactory>();

        public static IPublishedValueFallback PublishedValueFallback => Factory.GetInstance<IPublishedValueFallback>();

        public static IVariationContextAccessor VariationContextAccessor => Factory.GetInstance<IVariationContextAccessor>();

        public static IIOHelper IOHelper => Factory.GetInstance<IIOHelper>();
        public static IHostingEnvironment HostingEnvironment => Factory.GetInstance<IHostingEnvironment>();
        public static IIpResolver IpResolver => Factory.GetInstance<IIpResolver>();
        public static IUmbracoVersion UmbracoVersion => Factory.GetInstance<IUmbracoVersion>();
        public static IPublishedUrlProvider PublishedUrlProvider => Factory.GetInstance<IPublishedUrlProvider>();
        public static IMenuItemCollectionFactory MenuItemCollectionFactory => Factory.GetInstance<IMenuItemCollectionFactory>();
        public static MembershipHelper MembershipHelper => Factory.GetInstance<MembershipHelper>();
        public static IUmbracoApplicationLifetime UmbracoApplicationLifetime => Factory.GetInstance<IUmbracoApplicationLifetime>();
        public static IPublishedContentQuery PublishedContentQuery => Factory.GetInstance<IPublishedContentQuery>();

        #endregion
    }
}<|MERGE_RESOLUTION|>--- conflicted
+++ resolved
@@ -118,15 +118,12 @@
             => Factory.GetInstance<UmbracoHelper>();
         public static IUmbracoComponentRenderer UmbracoComponentRenderer
             => Factory.GetInstance<IUmbracoComponentRenderer>();
-<<<<<<< HEAD
-
+        public static ITagQuery TagQuery
+            => Factory.GetInstance<ITagQuery>();
+            
         public static IRuntimeMinifier RuntimeMinifier
             => Factory.GetInstance<IRuntimeMinifier>();
 
-=======
-        public static ITagQuery TagQuery
-            => Factory.GetInstance<ITagQuery>();
->>>>>>> 6fafe040
         public static DistributedCache DistributedCache
             => Factory.GetInstance<DistributedCache>();
 
