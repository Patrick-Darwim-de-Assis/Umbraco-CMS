--- conflicted
+++ resolved
@@ -1,4 +1,3 @@
-<<<<<<< HEAD
 ﻿using Umbraco.Core.Cache;
 using Umbraco.Core.Configuration;
 using Umbraco.Core.Logging;
@@ -26,20 +25,4 @@
         {
         }
     }
-}
-=======
-﻿namespace Umbraco.Web.Mvc
-{
-    /// <summary>
-    /// Provides a base class for authorized Umbraco controllers.
-    /// </summary>
-    /// <remarks>
-    /// This controller essentially just uses a global UmbracoAuthorizeAttribute, inheritors that require more granular control over the
-    /// authorization of each method can use this attribute instead of inheriting from this controller.
-    /// </remarks>
-    [UmbracoAuthorize]
-    [DisableBrowserCache]
-    public abstract class UmbracoAuthorizedController : UmbracoController
-    { }
-}
->>>>>>> 2bae3e2e
+}