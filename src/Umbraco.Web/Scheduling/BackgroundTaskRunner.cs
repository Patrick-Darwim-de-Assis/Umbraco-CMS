--- conflicted
+++ resolved
@@ -153,9 +153,6 @@
         /// though the runner could be started again afterwards by adding tasks to it.</remarks>
         public ThreadingTaskImmutable StoppedAwaitable
         {
-<<<<<<< HEAD
-            return _awaiter ?? (_awaiter = new BackgroundTaskRunnerAwaiter<T>(this, _logger));
-=======
             get
             {
                 lock (_locker)
@@ -183,7 +180,6 @@
                     return new ThreadingTaskImmutable(task);
                 }
             }
->>>>>>> a76ba9a0
         }
 
         /// <summary>
@@ -468,11 +464,7 @@
             }
             catch (Exception ex)
             {
-<<<<<<< HEAD
-                _logger.Error<BackgroundTaskRunner>(_logPrefix + "Task has failed.", ex);
-=======
-                LogHelper.Error<BackgroundTaskRunner>(_logPrefix + "Task has failed", ex);
->>>>>>> a76ba9a0
+                _logger.Error<BackgroundTaskRunner>(_logPrefix + "Task has failed", ex);
             }            
         }
 
@@ -582,7 +574,7 @@
                 if (_terminating == false)
                 {
                     _terminating = true;
-                    LogHelper.Info<BackgroundTaskRunner>(_logPrefix + "Terminating" + (immediate ? " (immediate)" : ""));
+                    _logger.Info<BackgroundTaskRunner>(_logPrefix + "Terminating" + (immediate ? " (immediate)" : ""));
                     onTerminating = true;
                 }
             }
@@ -596,11 +588,7 @@
                 // processing, call the UnregisterObject method, and then return or it can return immediately and complete
                 // processing asynchronously before calling the UnregisterObject method.
 
-<<<<<<< HEAD
-                _logger.Info<BackgroundTaskRunner>(_logPrefix + "Shutting down, waiting for tasks to complete.");
-=======
-                LogHelper.Info<BackgroundTaskRunner>(_logPrefix + "Waiting for tasks to complete");
->>>>>>> a76ba9a0
+                _logger.Info<BackgroundTaskRunner>(_logPrefix + "Waiting for tasks to complete");
                 Shutdown(false, false); // do not accept any more tasks, flush the queue, do not wait
 
                 // raise the completed event only after the running task has completed
@@ -609,24 +597,9 @@
                 lock (_locker)
                 {
                     if (_runningTask != null)
-<<<<<<< HEAD
-                        _runningTask.ContinueWith(_ =>
-                        {
-                            HostingEnvironment.UnregisterObject(this);
-                            _logger.Info<BackgroundTaskRunner>(_logPrefix + "Down, tasks completed.");
-                            Completed.RaiseEvent(EventArgs.Empty, this);
-                        });
-                    else
-                    {
-                        HostingEnvironment.UnregisterObject(this);
-                        _logger.Info<BackgroundTaskRunner>(_logPrefix + "Down, tasks completed.");
-                        Completed.RaiseEvent(EventArgs.Empty, this);
-                    }
-=======
                         _runningTask.ContinueWith(_ => Terminate(false));
                     else
                         Terminate(false);
->>>>>>> a76ba9a0
                 }
             }
             else
@@ -636,15 +609,7 @@
                 // immediate parameter is true, the registered object must call the UnregisterObject method before returning;
                 // otherwise, its registration will be removed by the application manager.
 
-<<<<<<< HEAD
-                _logger.Info<BackgroundTaskRunner>(_logPrefix + "Shutting down immediately.");
-                Shutdown(true, true); // cancel all tasks, wait for the current one to end
-                HostingEnvironment.UnregisterObject(this);
-                _logger.Info<BackgroundTaskRunner>(_logPrefix + "Down.");
-                // raise the completed event: there's no more task running
-                Completed.RaiseEvent(EventArgs.Empty, this);
-=======
-                LogHelper.Info<BackgroundTaskRunner>(_logPrefix + "Cancelling tasks");
+                _logger.Info<BackgroundTaskRunner>(_logPrefix + "Cancelling tasks");
                 Shutdown(true, true); // cancel all tasks, wait for the current one to end
                 Terminate(true);
             }
@@ -658,7 +623,7 @@
             // complete the awaitable completion source, if any
 
             HostingEnvironment.UnregisterObject(this);
-            LogHelper.Info<BackgroundTaskRunner>(_logPrefix + "Tasks " + (immediate ? "cancelled" : "completed") + ", terminated");
+            _logger.Info<BackgroundTaskRunner>(_logPrefix + "Tasks " + (immediate ? "cancelled" : "completed") + ", terminated");
             OnEvent(Terminated, "Terminated");
 
             TaskCompletionSource<int> terminatedSource;
@@ -666,7 +631,6 @@
             {
                 _terminated = true;
                 terminatedSource = _terminatedSource;
->>>>>>> a76ba9a0
             }
             if (terminatedSource != null)
                 terminatedSource.SetResult(0);
