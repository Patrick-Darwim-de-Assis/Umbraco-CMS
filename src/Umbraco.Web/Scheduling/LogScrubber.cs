--- conflicted
+++ resolved
@@ -68,13 +68,8 @@
         {
             switch (_runtime.ServerRole)
             {
-<<<<<<< HEAD
                 case ServerRole.Replica:
-                    _logger.Debug<LogScrubber>("Does not run on slave servers.");
-=======
-                case ServerRole.Slave:
-                    LogHelper.Debug<LogScrubber>("Does not run on replica servers.");
->>>>>>> 328b4b15
+                    _logger.Debug<LogScrubber>("Does not run on replica servers.");
                     return true; // DO repeat, server role can change
                 case ServerRole.Unknown:
                     _logger.Debug<LogScrubber>("Does not run on servers with unknown role.");
