--- conflicted
+++ resolved
@@ -1,772 +1,666 @@
-using System;
-using System.Collections;
-using System.Collections.Generic;
-using System.ComponentModel;
-using System.Globalization;
-using System.Linq;
-using System.Web;
-using System.Web.UI;
-using System.Web.UI.WebControls;
-using Umbraco.Core;
-<<<<<<< HEAD
-using Umbraco.Core.IO;
-using Umbraco.Core.Models;
-=======
->>>>>>> ff5dc324
-using umbraco.BasePages;
-using umbraco.cms.businesslogic;
-using umbraco.cms.businesslogic.datatype;
-using umbraco.cms.businesslogic.propertytype;
-using umbraco.cms.businesslogic.web;
-using umbraco.interfaces;
-using umbraco.uicontrols;
-using Content = umbraco.cms.businesslogic.Content;
-<<<<<<< HEAD
-using ContentType = umbraco.cms.businesslogic.ContentType;
-using Media = umbraco.cms.businesslogic.media.Media;
-using Property = umbraco.cms.businesslogic.property.Property;
-using StylesheetProperty = umbraco.cms.businesslogic.web.StylesheetProperty;
-=======
->>>>>>> ff5dc324
-
-namespace umbraco.controls
-{
-    public class ContentControlLoadEventArgs : CancelEventArgs { }
-
-    /// <summary>
-    /// Summary description for ContentControl.
-    /// </summary>
-    public class ContentControl : TabView
-    {
-<<<<<<< HEAD
-        private readonly Content _content;
-        internal Dictionary<string, IDataType> DataTypes = new Dictionary<string, IDataType>();
-=======
-
-        public ContentControl()
-        {
-            //by default set this to true for content
-            SavePropertyDataWhenInvalid = true;
-        }
-
-        private readonly Content _content;
-        private readonly ArrayList _dataFields = new ArrayList();
->>>>>>> ff5dc324
-        private UmbracoEnsuredPage _prntpage;
-        public event EventHandler SaveAndPublish;
-        public event EventHandler SaveToPublish;
-        public event EventHandler Save;
-        private readonly publishModes _canPublish = publishModes.NoPublish;
-        public TabPage tpProp;
-        public bool DoesPublish = false;
-        public TextBox NameTxt = new TextBox();
-        public PlaceHolder NameTxtHolder = new PlaceHolder();
-        public RequiredFieldValidator NameTxtValidator = new RequiredFieldValidator();
-<<<<<<< HEAD
-        private static readonly string _UmbracoPath = SystemDirectories.Umbraco;
-=======
-        private readonly CustomValidator _nameTxtCustomValidator = new CustomValidator();
-        private static readonly string UmbracoPath = SystemDirectories.Umbraco;
->>>>>>> ff5dc324
-        public Pane PropertiesPane = new Pane();
-
-        public Content ContentObject
-        {
-            get { return _content; }
-        }
-
-        /// <summary>
-        /// This property controls whether the content property values are persisted even if validation 
-        /// fails. If set to false, then the values will not be persisted.
-        /// </summary>
-        /// <remarks>
-        /// This is required because when we are editing content we should be persisting invalid values to the database
-        /// as this makes it easier for editors to come back and fix up their changes before they publish. Of course we
-        /// don't publish if the page is invalid. In the case of media and members, we don't want to persist the values
-        /// to the database when the page is invalid because there is no published state.
-        /// Relates to: http://issues.umbraco.org/issue/U4-227
-        /// </remarks>
-        public bool SavePropertyDataWhenInvalid { get; set; }
-
-        [Obsolete("This is no longer used and will be removed from the codebase in future versions")]
-        private string _errorMessage = "";
-
-        [Obsolete("This is no longer used and will be removed from the codebase in future versions")]
-        public string ErrorMessage
-        {
-            set { _errorMessage = value; }
-        }
-
-        [Obsolete("This is no longer used and will be removed from the codebase in future versions")]
-        protected void standardSaveAndPublishHandler(object sender, EventArgs e)
-        {
-        }
-
-        // zb-00036 #29889 : load it only once
-<<<<<<< HEAD
-        private List<ContentType.TabI> _virtualTabs;
-        private ContentType _contentType;
-=======
-        List<ContentType.TabI> _virtualTabs;
->>>>>>> ff5dc324
-
-        /// <summary>
-        /// Constructor to set default properties.
-        /// </summary>
-        /// <param name="c"></param>
-        /// <param name="CanPublish"></param>
-        /// <param name="Id"></param>
-        /// <remarks>
-        /// This method used to create all of the child controls too which is BAD since
-        /// the page hasn't started initializing yet. Control IDs were not being named
-        /// correctly, etc... I've moved the child control setup/creation to the CreateChildControls
-        /// method where they are suposed to be.
-        /// </remarks>
-        public ContentControl(Content c, publishModes CanPublish, string Id)
-        {
-            ID = Id;
-            this._canPublish = CanPublish;
-            _content = c;
-
-            Width = 350;
-            Height = 350;
-
-<<<<<<< HEAD
-            SaveAndPublish += new EventHandler(standardSaveAndPublishHandler);
-            Save += new EventHandler(standardSaveAndPublishHandler);
-=======
-            
->>>>>>> ff5dc324
-            _prntpage = (UmbracoEnsuredPage)Page;
-
-            // zb-00036 #29889 : load it only once
-            if (_virtualTabs == null)
-                _virtualTabs = _content.ContentType.getVirtualTabs.ToList();
-
-            foreach (ContentType.TabI t in _virtualTabs)
-            {
-                TabPage tp = NewTabPage(t.Caption);
-                AddSaveAndPublishButtons(ref tp);
-            }
-        }
-
-        /// <summary>
-        /// Create and setup all of the controls child controls.
-        /// </summary>
-        protected override void CreateChildControls()
-        {
-            base.CreateChildControls();
-
-<<<<<<< HEAD
-            SaveAndPublish += new EventHandler(standardSaveAndPublishHandler);
-            Save += new EventHandler(standardSaveAndPublishHandler);
-=======
-            
->>>>>>> ff5dc324
-            _prntpage = (UmbracoEnsuredPage)Page;
-            int i = 0;
-            Hashtable inTab = new Hashtable();
-
-            // zb-00036 #29889 : load it only once
-            if (_virtualTabs == null)
-                _virtualTabs = _content.ContentType.getVirtualTabs.ToList();
-<<<<<<< HEAD
-
-            if(_contentType == null)
-                _contentType = ContentType.GetContentType(_content.ContentType.Id);
-=======
->>>>>>> ff5dc324
-
-            foreach (ContentType.TabI tab in _virtualTabs)
-            {
-                var tabPage = this.Panels[i] as TabPage;
-                if (tabPage == null)
-                {
-                    throw new ArgumentException("Unable to load tab \"" + tab.Caption + "\"");
-                }
-
-                tabPage.Style.Add("text-align", "center");
-
-<<<<<<< HEAD
-                //Legacy vs New API loading of PropertyTypes
-                if (_contentType.ContentTypeItem != null)
-                {
-                    LoadPropertyTypes(_contentType.ContentTypeItem, tabPage, inTab, tab.Id, tab.Caption);
-                }
-                else
-                {
-                    LoadPropertyTypes(tab, tabPage, inTab);
-=======
-
-                // Iterate through the property types and add them to the tab
-                // zb-00036 #29889 : fix property types getter to get the right set of properties
-                // ge : had a bit of a corrupt db and got weird NRE errors so rewrote this to catch the error and rethrow with detail
-                foreach (PropertyType propertyType in tab.GetPropertyTypes(_content.ContentType.Id))
-                {
-                    // table.Rows.Add(addControl(_content.getProperty(editPropertyType.Alias), tp));
-                    var property = _content.getProperty(propertyType);
-                    if (property != null && tabPage != null)
-                    {
-                        AddControlNew(property, tabPage, tab.Caption);
-
-                        // adding this check, as we occasionally get an already in dictionary error, though not sure why
-                        if (!inTab.ContainsKey(propertyType.Id.ToString()))
-                            inTab.Add(propertyType.Id.ToString(), true);
-                    }
-                    else
-                    {
-                        throw new ArgumentNullException(string.Format("Property {0} ({1}) on Content Type {2} could not be retrieved for Document {3} on Tab Page {4}. To fix this problem, delete the property and recreate it.", propertyType.Alias, propertyType.Id, _content.ContentType.Alias, _content.Id, tab.Caption));
-                    }
->>>>>>> ff5dc324
-                }
-
-                i++;
-            }
-
-            // Add property pane
-            tpProp = NewTabPage(ui.Text("general", "properties", null));
-            AddSaveAndPublishButtons(ref tpProp);
-            tpProp.Controls.Add(
-                new LiteralControl("<div id=\"errorPane_" + tpProp.ClientID +
-                                   "\" style=\"display: none; text-align: left; color: red;width: 100%; border: 1px solid red; background-color: #FCDEDE\"><div><b>There were errors - data has not been saved!</b><br/></div></div>"));
-
-            //if the property is not in a tab, add it to the general tab
-            var props = _content.GenericProperties;
-            foreach (Property p in props)
-            {
-                if (inTab[p.PropertyType.Id.ToString()] == null)
-                    AddControlNew(p, tpProp, ui.Text("general", "properties", null));
-            }
-
-        }
-
-        /// <summary>
-        /// Loades PropertyTypes by Tab/PropertyGroup using the new API.
-        /// </summary>
-        /// <param name="contentType"></param>
-        /// <param name="tabPage"></param>
-        /// <param name="inTab"></param>
-        /// <param name="tabId"></param>
-        /// <param name="tabCaption"></param>
-        private void LoadPropertyTypes(IContentTypeComposition contentType, TabPage tabPage, Hashtable inTab, int tabId, string tabCaption)
-        {
-            var propertyGroups = contentType.CompositionPropertyGroups.Where(x => x.Id == tabId || x.ParentId == tabId);
-            var propertyTypeAliases = propertyGroups.SelectMany(x => x.PropertyTypes.OrderBy(y => y.SortOrder).Select(y => new Tuple<int, string, int>(y.Id, y.Alias, y.SortOrder)));
-            foreach (var items in propertyTypeAliases)
-            {
-                var property = _content.getProperty(items.Item2);
-                if (property != null)
-                {
-                    AddControlNew(property, tabPage, tabCaption);
-
-                    if (!inTab.ContainsKey(items.Item1.ToString(CultureInfo.InvariantCulture)))
-                        inTab.Add(items.Item1.ToString(CultureInfo.InvariantCulture), true);
-                }
-                else
-                {
-                    throw new ArgumentNullException(
-                        string.Format(
-                            "Property {0} ({1}) on Content Type {2} could not be retrieved for Document {3} on Tab Page {4}. To fix this problem, delete the property and recreate it.",
-                            items.Item2, items.Item1, _content.ContentType.Alias, _content.Id,
-                            tabCaption));
-                }
-            }
-        }
-
-        /// <summary>
-        /// Loades PropertyTypes by Tab using the Legacy API.
-        /// </summary>
-        /// <param name="tab"></param>
-        /// <param name="tabPage"></param>
-        /// <param name="inTab"></param>
-        private void LoadPropertyTypes(ContentType.TabI tab, TabPage tabPage, Hashtable inTab)
-        {
-            // Iterate through the property types and add them to the tab
-            // zb-00036 #29889 : fix property types getter to get the right set of properties
-            // ge : had a bit of a corrupt db and got weird NRE errors so rewrote this to catch the error and rethrow with detail
-            var propertyTypes = tab.GetPropertyTypes(_content.ContentType.Id);
-            foreach (var propertyType in propertyTypes.OrderBy(x => x.SortOrder))
-            {
-                var property = _content.getProperty(propertyType);
-                if (property != null && tabPage != null)
-                {
-                    AddControlNew(property, tabPage, tab.Caption);
-
-                    // adding this check, as we occasionally get an already in dictionary error, though not sure why
-                    if (!inTab.ContainsKey(propertyType.Id.ToString(CultureInfo.InvariantCulture)))
-                        inTab.Add(propertyType.Id.ToString(CultureInfo.InvariantCulture), true);
-                }
-                else
-                {
-                    throw new ArgumentNullException(
-                        string.Format(
-                            "Property {0} ({1}) on Content Type {2} could not be retrieved for Document {3} on Tab Page {4}. To fix this problem, delete the property and recreate it.",
-                            propertyType.Alias, propertyType.Id, _content.ContentType.Alias, _content.Id, tab.Caption));
-                }
-            }
-        }
-
-        /// <summary>
-        /// Initializes the control and ensures child controls are setup
-        /// </summary>
-        /// <param name="e"></param>
-        protected override void OnInit(EventArgs e)
-        {
-            base.OnInit(e);
-
-            EnsureChildControls();
-
-            // Add extras for the property tabpage. .
-            ContentControlLoadEventArgs contentcontrolEvent = new ContentControlLoadEventArgs();
-            FireBeforeContentControlLoad(contentcontrolEvent);
-
-            if (!contentcontrolEvent.Cancel)
-            {
-
-                NameTxt.ID = "NameTxt";
-                if (!Page.IsPostBack)
-                {
-                    NameTxt.Text = _content.Text;
-                }
-
-                // Name validation
-                NameTxtValidator.ControlToValidate = NameTxt.ID;
-                _nameTxtCustomValidator.ControlToValidate = NameTxt.ID;
-                string[] errorVars = { ui.Text("name") };
-                NameTxtValidator.ErrorMessage = " " + ui.Text("errorHandling", "errorMandatoryWithoutTab", errorVars, null) + "<br/>";
-                NameTxtValidator.EnableClientScript = false;
-                NameTxtValidator.Display = ValidatorDisplay.Dynamic;                
-                _nameTxtCustomValidator.EnableClientScript = false;
-                _nameTxtCustomValidator.Display = ValidatorDisplay.Dynamic;
-                _nameTxtCustomValidator.ServerValidate += NameTxtCustomValidatorServerValidate;
-                _nameTxtCustomValidator.ValidateEmptyText = false;
-
-                NameTxtHolder.Controls.Add(NameTxt);
-                NameTxtHolder.Controls.Add(NameTxtValidator);
-                NameTxtHolder.Controls.Add(_nameTxtCustomValidator);
-                PropertiesPane.addProperty(ui.Text("general", "name", null), NameTxtHolder);
-
-                Literal ltt = new Literal();
-                ltt.Text = _content.User.Name;
-                PropertiesPane.addProperty(ui.Text("content", "createBy", null), ltt);
-
-                ltt = new Literal();
-                ltt.Text = _content.CreateDateTime.ToString();
-                PropertiesPane.addProperty(ui.Text("content", "createDate", null), ltt);
-
-                ltt = new Literal();
-                ltt.Text = _content.Id.ToString();
-                PropertiesPane.addProperty("Id", ltt);
-
-                if (_content is Media)
-                {
-                    PropertiesPane.addProperty(ui.Text("content", "mediatype"), new LiteralControl(_content.ContentType.Alias));
-                }
-
-                tpProp.Controls.AddAt(0, PropertiesPane);
-                tpProp.Style.Add("text-align", "center");
-            }
-        }
-
-        /// <summary>
-        /// Custom validates the content name field
-        /// </summary>
-        /// <param name="source"></param>
-        /// <param name="args"></param>
-        /// <remarks>
-        /// We need to ensure people are not entering XSS attacks on this field
-        /// http://issues.umbraco.org/issue/U4-485
-        /// 
-        /// This doesn't actually 'validate' but changes the text field value and strips html
-        /// </remarks>
-        void NameTxtCustomValidatorServerValidate(object source, ServerValidateEventArgs args)
-        {
-            NameTxt.Text = NameTxt.Text.StripHtml();
-            args.IsValid = true;
-        }
-
-        protected override void OnLoad(EventArgs e)
-        {
-            base.OnLoad(e);
-
-            ContentControlLoadEventArgs contentcontrolEvent = new ContentControlLoadEventArgs();
-            FireAfterContentControlLoad(contentcontrolEvent);
-        }
-
-
-        private void SaveClick(object sender, ImageClickEventArgs e)
-        {
-            //we only continue saving anything if: 
-            // SavePropertyDataWhenInvalid == true
-            // OR if the page is actually valid.
-            if (SavePropertyDataWhenInvalid || Page.IsValid)
-            {
-                var doc = this._content as Document;
-                if (doc != null)
-                {
-                    var docArgs = new SaveEventArgs();
-                    doc.FireBeforeSave(docArgs);
-
-                    if (docArgs.Cancel) //TODO: need to have some notification to the user here
-                    {
-                        return;
-                    }
-                }
-                foreach (IDataEditor df in _dataFields)
-                {
-                    df.Save();
-                }
-
-                //don't update if the name is empty
-                if (!NameTxt.Text.IsNullOrWhiteSpace())
-                {
-                    _content.Text = NameTxt.Text;
-                }
-            }
-
-<<<<<<< HEAD
-            foreach (var property in DataTypes)
-            {
-                var defaultData = property.Value.Data as DefaultData;
-                if (defaultData != null)
-                {
-                    defaultData.PropertyTypeAlias = property.Key;
-                    defaultData.NodeId = _content.Id;
-                }
-                property.Value.DataEditor.Save();
-=======
-            if (Save != null)
-            {
-                Save(this, new EventArgs());
->>>>>>> ff5dc324
-            }
-        }
-
-<<<<<<< HEAD
-        private void DoSaveAndPublish(object sender, ImageClickEventArgs e)
-        {
-            DoesPublish = true;
-            saveClick(sender, e);
-=======
-        private void SavePublish(object sender, ImageClickEventArgs e)
-        {
-            DoesPublish = true;
-            SaveClick(sender, e);
->>>>>>> ff5dc324
-
-            if (SaveAndPublish != null)
-            {
-                SaveAndPublish(this, new EventArgs());    
-            }
-        }
-
-<<<<<<< HEAD
-        private void DoSaveToPublish(object sender, ImageClickEventArgs e)
-        {
-            saveClick(sender, e);
-            SaveToPublish(this, new EventArgs());
-=======
-        private void SendToPublishEventHandler(object sender, ImageClickEventArgs e)
-        {
-            SaveClick(sender, e);
-            if (SaveToPublish != null)
-            {
-                SaveToPublish(this, new EventArgs());
-            }
->>>>>>> ff5dc324
-        }
-
-        private void AddSaveAndPublishButtons(ref TabPage tp)
-        {
-            MenuImageButton menuSave = tp.Menu.NewImageButton();
-            menuSave.ID = tp.ID + "_save";
-            menuSave.ImageUrl = UmbracoPath + "/images/editor/save.gif";
-            menuSave.Click += new ImageClickEventHandler(SaveClick);
-            menuSave.OnClickCommand = "invokeSaveHandlers();";
-            menuSave.AltText = ui.Text("buttons", "save", null);
-            if (_canPublish == publishModes.Publish)
-            {
-                MenuImageButton menuPublish = tp.Menu.NewImageButton();
-                menuPublish.ID = tp.ID + "_publish";
-                menuPublish.ImageUrl = UmbracoPath + "/images/editor/saveAndPublish.gif";
-                menuPublish.OnClickCommand = "invokeSaveHandlers();";
-<<<<<<< HEAD
-                menuPublish.Click += new ImageClickEventHandler(DoSaveAndPublish);
-=======
-                menuPublish.Click += new ImageClickEventHandler(SavePublish);
->>>>>>> ff5dc324
-                menuPublish.AltText = ui.Text("buttons", "saveAndPublish", null);
-            }
-            else if (_canPublish == publishModes.SendToPublish)
-            {
-                MenuImageButton menuToPublish = tp.Menu.NewImageButton();
-                menuToPublish.ID = tp.ID + "_topublish";
-                menuToPublish.ImageUrl = UmbracoPath + "/images/editor/saveToPublish.gif";
-                menuToPublish.OnClickCommand = "invokeSaveHandlers();";
-<<<<<<< HEAD
-                menuToPublish.Click += new ImageClickEventHandler(DoSaveToPublish);
-=======
-                menuToPublish.Click += new ImageClickEventHandler(SendToPublishEventHandler);
->>>>>>> ff5dc324
-                menuToPublish.AltText = ui.Text("buttons", "saveToPublish", null);
-            }
-        }
-
-
-<<<<<<< HEAD
-        private void AddControlNew(Property p, TabPage tp, string Caption)
-=======
-        private void AddControlNew(Property p, TabPage tp, string cap)
->>>>>>> ff5dc324
-        {
-            IDataType dt = p.PropertyType.DataTypeDefinition.DataType;
-            dt.DataEditor.Editor.ID = string.Format("prop_{0}", p.PropertyType.Alias);
-            dt.Data.PropertyId = p.Id;
-
-            //Add the DataType to an internal dictionary, which will be used to call the save method on the IDataEditor
-            //and to retrieve the value from IData in editContent.aspx.cs, so that it can be set on the legacy Document class.
-            DataTypes.Add(p.PropertyType.Alias, dt);
-
-            // check for buttons
-            IDataFieldWithButtons df1 = dt.DataEditor.Editor as IDataFieldWithButtons;
-            if (df1 != null)
-            {
-                ((Control)df1).ID = p.PropertyType.Alias;
-
-
-                if (df1.MenuIcons.Length > 0)
-                    tp.Menu.InsertSplitter();
-
-
-                // Add buttons
-                int c = 0;
-                bool atEditHtml = false;
-                bool atSplitter = false;
-                foreach (object o in df1.MenuIcons)
-                {
-                    try
-                    {
-                        MenuIconI m = (MenuIconI)o;
-                        MenuIconI mi = tp.Menu.NewIcon();
-                        mi.ImageURL = m.ImageURL;
-                        mi.OnClickCommand = m.OnClickCommand;
-                        mi.AltText = m.AltText;
-                        mi.ID = tp.ID + "_" + m.ID;
-
-                        if (m.ID == "html")
-                            atEditHtml = true;
-                        else
-                            atEditHtml = false;
-
-                        atSplitter = false;
-                    }
-                    catch
-                    {
-                        tp.Menu.InsertSplitter();
-                        atSplitter = true;
-                    }
-
-                    // Testing custom styles in editor
-                    if (atSplitter && atEditHtml && dt.DataEditor.TreatAsRichTextEditor)
-                    {
-                        DropDownList ddl = tp.Menu.NewDropDownList();
-
-                        ddl.Style.Add("margin-bottom", "5px");
-                        ddl.Items.Add(ui.Text("buttons", "styleChoose", null));
-                        ddl.ID = tp.ID + "_editorStyle";
-                        if (StyleSheet.GetAll().Length > 0)
-                        {
-                            foreach (StyleSheet s in StyleSheet.GetAll())
-                            {
-                                foreach (StylesheetProperty sp in s.Properties)
-                                {
-                                    ddl.Items.Add(new ListItem(sp.Text, sp.Alias));
-                                }
-                            }
-                        }
-                        ddl.Attributes.Add("onChange", "addStyle(this, '" + p.PropertyType.Alias + "');");
-                        atEditHtml = false;
-                    }
-                    c++;
-                }
-            }
-
-            // check for element additions
-            IMenuElement menuElement = dt.DataEditor.Editor as IMenuElement;
-            if (menuElement != null)
-            {
-                // add separator
-                tp.Menu.InsertSplitter();
-
-                // add the element
-                tp.Menu.NewElement(menuElement.ElementName, menuElement.ElementIdPreFix + p.Id.ToString(),
-                                   menuElement.ElementClass, menuElement.ExtraMenuWidth);
-            }
-
-            Pane pp = new Pane();
-            Control holder = new Control();
-            holder.Controls.Add(dt.DataEditor.Editor);
-            if (p.PropertyType.DataTypeDefinition.DataType.DataEditor.ShowLabel)
-            {
-                string caption = p.PropertyType.Name;
-                if (p.PropertyType.Description != null && p.PropertyType.Description != String.Empty)
-                    switch (UmbracoSettings.PropertyContextHelpOption)
-                    {
-                        case "icon":
-                            caption += " <img src=\"" + this.ResolveUrl(SystemDirectories.Umbraco) + "/images/help.png\" class=\"umbPropertyContextHelp\" alt=\"" + p.PropertyType.Description + "\" title=\"" + p.PropertyType.Description + "\" />";
-                            break;
-                        case "text":
-                            caption += "<br /><small>" + umbraco.library.ReplaceLineBreaks(p.PropertyType.Description) + "</small>";
-                            break;
-                    }
-                pp.addProperty(caption, holder);
-            }
-            else
-                pp.addProperty(holder);
-
-            // Validation
-            if (p.PropertyType.Mandatory)
-            {
-                try
-                {
-                    RequiredFieldValidator rq = new RequiredFieldValidator();
-                    rq.ControlToValidate = dt.DataEditor.Editor.ID;
-                    Control component = dt.DataEditor.Editor; // holder.FindControl(rq.ControlToValidate);
-                    ValidationPropertyAttribute attribute =
-                        (ValidationPropertyAttribute)
-                        TypeDescriptor.GetAttributes(component)[typeof(ValidationPropertyAttribute)];
-                    PropertyDescriptor pd = null;
-                    if (attribute != null)
-                    {
-                        pd = TypeDescriptor.GetProperties(component, (Attribute[])null)[attribute.Name];
-                    }
-                    if (pd != null)
-                    {
-                        rq.EnableClientScript = false;
-                        rq.Display = ValidatorDisplay.Dynamic;
-                        string[] errorVars = { p.PropertyType.Name, cap };
-                        rq.ErrorMessage = ui.Text("errorHandling", "errorMandatory", errorVars, null) + "<br/>";
-                        holder.Controls.AddAt(0, rq);
-                    }
-                }
-                catch (Exception valE)
-                {
-                    HttpContext.Current.Trace.Warn("contentControl",
-                                                   "EditorControl (" + dt.DataTypeName + ") does not support validation",
-                                                   valE);
-                }
-            }
-
-            // RegExp Validation
-            if (p.PropertyType.ValidationRegExp != "")
-            {
-                try
-                {
-                    RegularExpressionValidator rv = new RegularExpressionValidator();
-                    rv.ControlToValidate = dt.DataEditor.Editor.ID;
-
-                    Control component = dt.DataEditor.Editor; // holder.FindControl(rq.ControlToValidate);
-                    ValidationPropertyAttribute attribute =
-                        (ValidationPropertyAttribute)
-                        TypeDescriptor.GetAttributes(component)[typeof(ValidationPropertyAttribute)];
-                    PropertyDescriptor pd = null;
-                    if (attribute != null)
-                    {
-                        pd = TypeDescriptor.GetProperties(component, (Attribute[])null)[attribute.Name];
-                    }
-                    if (pd != null)
-                    {
-                        rv.ValidationExpression = p.PropertyType.ValidationRegExp;
-                        rv.EnableClientScript = false;
-                        rv.Display = ValidatorDisplay.Dynamic;
-                        string[] errorVars = { p.PropertyType.Name, cap };
-                        rv.ErrorMessage = ui.Text("errorHandling", "errorRegExp", errorVars, null) + "<br/>";
-                        holder.Controls.AddAt(0, rv);
-                    }
-                }
-                catch (Exception valE)
-                {
-                    HttpContext.Current.Trace.Warn("contentControl",
-                                                   "EditorControl (" + dt.DataTypeName + ") does not support validation",
-                                                   valE);
-                }
-            }
-
-            // This is once again a nasty nasty hack to fix gui when rendering wysiwygeditor
-            if (dt.DataEditor.TreatAsRichTextEditor)
-            {
-                tp.Controls.Add(dt.DataEditor.Editor);
-            }
-            else
-            {
-                Panel ph = new Panel();
-                ph.Attributes.Add("style", "padding: 0; position: relative;"); // NH 4.7.1, latest styles added to support CP item: 30363
-                ph.Controls.Add(pp);
-
-                tp.Controls.Add(ph);
-            }
-        }
-
-        public enum publishModes
-        {
-            Publish,
-            SendToPublish,
-            NoPublish
-        }
-
-<<<<<<< HEAD
-        private string DictinaryItem(string alias)
-        {
-            if (alias.Substring(1, 0) == "#")
-            {
-
-                if (Dictionary.DictionaryItem.hasKey(alias.Substring(1)))
-                {
-
-                    Dictionary.DictionaryItem di = new Dictionary.DictionaryItem(alias.Substring(1));
-
-                    if (di != null && !string.IsNullOrEmpty(di.Value()))
-                        return di.Value();
-                }
-
-            }
-
-            return alias + " " + alias.Substring(1);
-        }
-
-=======
->>>>>>> ff5dc324
-        // EVENTS
-        public delegate void BeforeContentControlLoadEventHandler(ContentControl contentControl, ContentControlLoadEventArgs e);
-        public delegate void AfterContentControlLoadEventHandler(ContentControl contentControl, ContentControlLoadEventArgs e);
-
-
-        /// <summary>
-        /// Occurs when [before content control load].
-        /// </summary>
-        public static event BeforeContentControlLoadEventHandler BeforeContentControlLoad;
-        /// <summary>
-        /// Fires the before content control load.
-        /// </summary>
-        /// <param name="e">The <see cref="umbraco.controls.ContentControlLoadEventArgs"/> instance containing the event data.</param>
-        protected virtual void FireBeforeContentControlLoad(ContentControlLoadEventArgs e)
-        {
-            if (BeforeContentControlLoad != null)
-                BeforeContentControlLoad(this, e);
-        }
-
-        /// <summary>
-        /// Occurs when [before content control load].
-        /// </summary>
-        public static event AfterContentControlLoadEventHandler AfterContentControlLoad;
-        /// <summary>
-        /// Fires the before content control load.
-        /// </summary>
-        /// <param name="e">The <see cref="umbraco.controls.ContentControlLoadEventArgs"/> instance containing the event data.</param>
-        protected virtual void FireAfterContentControlLoad(ContentControlLoadEventArgs e)
-        {
-            if (AfterContentControlLoad != null)
-                AfterContentControlLoad(this, e);
-        }
-    }
-}
+using System;
+using System.Collections;
+using System.Collections.Generic;
+using System.ComponentModel;
+using System.Globalization;
+using System.Linq;
+using System.Web;
+using System.Web.UI;
+using System.Web.UI.WebControls;
+using Umbraco.Core;
+using Umbraco.Core.IO;
+using Umbraco.Core.Models;
+using umbraco.BasePages;
+using umbraco.cms.businesslogic;
+using umbraco.cms.businesslogic.datatype;
+using umbraco.cms.businesslogic.propertytype;
+using umbraco.cms.businesslogic.web;
+using umbraco.interfaces;
+using umbraco.uicontrols;
+using Content = umbraco.cms.businesslogic.Content;
+using Media = umbraco.cms.businesslogic.media.Media;
+using Property = umbraco.cms.businesslogic.property.Property;
+using StylesheetProperty = umbraco.cms.businesslogic.web.StylesheetProperty;
+
+namespace umbraco.controls
+{
+    public class ContentControlLoadEventArgs : CancelEventArgs { }
+
+    /// <summary>
+    /// Summary description for ContentControl.
+    /// </summary>
+    public class ContentControl : TabView
+    {
+        private readonly Content _content;
+        internal Dictionary<string, IDataType> DataTypes = new Dictionary<string, IDataType>();
+        private UmbracoEnsuredPage _prntpage;
+
+        public ContentControl()
+        {
+            //by default set this to true for content
+            SavePropertyDataWhenInvalid = true;
+        }
+
+        private readonly Content _content;
+        private readonly ArrayList _dataFields = new ArrayList();
+        private UmbracoEnsuredPage _prntpage;
+        public event EventHandler SaveAndPublish;
+        public event EventHandler SaveToPublish;
+        public event EventHandler Save;
+        private readonly publishModes _canPublish = publishModes.NoPublish;
+        public TabPage tpProp;
+        public bool DoesPublish = false;
+        public TextBox NameTxt = new TextBox();
+        public PlaceHolder NameTxtHolder = new PlaceHolder();
+        public RequiredFieldValidator NameTxtValidator = new RequiredFieldValidator();
+        private readonly CustomValidator _nameTxtCustomValidator = new CustomValidator();
+        private static readonly string UmbracoPath = SystemDirectories.Umbraco;
+        public Pane PropertiesPane = new Pane();
+
+        public Content ContentObject
+        {
+            get { return _content; }
+        }
+
+        /// <summary>
+        /// This property controls whether the content property values are persisted even if validation 
+        /// fails. If set to false, then the values will not be persisted.
+        /// </summary>
+        /// <remarks>
+        /// This is required because when we are editing content we should be persisting invalid values to the database
+        /// as this makes it easier for editors to come back and fix up their changes before they publish. Of course we
+        /// don't publish if the page is invalid. In the case of media and members, we don't want to persist the values
+        /// to the database when the page is invalid because there is no published state.
+        /// Relates to: http://issues.umbraco.org/issue/U4-227
+        /// </remarks>
+        public bool SavePropertyDataWhenInvalid { get; set; }
+
+        [Obsolete("This is no longer used and will be removed from the codebase in future versions")]
+        private string _errorMessage = "";
+
+        [Obsolete("This is no longer used and will be removed from the codebase in future versions")]
+        public string ErrorMessage
+        {
+            set { _errorMessage = value; }
+        }
+
+        [Obsolete("This is no longer used and will be removed from the codebase in future versions")]
+        protected void standardSaveAndPublishHandler(object sender, EventArgs e)
+        {
+        }
+
+        // zb-00036 #29889 : load it only once
+        private List<ContentType.TabI> _virtualTabs;
+        private ContentType _contentType;
+
+        /// <summary>
+        /// Constructor to set default properties.
+        /// </summary>
+        /// <param name="c"></param>
+        /// <param name="CanPublish"></param>
+        /// <param name="Id"></param>
+        /// <remarks>
+        /// This method used to create all of the child controls too which is BAD since
+        /// the page hasn't started initializing yet. Control IDs were not being named
+        /// correctly, etc... I've moved the child control setup/creation to the CreateChildControls
+        /// method where they are suposed to be.
+        /// </remarks>
+        public ContentControl(Content c, publishModes CanPublish, string Id)
+        {
+            ID = Id;
+            this._canPublish = CanPublish;
+            _content = c;
+
+            Width = 350;
+            Height = 350;
+
+            
+            _prntpage = (UmbracoEnsuredPage)Page;
+
+            // zb-00036 #29889 : load it only once
+            if (_virtualTabs == null)
+                _virtualTabs = _content.ContentType.getVirtualTabs.ToList();
+
+            foreach (ContentType.TabI t in _virtualTabs)
+            {
+                TabPage tp = NewTabPage(t.Caption);
+                AddSaveAndPublishButtons(ref tp);
+            }
+        }
+
+        /// <summary>
+        /// Create and setup all of the controls child controls.
+        /// </summary>
+        protected override void CreateChildControls()
+        {
+            base.CreateChildControls();
+
+            
+            _prntpage = (UmbracoEnsuredPage)Page;
+            int i = 0;
+            Hashtable inTab = new Hashtable();
+
+            // zb-00036 #29889 : load it only once
+            if (_virtualTabs == null)
+                _virtualTabs = _content.ContentType.getVirtualTabs.ToList();
+
+            if(_contentType == null)
+                _contentType = ContentType.GetContentType(_content.ContentType.Id);
+
+            foreach (ContentType.TabI tab in _virtualTabs)
+            {
+                var tabPage = this.Panels[i] as TabPage;
+                if (tabPage == null)
+                {
+                    throw new ArgumentException("Unable to load tab \"" + tab.Caption + "\"");
+                }
+
+                tabPage.Style.Add("text-align", "center");
+
+                //Legacy vs New API loading of PropertyTypes
+                if (_contentType.ContentTypeItem != null)
+                {
+                    LoadPropertyTypes(_contentType.ContentTypeItem, tabPage, inTab, tab.Id, tab.Caption);
+                }
+                else
+                {
+                    LoadPropertyTypes(tab, tabPage, inTab);
+                }
+
+                i++;
+            }
+
+            // Add property pane
+            tpProp = NewTabPage(ui.Text("general", "properties", null));
+            AddSaveAndPublishButtons(ref tpProp);
+            tpProp.Controls.Add(
+                new LiteralControl("<div id=\"errorPane_" + tpProp.ClientID +
+                                   "\" style=\"display: none; text-align: left; color: red;width: 100%; border: 1px solid red; background-color: #FCDEDE\"><div><b>There were errors - data has not been saved!</b><br/></div></div>"));
+
+            //if the property is not in a tab, add it to the general tab
+            var props = _content.GenericProperties;
+            foreach (Property p in props)
+            {
+                if (inTab[p.PropertyType.Id.ToString()] == null)
+                    AddControlNew(p, tpProp, ui.Text("general", "properties", null));
+            }
+
+        }
+
+        /// <summary>
+        /// Loades PropertyTypes by Tab/PropertyGroup using the new API.
+        /// </summary>
+        /// <param name="contentType"></param>
+        /// <param name="tabPage"></param>
+        /// <param name="inTab"></param>
+        /// <param name="tabId"></param>
+        /// <param name="tabCaption"></param>
+        private void LoadPropertyTypes(IContentTypeComposition contentType, TabPage tabPage, Hashtable inTab, int tabId, string tabCaption)
+        {
+            var propertyGroups = contentType.CompositionPropertyGroups.Where(x => x.Id == tabId || x.ParentId == tabId);
+            var propertyTypeAliases = propertyGroups.SelectMany(x => x.PropertyTypes.OrderBy(y => y.SortOrder).Select(y => new Tuple<int, string, int>(y.Id, y.Alias, y.SortOrder)));
+            foreach (var items in propertyTypeAliases)
+            {
+                var property = _content.getProperty(items.Item2);
+                if (property != null)
+                {
+                    AddControlNew(property, tabPage, tabCaption);
+
+                    if (!inTab.ContainsKey(items.Item1.ToString(CultureInfo.InvariantCulture)))
+                        inTab.Add(items.Item1.ToString(CultureInfo.InvariantCulture), true);
+                }
+                else
+                {
+                    throw new ArgumentNullException(
+                        string.Format(
+                            "Property {0} ({1}) on Content Type {2} could not be retrieved for Document {3} on Tab Page {4}. To fix this problem, delete the property and recreate it.",
+                            items.Item2, items.Item1, _content.ContentType.Alias, _content.Id,
+                            tabCaption));
+                }
+            }
+        }
+
+        /// <summary>
+        /// Loades PropertyTypes by Tab using the Legacy API.
+        /// </summary>
+        /// <param name="tab"></param>
+        /// <param name="tabPage"></param>
+        /// <param name="inTab"></param>
+        private void LoadPropertyTypes(ContentType.TabI tab, TabPage tabPage, Hashtable inTab)
+        {
+            // Iterate through the property types and add them to the tab
+            // zb-00036 #29889 : fix property types getter to get the right set of properties
+            // ge : had a bit of a corrupt db and got weird NRE errors so rewrote this to catch the error and rethrow with detail
+            var propertyTypes = tab.GetPropertyTypes(_content.ContentType.Id);
+            foreach (var propertyType in propertyTypes.OrderBy(x => x.SortOrder))
+            {
+                var property = _content.getProperty(propertyType);
+                if (property != null && tabPage != null)
+                {
+                    AddControlNew(property, tabPage, tab.Caption);
+
+                    // adding this check, as we occasionally get an already in dictionary error, though not sure why
+                    if (!inTab.ContainsKey(propertyType.Id.ToString(CultureInfo.InvariantCulture)))
+                        inTab.Add(propertyType.Id.ToString(CultureInfo.InvariantCulture), true);
+                }
+                else
+                {
+                    throw new ArgumentNullException(
+                        string.Format(
+                            "Property {0} ({1}) on Content Type {2} could not be retrieved for Document {3} on Tab Page {4}. To fix this problem, delete the property and recreate it.",
+                            propertyType.Alias, propertyType.Id, _content.ContentType.Alias, _content.Id, tab.Caption));
+                }
+            }
+        }
+
+        /// <summary>
+        /// Initializes the control and ensures child controls are setup
+        /// </summary>
+        /// <param name="e"></param>
+        protected override void OnInit(EventArgs e)
+        {
+            base.OnInit(e);
+
+            EnsureChildControls();
+
+            // Add extras for the property tabpage. .
+            ContentControlLoadEventArgs contentcontrolEvent = new ContentControlLoadEventArgs();
+            FireBeforeContentControlLoad(contentcontrolEvent);
+
+            if (!contentcontrolEvent.Cancel)
+            {
+
+                NameTxt.ID = "NameTxt";
+                if (!Page.IsPostBack)
+                {
+                    NameTxt.Text = _content.Text;
+                }
+
+                // Name validation
+                NameTxtValidator.ControlToValidate = NameTxt.ID;
+                _nameTxtCustomValidator.ControlToValidate = NameTxt.ID;
+                string[] errorVars = { ui.Text("name") };
+                NameTxtValidator.ErrorMessage = " " + ui.Text("errorHandling", "errorMandatoryWithoutTab", errorVars, null) + "<br/>";
+                NameTxtValidator.EnableClientScript = false;
+                NameTxtValidator.Display = ValidatorDisplay.Dynamic;                
+                _nameTxtCustomValidator.EnableClientScript = false;
+                _nameTxtCustomValidator.Display = ValidatorDisplay.Dynamic;
+                _nameTxtCustomValidator.ServerValidate += NameTxtCustomValidatorServerValidate;
+                _nameTxtCustomValidator.ValidateEmptyText = false;
+
+                NameTxtHolder.Controls.Add(NameTxt);
+                NameTxtHolder.Controls.Add(NameTxtValidator);
+                NameTxtHolder.Controls.Add(_nameTxtCustomValidator);
+                PropertiesPane.addProperty(ui.Text("general", "name", null), NameTxtHolder);
+
+                Literal ltt = new Literal();
+                ltt.Text = _content.User.Name;
+                PropertiesPane.addProperty(ui.Text("content", "createBy", null), ltt);
+
+                ltt = new Literal();
+                ltt.Text = _content.CreateDateTime.ToString();
+                PropertiesPane.addProperty(ui.Text("content", "createDate", null), ltt);
+
+                ltt = new Literal();
+                ltt.Text = _content.Id.ToString();
+                PropertiesPane.addProperty("Id", ltt);
+
+                if (_content is Media)
+                {
+                    PropertiesPane.addProperty(ui.Text("content", "mediatype"), new LiteralControl(_content.ContentType.Alias));
+                }
+
+                tpProp.Controls.AddAt(0, PropertiesPane);
+                tpProp.Style.Add("text-align", "center");
+            }
+        }
+
+        /// <summary>
+        /// Custom validates the content name field
+        /// </summary>
+        /// <param name="source"></param>
+        /// <param name="args"></param>
+        /// <remarks>
+        /// We need to ensure people are not entering XSS attacks on this field
+        /// http://issues.umbraco.org/issue/U4-485
+        /// 
+        /// This doesn't actually 'validate' but changes the text field value and strips html
+        /// </remarks>
+        void NameTxtCustomValidatorServerValidate(object source, ServerValidateEventArgs args)
+        {
+            NameTxt.Text = NameTxt.Text.StripHtml();
+            args.IsValid = true;
+        }
+
+        protected override void OnLoad(EventArgs e)
+        {
+            base.OnLoad(e);
+
+            ContentControlLoadEventArgs contentcontrolEvent = new ContentControlLoadEventArgs();
+            FireAfterContentControlLoad(contentcontrolEvent);
+        }
+
+
+        private void SaveClick(object sender, ImageClickEventArgs e)
+        {
+            //we only continue saving anything if: 
+            // SavePropertyDataWhenInvalid == true
+            // OR if the page is actually valid.
+            if (SavePropertyDataWhenInvalid || Page.IsValid)
+            {
+                var doc = this._content as Document;
+                if (doc != null)
+                {
+                    var docArgs = new SaveEventArgs();
+                    doc.FireBeforeSave(docArgs);
+
+                    if (docArgs.Cancel) //TODO: need to have some notification to the user here
+                    {
+                        return;
+                    }
+                }
+
+            foreach (var property in DataTypes)
+            {
+                var defaultData = property.Value.Data as DefaultData;
+                if (defaultData != null)
+                {
+                    defaultData.PropertyTypeAlias = property.Key;
+                    defaultData.NodeId = _content.Id;
+                }
+                property.Value.DataEditor.Save();
+            }
+
+                //don't update if the name is empty
+                if (!NameTxt.Text.IsNullOrWhiteSpace())
+                {
+                    _content.Text = NameTxt.Text;
+                }
+            }
+
+            if (Save != null)
+            {
+                Save(this, new EventArgs());
+            }
+        }
+
+        private void DoSaveAndPublish(object sender, ImageClickEventArgs e)
+        {
+            DoesPublish = true;
+            SaveClick(sender, e);
+
+            if (SaveAndPublish != null)
+            {
+                SaveAndPublish(this, new EventArgs());    
+            }
+        }
+
+        private void DoSaveToPublish(object sender, ImageClickEventArgs e)
+        {
+            SaveClick(sender, e);
+            if (SaveToPublish != null)
+            {
+                SaveToPublish(this, new EventArgs());
+            }
+        }
+
+        private void AddSaveAndPublishButtons(ref TabPage tp)
+        {
+            MenuImageButton menuSave = tp.Menu.NewImageButton();
+            menuSave.ID = tp.ID + "_save";
+            menuSave.ImageUrl = UmbracoPath + "/images/editor/save.gif";
+            menuSave.Click += new ImageClickEventHandler(SaveClick);
+            menuSave.OnClickCommand = "invokeSaveHandlers();";
+            menuSave.AltText = ui.Text("buttons", "save", null);
+            if (_canPublish == publishModes.Publish)
+            {
+                MenuImageButton menuPublish = tp.Menu.NewImageButton();
+                menuPublish.ID = tp.ID + "_publish";
+                menuPublish.ImageUrl = UmbracoPath + "/images/editor/saveAndPublish.gif";
+                menuPublish.OnClickCommand = "invokeSaveHandlers();";
+                menuPublish.Click += new ImageClickEventHandler(DoSaveAndPublish);
+                menuPublish.AltText = ui.Text("buttons", "saveAndPublish", null);
+            }
+            else if (_canPublish == publishModes.SendToPublish)
+            {
+                MenuImageButton menuToPublish = tp.Menu.NewImageButton();
+                menuToPublish.ID = tp.ID + "_topublish";
+                menuToPublish.ImageUrl = UmbracoPath + "/images/editor/saveToPublish.gif";
+                menuToPublish.OnClickCommand = "invokeSaveHandlers();";
+                menuToPublish.Click += new ImageClickEventHandler(DoSaveToPublish);
+                menuToPublish.AltText = ui.Text("buttons", "saveToPublish", null);
+            }
+        }
+
+
+        private void AddControlNew(Property p, TabPage tp, string cap)
+        {
+            IDataType dt = p.PropertyType.DataTypeDefinition.DataType;
+            dt.DataEditor.Editor.ID = string.Format("prop_{0}", p.PropertyType.Alias);
+            dt.Data.PropertyId = p.Id;
+
+            //Add the DataType to an internal dictionary, which will be used to call the save method on the IDataEditor
+            //and to retrieve the value from IData in editContent.aspx.cs, so that it can be set on the legacy Document class.
+            DataTypes.Add(p.PropertyType.Alias, dt);
+
+            // check for buttons
+            IDataFieldWithButtons df1 = dt.DataEditor.Editor as IDataFieldWithButtons;
+            if (df1 != null)
+            {
+                ((Control)df1).ID = p.PropertyType.Alias;
+
+
+                if (df1.MenuIcons.Length > 0)
+                    tp.Menu.InsertSplitter();
+
+
+                // Add buttons
+                int c = 0;
+                bool atEditHtml = false;
+                bool atSplitter = false;
+                foreach (object o in df1.MenuIcons)
+                {
+                    try
+                    {
+                        MenuIconI m = (MenuIconI)o;
+                        MenuIconI mi = tp.Menu.NewIcon();
+                        mi.ImageURL = m.ImageURL;
+                        mi.OnClickCommand = m.OnClickCommand;
+                        mi.AltText = m.AltText;
+                        mi.ID = tp.ID + "_" + m.ID;
+
+                        if (m.ID == "html")
+                            atEditHtml = true;
+                        else
+                            atEditHtml = false;
+
+                        atSplitter = false;
+                    }
+                    catch
+                    {
+                        tp.Menu.InsertSplitter();
+                        atSplitter = true;
+                    }
+
+                    // Testing custom styles in editor
+                    if (atSplitter && atEditHtml && dt.DataEditor.TreatAsRichTextEditor)
+                    {
+                        DropDownList ddl = tp.Menu.NewDropDownList();
+
+                        ddl.Style.Add("margin-bottom", "5px");
+                        ddl.Items.Add(ui.Text("buttons", "styleChoose", null));
+                        ddl.ID = tp.ID + "_editorStyle";
+                        if (StyleSheet.GetAll().Length > 0)
+                        {
+                            foreach (StyleSheet s in StyleSheet.GetAll())
+                            {
+                                foreach (StylesheetProperty sp in s.Properties)
+                                {
+                                    ddl.Items.Add(new ListItem(sp.Text, sp.Alias));
+                                }
+                            }
+                        }
+                        ddl.Attributes.Add("onChange", "addStyle(this, '" + p.PropertyType.Alias + "');");
+                        atEditHtml = false;
+                    }
+                    c++;
+                }
+            }
+
+            // check for element additions
+            IMenuElement menuElement = dt.DataEditor.Editor as IMenuElement;
+            if (menuElement != null)
+            {
+                // add separator
+                tp.Menu.InsertSplitter();
+
+                // add the element
+                tp.Menu.NewElement(menuElement.ElementName, menuElement.ElementIdPreFix + p.Id.ToString(),
+                                   menuElement.ElementClass, menuElement.ExtraMenuWidth);
+            }
+
+            Pane pp = new Pane();
+            Control holder = new Control();
+            holder.Controls.Add(dt.DataEditor.Editor);
+            if (p.PropertyType.DataTypeDefinition.DataType.DataEditor.ShowLabel)
+            {
+                string caption = p.PropertyType.Name;
+                if (p.PropertyType.Description != null && p.PropertyType.Description != String.Empty)
+                    switch (UmbracoSettings.PropertyContextHelpOption)
+                    {
+                        case "icon":
+                            caption += " <img src=\"" + this.ResolveUrl(SystemDirectories.Umbraco) + "/images/help.png\" class=\"umbPropertyContextHelp\" alt=\"" + p.PropertyType.Description + "\" title=\"" + p.PropertyType.Description + "\" />";
+                            break;
+                        case "text":
+                            caption += "<br /><small>" + umbraco.library.ReplaceLineBreaks(p.PropertyType.Description) + "</small>";
+                            break;
+                    }
+                pp.addProperty(caption, holder);
+            }
+            else
+                pp.addProperty(holder);
+
+            // Validation
+            if (p.PropertyType.Mandatory)
+            {
+                try
+                {
+                    RequiredFieldValidator rq = new RequiredFieldValidator();
+                    rq.ControlToValidate = dt.DataEditor.Editor.ID;
+                    Control component = dt.DataEditor.Editor; // holder.FindControl(rq.ControlToValidate);
+                    ValidationPropertyAttribute attribute =
+                        (ValidationPropertyAttribute)
+                        TypeDescriptor.GetAttributes(component)[typeof(ValidationPropertyAttribute)];
+                    PropertyDescriptor pd = null;
+                    if (attribute != null)
+                    {
+                        pd = TypeDescriptor.GetProperties(component, (Attribute[])null)[attribute.Name];
+                    }
+                    if (pd != null)
+                    {
+                        rq.EnableClientScript = false;
+                        rq.Display = ValidatorDisplay.Dynamic;
+                        string[] errorVars = { p.PropertyType.Name, cap };
+                        rq.ErrorMessage = ui.Text("errorHandling", "errorMandatory", errorVars, null) + "<br/>";
+                        holder.Controls.AddAt(0, rq);
+                    }
+                }
+                catch (Exception valE)
+                {
+                    HttpContext.Current.Trace.Warn("contentControl",
+                                                   "EditorControl (" + dt.DataTypeName + ") does not support validation",
+                                                   valE);
+                }
+            }
+
+            // RegExp Validation
+            if (p.PropertyType.ValidationRegExp != "")
+            {
+                try
+                {
+                    RegularExpressionValidator rv = new RegularExpressionValidator();
+                    rv.ControlToValidate = dt.DataEditor.Editor.ID;
+
+                    Control component = dt.DataEditor.Editor; // holder.FindControl(rq.ControlToValidate);
+                    ValidationPropertyAttribute attribute =
+                        (ValidationPropertyAttribute)
+                        TypeDescriptor.GetAttributes(component)[typeof(ValidationPropertyAttribute)];
+                    PropertyDescriptor pd = null;
+                    if (attribute != null)
+                    {
+                        pd = TypeDescriptor.GetProperties(component, (Attribute[])null)[attribute.Name];
+                    }
+                    if (pd != null)
+                    {
+                        rv.ValidationExpression = p.PropertyType.ValidationRegExp;
+                        rv.EnableClientScript = false;
+                        rv.Display = ValidatorDisplay.Dynamic;
+                        string[] errorVars = { p.PropertyType.Name, cap };
+                        rv.ErrorMessage = ui.Text("errorHandling", "errorRegExp", errorVars, null) + "<br/>";
+                        holder.Controls.AddAt(0, rv);
+                    }
+                }
+                catch (Exception valE)
+                {
+                    HttpContext.Current.Trace.Warn("contentControl",
+                                                   "EditorControl (" + dt.DataTypeName + ") does not support validation",
+                                                   valE);
+                }
+            }
+
+            // This is once again a nasty nasty hack to fix gui when rendering wysiwygeditor
+            if (dt.DataEditor.TreatAsRichTextEditor)
+            {
+                tp.Controls.Add(dt.DataEditor.Editor);
+            }
+            else
+            {
+                Panel ph = new Panel();
+                ph.Attributes.Add("style", "padding: 0; position: relative;"); // NH 4.7.1, latest styles added to support CP item: 30363
+                ph.Controls.Add(pp);
+
+                tp.Controls.Add(ph);
+            }
+        }
+
+        public enum publishModes
+        {
+            Publish,
+            SendToPublish,
+            NoPublish
+        }
+
+        // EVENTS
+        public delegate void BeforeContentControlLoadEventHandler(ContentControl contentControl, ContentControlLoadEventArgs e);
+        public delegate void AfterContentControlLoadEventHandler(ContentControl contentControl, ContentControlLoadEventArgs e);
+
+
+        /// <summary>
+        /// Occurs when [before content control load].
+        /// </summary>
+        public static event BeforeContentControlLoadEventHandler BeforeContentControlLoad;
+        /// <summary>
+        /// Fires the before content control load.
+        /// </summary>
+        /// <param name="e">The <see cref="umbraco.controls.ContentControlLoadEventArgs"/> instance containing the event data.</param>
+        protected virtual void FireBeforeContentControlLoad(ContentControlLoadEventArgs e)
+        {
+            if (BeforeContentControlLoad != null)
+                BeforeContentControlLoad(this, e);
+        }
+
+        /// <summary>
+        /// Occurs when [before content control load].
+        /// </summary>
+        public static event AfterContentControlLoadEventHandler AfterContentControlLoad;
+        /// <summary>
+        /// Fires the before content control load.
+        /// </summary>
+        /// <param name="e">The <see cref="umbraco.controls.ContentControlLoadEventArgs"/> instance containing the event data.</param>
+        protected virtual void FireAfterContentControlLoad(ContentControlLoadEventArgs e)
+        {
+            if (AfterContentControlLoad != null)
+                AfterContentControlLoad(this, e);
+        }
+    }
+}