using System.Globalization;
using Umbraco.Core;
<<<<<<< HEAD
using Umbraco.Web.UI;
=======
using Umbraco.Web;
>>>>>>> 3626d5b7

namespace umbraco.cms.presentation.create.controls
{
	using System;
	using System.Data;
	using System.Drawing;
	using System.Web;
	using System.Web.UI.WebControls;
	using System.Web.UI.HtmlControls;
	using umbraco.cms.helpers;
	using umbraco.BasePages;
    using umbraco.cms.businesslogic.web;

	/// <summary>
	///		Summary description for nodeType.
	/// </summary>
	public partial class nodeType : System.Web.UI.UserControl
	{


		protected void Page_Load(object sender, EventArgs e)
		{
			sbmt.Text = ui.Text("create");
            pp_name.Text = ui.Text("name");

            if (!IsPostBack)
            {
                string nodeId = Request.GetItemAsString("nodeId");
                if (String.IsNullOrEmpty(nodeId) || nodeId == "init")
                {
                    masterType.Items.Add(new ListItem(ui.Text("none") + "...", "0"));
                    foreach (DocumentType dt in DocumentType.GetAllAsList())
                    {
                        //                    if (dt.MasterContentType == 0)
                        masterType.Items.Add(new ListItem(dt.Text, dt.Id.ToString(CultureInfo.InvariantCulture)));
                    }
                }
                else
                {
                    // there's already a master doctype defined
                    masterType.Visible = false;
                    masterTypePreDefined.Visible = true;
                    masterTypePreDefined.Text = "<h3>" + new DocumentType(int.Parse(nodeId)).Text + "</h3>";
                }
            }
		}

        protected void validationDoctypeName(object sender, ServerValidateEventArgs e) {
            if (DocumentType.GetByAlias(rename.Text) != null)
                e.IsValid = false;
        }

        protected void validationDoctypeAlias(object sender, ServerValidateEventArgs e)
        {
            if (string.IsNullOrEmpty(rename.Text.ToSafeAlias()))
                e.IsValid = false;
        }

		protected void sbmt_Click(object sender, EventArgs e)
		{
			if (Page.IsValid) 
			{
				var createTemplateVal = 0;
			    if (createTemplate.Checked)
					createTemplateVal = 1;

                // check master type
<<<<<<< HEAD
                var masterTypeVal = String.IsNullOrEmpty(umbraco.helper.Request("nodeId")) || umbraco.helper.Request("nodeId") == "init" ? masterType.SelectedValue : umbraco.helper.Request("nodeId");

                var returnUrl = LegacyDialogHandler.Create(
                    new HttpContextWrapper(Context),
                    BasePage.Current.getUser(),
                    helper.Request("nodeType"),
                    createTemplateVal,
					rename.Text,
                    int.Parse(masterTypeVal));
=======
                string masterTypeVal = String.IsNullOrEmpty(Request.GetItemAsString("nodeId")) || Request.GetItemAsString("nodeId") == "init" ? masterType.SelectedValue : Request.GetItemAsString("nodeId");

				string returnUrl = umbraco.presentation.create.dialogHandler_temp.Create(
                    Request.GetItemAsString("nodeType"),
                    int.Parse(masterTypeVal),
					createTemplateVal,
					rename.Text);
>>>>>>> 3626d5b7

				BasePage.Current.ClientTools
					.ChangeContentFrameUrl(returnUrl)
					.ChildNodeCreated()
					.CloseModalWindow();

			}
		
		}
	}
}
<|MERGE_RESOLUTION|>--- conflicted
+++ resolved
@@ -1,104 +1,91 @@
-using System.Globalization;
-using Umbraco.Core;
-<<<<<<< HEAD
-using Umbraco.Web.UI;
-=======
-using Umbraco.Web;
->>>>>>> 3626d5b7
-
-namespace umbraco.cms.presentation.create.controls
-{
-	using System;
-	using System.Data;
-	using System.Drawing;
-	using System.Web;
-	using System.Web.UI.WebControls;
-	using System.Web.UI.HtmlControls;
-	using umbraco.cms.helpers;
-	using umbraco.BasePages;
-    using umbraco.cms.businesslogic.web;
-
-	/// <summary>
-	///		Summary description for nodeType.
-	/// </summary>
-	public partial class nodeType : System.Web.UI.UserControl
-	{
-
-
-		protected void Page_Load(object sender, EventArgs e)
-		{
-			sbmt.Text = ui.Text("create");
-            pp_name.Text = ui.Text("name");
-
-            if (!IsPostBack)
-            {
-                string nodeId = Request.GetItemAsString("nodeId");
-                if (String.IsNullOrEmpty(nodeId) || nodeId == "init")
-                {
-                    masterType.Items.Add(new ListItem(ui.Text("none") + "...", "0"));
-                    foreach (DocumentType dt in DocumentType.GetAllAsList())
-                    {
-                        //                    if (dt.MasterContentType == 0)
-                        masterType.Items.Add(new ListItem(dt.Text, dt.Id.ToString(CultureInfo.InvariantCulture)));
-                    }
-                }
-                else
-                {
-                    // there's already a master doctype defined
-                    masterType.Visible = false;
-                    masterTypePreDefined.Visible = true;
-                    masterTypePreDefined.Text = "<h3>" + new DocumentType(int.Parse(nodeId)).Text + "</h3>";
-                }
-            }
-		}
-
-        protected void validationDoctypeName(object sender, ServerValidateEventArgs e) {
-            if (DocumentType.GetByAlias(rename.Text) != null)
-                e.IsValid = false;
-        }
-
-        protected void validationDoctypeAlias(object sender, ServerValidateEventArgs e)
-        {
-            if (string.IsNullOrEmpty(rename.Text.ToSafeAlias()))
-                e.IsValid = false;
-        }
-
-		protected void sbmt_Click(object sender, EventArgs e)
-		{
-			if (Page.IsValid) 
-			{
-				var createTemplateVal = 0;
-			    if (createTemplate.Checked)
-					createTemplateVal = 1;
-
-                // check master type
-<<<<<<< HEAD
-                var masterTypeVal = String.IsNullOrEmpty(umbraco.helper.Request("nodeId")) || umbraco.helper.Request("nodeId") == "init" ? masterType.SelectedValue : umbraco.helper.Request("nodeId");
-
-                var returnUrl = LegacyDialogHandler.Create(
-                    new HttpContextWrapper(Context),
-                    BasePage.Current.getUser(),
-                    helper.Request("nodeType"),
-                    createTemplateVal,
-					rename.Text,
-                    int.Parse(masterTypeVal));
-=======
-                string masterTypeVal = String.IsNullOrEmpty(Request.GetItemAsString("nodeId")) || Request.GetItemAsString("nodeId") == "init" ? masterType.SelectedValue : Request.GetItemAsString("nodeId");
-
-				string returnUrl = umbraco.presentation.create.dialogHandler_temp.Create(
-                    Request.GetItemAsString("nodeType"),
-                    int.Parse(masterTypeVal),
-					createTemplateVal,
-					rename.Text);
->>>>>>> 3626d5b7
-
-				BasePage.Current.ClientTools
-					.ChangeContentFrameUrl(returnUrl)
-					.ChildNodeCreated()
-					.CloseModalWindow();
-
-			}
-		
-		}
-	}
-}
+using System.Globalization;
+using Umbraco.Core;
+using Umbraco.Web.UI;
+using Umbraco.Web;
+
+namespace umbraco.cms.presentation.create.controls
+{
+	using System;
+	using System.Data;
+	using System.Drawing;
+	using System.Web;
+	using System.Web.UI.WebControls;
+	using System.Web.UI.HtmlControls;
+	using umbraco.cms.helpers;
+	using umbraco.BasePages;
+    using umbraco.cms.businesslogic.web;
+
+	/// <summary>
+	///		Summary description for nodeType.
+	/// </summary>
+	public partial class nodeType : System.Web.UI.UserControl
+	{
+
+
+		protected void Page_Load(object sender, EventArgs e)
+		{
+			sbmt.Text = ui.Text("create");
+            pp_name.Text = ui.Text("name");
+
+            if (!IsPostBack)
+            {
+                string nodeId = Request.GetItemAsString("nodeId");
+                if (String.IsNullOrEmpty(nodeId) || nodeId == "init")
+                {
+                    masterType.Items.Add(new ListItem(ui.Text("none") + "...", "0"));
+                    foreach (DocumentType dt in DocumentType.GetAllAsList())
+                    {
+                        //                    if (dt.MasterContentType == 0)
+                        masterType.Items.Add(new ListItem(dt.Text, dt.Id.ToString(CultureInfo.InvariantCulture)));
+                    }
+                }
+                else
+                {
+                    // there's already a master doctype defined
+                    masterType.Visible = false;
+                    masterTypePreDefined.Visible = true;
+                    masterTypePreDefined.Text = "<h3>" + new DocumentType(int.Parse(nodeId)).Text + "</h3>";
+                }
+            }
+		}
+
+        protected void validationDoctypeName(object sender, ServerValidateEventArgs e) {
+            if (DocumentType.GetByAlias(rename.Text) != null)
+                e.IsValid = false;
+        }
+
+        protected void validationDoctypeAlias(object sender, ServerValidateEventArgs e)
+        {
+            if (string.IsNullOrEmpty(rename.Text.ToSafeAlias()))
+                e.IsValid = false;
+        }
+
+		protected void sbmt_Click(object sender, EventArgs e)
+		{
+			if (Page.IsValid) 
+			{
+				var createTemplateVal = 0;
+			    if (createTemplate.Checked)
+					createTemplateVal = 1;
+
+                // check master type
+                string masterTypeVal = String.IsNullOrEmpty(Request.GetItemAsString("nodeId")) || Request.GetItemAsString("nodeId") == "init" ? masterType.SelectedValue : Request.GetItemAsString("nodeId");
+
+                var returnUrl = LegacyDialogHandler.Create(
+                    new HttpContextWrapper(Context),
+                    BasePage.Current.getUser(),
+                    Request.GetItemAsString("nodeType"),
+                    createTemplateVal,
+					rename.Text,
+                    int.Parse(masterTypeVal));
+
+				BasePage.Current.ClientTools
+					.ChangeContentFrameUrl(returnUrl)
+					.ChildNodeCreated()
+					.CloseModalWindow();
+
+			}
+		
+		}
+	}
+}