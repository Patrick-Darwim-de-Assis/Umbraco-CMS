<<<<<<< HEAD
﻿using System;
using System.Collections;
using System.Collections.Generic;
using System.ComponentModel;
using System.Data;
using System.Drawing;
using System.Web;
using System.Web.SessionState;
=======
using System;
using System.Collections.Generic;
>>>>>>> 1b086e22
using System.Web.UI;
using System.Web.UI.WebControls;
using Umbraco.Core.Logging;
<<<<<<< HEAD
using umbraco.cms.businesslogic.web;
using umbraco.cms.helpers;
=======
using umbraco.BusinessLogic;
using Umbraco.Core.Logging;
>>>>>>> 1b086e22
using umbraco.BasePages;

namespace umbraco.dialogs
{
	/// <summary>
	/// Summary description for publish.
	/// </summary>
	public partial class publish : UmbracoEnsuredPage
	{
		protected Literal total;

		private int _nodeId;
		private int _nodesPublished = 0;
        private readonly List<cms.businesslogic.web.Document> _documents = new List<cms.businesslogic.web.Document>();
        public static string pageName = "";

	    public publish()
	    {
	        CurrentApp = DefaultApps.content.ToString();
	    }

		protected void Page_Load(object sender, EventArgs e)
		{
			_nodeId = int.Parse(helper.Request("id"));
            var d = new cms.businesslogic.web.Document(_nodeId);
            pageName = d.Text;

			if (d.Level > 1 && d.PathPublished == false)
			{
				TheForm.Visible = false;
				theEnd.Visible = true;
				feedbackMsg.type = uicontrols.Feedback.feedbacktype.notice;
				feedbackMsg.Text = ui.Text("publish", "contentPublishedFailedByParent", d.Text, getUser()) + "</p><p><a href='#' onClick='" + ClientTools.Scripts.CloseModalWindow() + "'>" + ui.Text("closeThisWindow") + "</a>";
	               
				return;
			}

            // add control prefix to variable for support with masterpages
            var prefix = PublishUnpublishedItems.ClientID.Replace(PublishUnpublishedItems.ID, "");
            masterPagePrefix.Text = prefix;

            // by default we only count the published ones
			var totalNodesToPublish = cms.businesslogic.web.Document.CountSubs(_nodeId, true);
            try
            {
                Application.Lock();
                // We add both all nodes and only published nodes to the application variables so we can ajax query depending on checkboxes
                Application["publishTotalAll" + _nodeId.ToString()] = cms.businesslogic.CMSNode.CountSubs(_nodeId).ToString();
                Application["publishTotal" + _nodeId.ToString()] = totalNodesToPublish.ToString();
                Application["publishDone" + _nodeId.ToString()] = "0";
            }
            finally
            {
                Application.UnLock();
            }
			total.Text = totalNodesToPublish.ToString();

			// Put user code to initialize the page here
			if (!IsPostBack) 
			{
				// Add caption to checkbox
				PublishAll.Text = ui.Text("publish", "publishAll", d.Text, getUser());
				ok.Text = ui.Text("content", "publish", getUser());
				ok.Attributes.Add("style", "width: 60px");
				ok.Attributes.Add("onClick", "startPublication();");

                // Add checkbox event, so the publish unpublished childs gets enabled
                PublishUnpublishedItems.LabelAttributes.Add("disabled", "true");
                PublishUnpublishedItems.LabelAttributes.Add("id", "publishUnpublishedItemsLabel");
                PublishUnpublishedItems.InputAttributes.Add("disabled", "true");
                PublishAll.InputAttributes.Add("onclick", "togglePublishingModes(this)");
			} 
			else 
			{

                if (PublishAll.Checked)
                {
                    _nodesPublished = 0;

                    DoPublishSubs(d);

<<<<<<< HEAD
=======
                    //PPH added load balancing...
                    //content.Instance.PublishNode(documents);
                    foreach (var doc in _documents)
                    {
                        if (doc.Published)
                        {
                            library.UpdateDocumentCache(doc);
                        }
                    }

>>>>>>> 1b086e22
                    Application.Lock();
                    Application["publishTotal" + _nodeId.ToString()] = 0;
                    Application.UnLock();

                    feedbackMsg.type = uicontrols.Feedback.feedbacktype.success;

                    feedbackMsg.Text = ui.Text("publish", "nodePublishAll", d.Text, getUser()) + "</p><p><a href='#' onclick='" + ClientTools.Scripts.CloseModalWindow() + "'>" + ui.Text("closeThisWindow") + "</a>";

					ClientTools.ReloadActionNode(true, true);

                    Application.Lock();

                    Application["publishTotal" + _nodeId.ToString()] = null;
                    Application["publishDone" + _nodeId.ToString()] = null;
                    Application.UnLock();
                }
                else
                {
<<<<<<< HEAD
                    if (d.PublishWithResult(base.getUser()))
                    {                        
                        feedbackMsg.type = umbraco.uicontrols.Feedback.feedbacktype.success;
						feedbackMsg.Text = ui.Text("publish", "nodePublish", d.Text, base.getUser()) + "</p><p><a href='#' onclick='" + ClientTools.Scripts.CloseModalWindow() + "'>" + ui.Text("closeThisWindow") + "</a>";						
=======
                    if (d.PublishWithResult(getUser()))
                    {
                        library.UpdateDocumentCache(d);
                        feedbackMsg.type = uicontrols.Feedback.feedbacktype.success;
						feedbackMsg.Text = ui.Text("publish", "nodePublish", d.Text, getUser()) + "</p><p><a href='#' onclick='" + ClientTools.Scripts.CloseModalWindow() + "'>" + ui.Text("closeThisWindow") + "</a>";						
>>>>>>> 1b086e22
                    }
                    else {
                        feedbackMsg.type = uicontrols.Feedback.feedbacktype.notice;
						feedbackMsg.Text = ui.Text("publish", "contentPublishedFailedByEvent", d.Text, getUser()) + "</p><p><a href='#' onClick='" + ClientTools.Scripts.CloseModalWindow() + "'>" + ui.Text("closeThisWindow") + "</a>";
                    }
					ClientTools.ReloadActionNode(true, false);
                }

				TheForm.Visible = false;
                theEnd.Visible = true;
			}
<<<<<<< HEAD
		}

		private void doPublishSubs(Document d) 
=======
		}        

		private void DoPublishSubs(cms.businesslogic.web.Document d) 
>>>>>>> 1b086e22
		{
            if (d.Published || PublishUnpublishedItems.Checked)
            {
                if (d.PublishWithResult(UmbracoUser))
                {
<<<<<<< HEAD
                    
=======
                    // Needed for supporting distributed calls
                    if (UmbracoSettings.UseDistributedCalls)
                        library.UpdateDocumentCache(d);
                    else
                        _documents.Add(d);
>>>>>>> 1b086e22

                    _nodesPublished++;
                    Application.Lock();
                    Application["publishDone" + _nodeId.ToString()] = _nodesPublished.ToString();
                    Application.UnLock();
                    foreach (var dc in d.Children)
                    {
                        DoPublishSubs(dc);
                    }
                }
                else
                {
                    LogHelper.Warn<publish>("Publishing failed due to event cancelling the publishing for document " + d.Id);
                }
            }
		}

	    protected override void OnPreRender(EventArgs e)
	    {
	        base.OnPreRender(e);

<<<<<<< HEAD

        /// <summary>
        /// masterPagePrefix control.
        /// </summary>
        /// <remarks>
        /// Auto-generated field.
        /// To modify move field declaration from designer file to code-behind file.
        /// </remarks>
        protected global::System.Web.UI.WebControls.Literal masterPagePrefix;

        /// <summary>
        /// JsInclude1 control.
        /// </summary>
        /// <remarks>
        /// Auto-generated field.
        /// To modify move field declaration from designer file to code-behind file.
        /// </remarks>
        protected global::ClientDependency.Core.Controls.JsInclude JsInclude1;

        /// <summary>
        /// TheForm control.
        /// </summary>
        /// <remarks>
        /// Auto-generated field.
        /// To modify move field declaration from designer file to code-behind file.
        /// </remarks>
        protected global::System.Web.UI.WebControls.Panel TheForm;

        /// <summary>
        /// PublishAll control.
        /// </summary>
        /// <remarks>
        /// Auto-generated field.
        /// To modify move field declaration from designer file to code-behind file.
        /// </remarks>
        protected global::System.Web.UI.WebControls.CheckBox PublishAll;

        /// <summary>
        /// PublishUnpublishedItems control.
        /// </summary>
        /// <remarks>
        /// Auto-generated field.
        /// To modify move field declaration from designer file to code-behind file.
        /// </remarks>
        protected global::System.Web.UI.WebControls.CheckBox PublishUnpublishedItems;

        /// <summary>
        /// ok control.
        /// </summary>
        /// <remarks>
        /// Auto-generated field.
        /// To modify move field declaration from designer file to code-behind file.
        /// </remarks>
        protected global::System.Web.UI.WebControls.Button ok;

        /// <summary>
        /// ProgBar1 control.
        /// </summary>
        /// <remarks>
        /// Auto-generated field.
        /// To modify move field declaration from designer file to code-behind file.
        /// </remarks>
        protected global::umbraco.uicontrols.ProgressBar ProgBar1;

        /// <summary>
        /// theEnd control.
        /// </summary>
        /// <remarks>
        /// Auto-generated field.
        /// To modify move field declaration from designer file to code-behind file.
        /// </remarks>
        protected global::System.Web.UI.WebControls.Panel theEnd;

        /// <summary>
        /// feedbackMsg control.
        /// </summary>
        /// <remarks>
        /// Auto-generated field.
        /// To modify move field declaration from designer file to code-behind file.
        /// </remarks>
        protected global::umbraco.uicontrols.Feedback feedbackMsg;
=======
	        ScriptManager.GetCurrent(Page).Services.Add(new ServiceReference("../webservices/publication.asmx"));
	        ScriptManager.GetCurrent(Page).Services.Add(new ServiceReference("../webservices/legacyAjaxCalls.asmx"));
	    }
>>>>>>> 1b086e22
	}
}
<|MERGE_RESOLUTION|>--- conflicted
+++ resolved
@@ -1,291 +1,239 @@
-<<<<<<< HEAD
-﻿using System;
-using System.Collections;
-using System.Collections.Generic;
-using System.ComponentModel;
-using System.Data;
-using System.Drawing;
-using System.Web;
-using System.Web.SessionState;
-=======
-using System;
-using System.Collections.Generic;
->>>>>>> 1b086e22
-using System.Web.UI;
-using System.Web.UI.WebControls;
-using Umbraco.Core.Logging;
-<<<<<<< HEAD
-using umbraco.cms.businesslogic.web;
-using umbraco.cms.helpers;
-=======
-using umbraco.BusinessLogic;
-using Umbraco.Core.Logging;
->>>>>>> 1b086e22
-using umbraco.BasePages;
-
-namespace umbraco.dialogs
-{
-	/// <summary>
-	/// Summary description for publish.
-	/// </summary>
-	public partial class publish : UmbracoEnsuredPage
-	{
-		protected Literal total;
-
-		private int _nodeId;
-		private int _nodesPublished = 0;
-        private readonly List<cms.businesslogic.web.Document> _documents = new List<cms.businesslogic.web.Document>();
-        public static string pageName = "";
-
-	    public publish()
-	    {
-	        CurrentApp = DefaultApps.content.ToString();
-	    }
-
-		protected void Page_Load(object sender, EventArgs e)
-		{
-			_nodeId = int.Parse(helper.Request("id"));
-            var d = new cms.businesslogic.web.Document(_nodeId);
-            pageName = d.Text;
-
-			if (d.Level > 1 && d.PathPublished == false)
-			{
-				TheForm.Visible = false;
-				theEnd.Visible = true;
-				feedbackMsg.type = uicontrols.Feedback.feedbacktype.notice;
-				feedbackMsg.Text = ui.Text("publish", "contentPublishedFailedByParent", d.Text, getUser()) + "</p><p><a href='#' onClick='" + ClientTools.Scripts.CloseModalWindow() + "'>" + ui.Text("closeThisWindow") + "</a>";
-	               
-				return;
-			}
-
-            // add control prefix to variable for support with masterpages
-            var prefix = PublishUnpublishedItems.ClientID.Replace(PublishUnpublishedItems.ID, "");
-            masterPagePrefix.Text = prefix;
-
-            // by default we only count the published ones
-			var totalNodesToPublish = cms.businesslogic.web.Document.CountSubs(_nodeId, true);
-            try
-            {
-                Application.Lock();
-                // We add both all nodes and only published nodes to the application variables so we can ajax query depending on checkboxes
-                Application["publishTotalAll" + _nodeId.ToString()] = cms.businesslogic.CMSNode.CountSubs(_nodeId).ToString();
-                Application["publishTotal" + _nodeId.ToString()] = totalNodesToPublish.ToString();
-                Application["publishDone" + _nodeId.ToString()] = "0";
-            }
-            finally
-            {
-                Application.UnLock();
-            }
-			total.Text = totalNodesToPublish.ToString();
-
-			// Put user code to initialize the page here
-			if (!IsPostBack) 
-			{
-				// Add caption to checkbox
-				PublishAll.Text = ui.Text("publish", "publishAll", d.Text, getUser());
-				ok.Text = ui.Text("content", "publish", getUser());
-				ok.Attributes.Add("style", "width: 60px");
-				ok.Attributes.Add("onClick", "startPublication();");
-
-                // Add checkbox event, so the publish unpublished childs gets enabled
-                PublishUnpublishedItems.LabelAttributes.Add("disabled", "true");
-                PublishUnpublishedItems.LabelAttributes.Add("id", "publishUnpublishedItemsLabel");
-                PublishUnpublishedItems.InputAttributes.Add("disabled", "true");
-                PublishAll.InputAttributes.Add("onclick", "togglePublishingModes(this)");
-			} 
-			else 
-			{
-
-                if (PublishAll.Checked)
-                {
-                    _nodesPublished = 0;
-
-                    DoPublishSubs(d);
-
-<<<<<<< HEAD
-=======
-                    //PPH added load balancing...
-                    //content.Instance.PublishNode(documents);
-                    foreach (var doc in _documents)
-                    {
-                        if (doc.Published)
-                        {
-                            library.UpdateDocumentCache(doc);
-                        }
-                    }
-
->>>>>>> 1b086e22
-                    Application.Lock();
-                    Application["publishTotal" + _nodeId.ToString()] = 0;
-                    Application.UnLock();
-
-                    feedbackMsg.type = uicontrols.Feedback.feedbacktype.success;
-
-                    feedbackMsg.Text = ui.Text("publish", "nodePublishAll", d.Text, getUser()) + "</p><p><a href='#' onclick='" + ClientTools.Scripts.CloseModalWindow() + "'>" + ui.Text("closeThisWindow") + "</a>";
-
-					ClientTools.ReloadActionNode(true, true);
-
-                    Application.Lock();
-
-                    Application["publishTotal" + _nodeId.ToString()] = null;
-                    Application["publishDone" + _nodeId.ToString()] = null;
-                    Application.UnLock();
-                }
-                else
-                {
-<<<<<<< HEAD
-                    if (d.PublishWithResult(base.getUser()))
-                    {                        
-                        feedbackMsg.type = umbraco.uicontrols.Feedback.feedbacktype.success;
-						feedbackMsg.Text = ui.Text("publish", "nodePublish", d.Text, base.getUser()) + "</p><p><a href='#' onclick='" + ClientTools.Scripts.CloseModalWindow() + "'>" + ui.Text("closeThisWindow") + "</a>";						
-=======
-                    if (d.PublishWithResult(getUser()))
-                    {
-                        library.UpdateDocumentCache(d);
-                        feedbackMsg.type = uicontrols.Feedback.feedbacktype.success;
-						feedbackMsg.Text = ui.Text("publish", "nodePublish", d.Text, getUser()) + "</p><p><a href='#' onclick='" + ClientTools.Scripts.CloseModalWindow() + "'>" + ui.Text("closeThisWindow") + "</a>";						
->>>>>>> 1b086e22
-                    }
-                    else {
-                        feedbackMsg.type = uicontrols.Feedback.feedbacktype.notice;
-						feedbackMsg.Text = ui.Text("publish", "contentPublishedFailedByEvent", d.Text, getUser()) + "</p><p><a href='#' onClick='" + ClientTools.Scripts.CloseModalWindow() + "'>" + ui.Text("closeThisWindow") + "</a>";
-                    }
-					ClientTools.ReloadActionNode(true, false);
-                }
-
-				TheForm.Visible = false;
-                theEnd.Visible = true;
-			}
-<<<<<<< HEAD
-		}
-
-		private void doPublishSubs(Document d) 
-=======
-		}        
-
-		private void DoPublishSubs(cms.businesslogic.web.Document d) 
->>>>>>> 1b086e22
-		{
-            if (d.Published || PublishUnpublishedItems.Checked)
-            {
-                if (d.PublishWithResult(UmbracoUser))
-                {
-<<<<<<< HEAD
-                    
-=======
-                    // Needed for supporting distributed calls
-                    if (UmbracoSettings.UseDistributedCalls)
-                        library.UpdateDocumentCache(d);
-                    else
-                        _documents.Add(d);
->>>>>>> 1b086e22
-
-                    _nodesPublished++;
-                    Application.Lock();
-                    Application["publishDone" + _nodeId.ToString()] = _nodesPublished.ToString();
-                    Application.UnLock();
-                    foreach (var dc in d.Children)
-                    {
-                        DoPublishSubs(dc);
-                    }
-                }
-                else
-                {
-                    LogHelper.Warn<publish>("Publishing failed due to event cancelling the publishing for document " + d.Id);
-                }
-            }
-		}
-
-	    protected override void OnPreRender(EventArgs e)
-	    {
-	        base.OnPreRender(e);
-
-<<<<<<< HEAD
-
-        /// <summary>
-        /// masterPagePrefix control.
-        /// </summary>
-        /// <remarks>
-        /// Auto-generated field.
-        /// To modify move field declaration from designer file to code-behind file.
-        /// </remarks>
-        protected global::System.Web.UI.WebControls.Literal masterPagePrefix;
-
-        /// <summary>
-        /// JsInclude1 control.
-        /// </summary>
-        /// <remarks>
-        /// Auto-generated field.
-        /// To modify move field declaration from designer file to code-behind file.
-        /// </remarks>
-        protected global::ClientDependency.Core.Controls.JsInclude JsInclude1;
-
-        /// <summary>
-        /// TheForm control.
-        /// </summary>
-        /// <remarks>
-        /// Auto-generated field.
-        /// To modify move field declaration from designer file to code-behind file.
-        /// </remarks>
-        protected global::System.Web.UI.WebControls.Panel TheForm;
-
-        /// <summary>
-        /// PublishAll control.
-        /// </summary>
-        /// <remarks>
-        /// Auto-generated field.
-        /// To modify move field declaration from designer file to code-behind file.
-        /// </remarks>
-        protected global::System.Web.UI.WebControls.CheckBox PublishAll;
-
-        /// <summary>
-        /// PublishUnpublishedItems control.
-        /// </summary>
-        /// <remarks>
-        /// Auto-generated field.
-        /// To modify move field declaration from designer file to code-behind file.
-        /// </remarks>
-        protected global::System.Web.UI.WebControls.CheckBox PublishUnpublishedItems;
-
-        /// <summary>
-        /// ok control.
-        /// </summary>
-        /// <remarks>
-        /// Auto-generated field.
-        /// To modify move field declaration from designer file to code-behind file.
-        /// </remarks>
-        protected global::System.Web.UI.WebControls.Button ok;
-
-        /// <summary>
-        /// ProgBar1 control.
-        /// </summary>
-        /// <remarks>
-        /// Auto-generated field.
-        /// To modify move field declaration from designer file to code-behind file.
-        /// </remarks>
-        protected global::umbraco.uicontrols.ProgressBar ProgBar1;
-
-        /// <summary>
-        /// theEnd control.
-        /// </summary>
-        /// <remarks>
-        /// Auto-generated field.
-        /// To modify move field declaration from designer file to code-behind file.
-        /// </remarks>
-        protected global::System.Web.UI.WebControls.Panel theEnd;
-
-        /// <summary>
-        /// feedbackMsg control.
-        /// </summary>
-        /// <remarks>
-        /// Auto-generated field.
-        /// To modify move field declaration from designer file to code-behind file.
-        /// </remarks>
-        protected global::umbraco.uicontrols.Feedback feedbackMsg;
-=======
-	        ScriptManager.GetCurrent(Page).Services.Add(new ServiceReference("../webservices/publication.asmx"));
-	        ScriptManager.GetCurrent(Page).Services.Add(new ServiceReference("../webservices/legacyAjaxCalls.asmx"));
-	    }
->>>>>>> 1b086e22
-	}
-}
+﻿using System;
+using System.Collections.Generic;
+using System.Collections.Generic;
+using System.Web.UI;
+using System.Web.UI.WebControls;
+using Umbraco.Core.Logging;
+using umbraco.cms.businesslogic.web;
+using umbraco.BusinessLogic;
+using Umbraco.Core.Logging;
+using umbraco.BasePages;
+
+namespace umbraco.dialogs
+{
+	/// <summary>
+	/// Summary description for publish.
+	/// </summary>
+	public partial class publish : UmbracoEnsuredPage
+	{
+		protected Literal total;
+
+		private int _nodeId;
+		private int _nodesPublished = 0;
+        private readonly List<cms.businesslogic.web.Document> _documents = new List<cms.businesslogic.web.Document>();
+        public static string pageName = "";
+
+	    public publish()
+	    {
+	        CurrentApp = DefaultApps.content.ToString();
+	    }
+
+		protected void Page_Load(object sender, EventArgs e)
+		{
+			_nodeId = int.Parse(helper.Request("id"));
+            var d = new cms.businesslogic.web.Document(_nodeId);
+            pageName = d.Text;
+
+			if (d.Level > 1 && d.PathPublished == false)
+			{
+				TheForm.Visible = false;
+				theEnd.Visible = true;
+				feedbackMsg.type = uicontrols.Feedback.feedbacktype.notice;
+				feedbackMsg.Text = ui.Text("publish", "contentPublishedFailedByParent", d.Text, getUser()) + "</p><p><a href='#' onClick='" + ClientTools.Scripts.CloseModalWindow() + "'>" + ui.Text("closeThisWindow") + "</a>";
+	               
+				return;
+			}
+
+            // add control prefix to variable for support with masterpages
+            var prefix = PublishUnpublishedItems.ClientID.Replace(PublishUnpublishedItems.ID, "");
+            masterPagePrefix.Text = prefix;
+
+            // by default we only count the published ones
+			var totalNodesToPublish = cms.businesslogic.web.Document.CountSubs(_nodeId, true);
+            try
+            {
+                Application.Lock();
+                // We add both all nodes and only published nodes to the application variables so we can ajax query depending on checkboxes
+                Application["publishTotalAll" + _nodeId.ToString()] = cms.businesslogic.CMSNode.CountSubs(_nodeId).ToString();
+                Application["publishTotal" + _nodeId.ToString()] = totalNodesToPublish.ToString();
+                Application["publishDone" + _nodeId.ToString()] = "0";
+            }
+            finally
+            {
+                Application.UnLock();
+            }
+			total.Text = totalNodesToPublish.ToString();
+
+			// Put user code to initialize the page here
+			if (!IsPostBack) 
+			{
+				// Add caption to checkbox
+				PublishAll.Text = ui.Text("publish", "publishAll", d.Text, getUser());
+				ok.Text = ui.Text("content", "publish", getUser());
+				ok.Attributes.Add("style", "width: 60px");
+				ok.Attributes.Add("onClick", "startPublication();");
+
+                // Add checkbox event, so the publish unpublished childs gets enabled
+                PublishUnpublishedItems.LabelAttributes.Add("disabled", "true");
+                PublishUnpublishedItems.LabelAttributes.Add("id", "publishUnpublishedItemsLabel");
+                PublishUnpublishedItems.InputAttributes.Add("disabled", "true");
+                PublishAll.InputAttributes.Add("onclick", "togglePublishingModes(this)");
+			} 
+			else 
+			{
+
+                if (PublishAll.Checked)
+                {
+                    _nodesPublished = 0;
+
+                    DoPublishSubs(d);
+
+                    Application.Lock();
+                    Application["publishTotal" + _nodeId.ToString()] = 0;
+                    Application.UnLock();
+
+                    feedbackMsg.type = uicontrols.Feedback.feedbacktype.success;
+
+                    feedbackMsg.Text = ui.Text("publish", "nodePublishAll", d.Text, getUser()) + "</p><p><a href='#' onclick='" + ClientTools.Scripts.CloseModalWindow() + "'>" + ui.Text("closeThisWindow") + "</a>";
+
+					ClientTools.ReloadActionNode(true, true);
+
+                    Application.Lock();
+
+                    Application["publishTotal" + _nodeId.ToString()] = null;
+                    Application["publishDone" + _nodeId.ToString()] = null;
+                    Application.UnLock();
+                }
+                else
+                {
+                    if (d.PublishWithResult(getUser()))
+                    {                        
+                        feedbackMsg.type = uicontrols.Feedback.feedbacktype.success;
+						feedbackMsg.Text = ui.Text("publish", "nodePublish", d.Text, getUser()) + "</p><p><a href='#' onclick='" + ClientTools.Scripts.CloseModalWindow() + "'>" + ui.Text("closeThisWindow") + "</a>";						
+                    }
+                    else {
+                        feedbackMsg.type = uicontrols.Feedback.feedbacktype.notice;
+						feedbackMsg.Text = ui.Text("publish", "contentPublishedFailedByEvent", d.Text, getUser()) + "</p><p><a href='#' onClick='" + ClientTools.Scripts.CloseModalWindow() + "'>" + ui.Text("closeThisWindow") + "</a>";
+                    }
+					ClientTools.ReloadActionNode(true, false);
+                }
+
+				TheForm.Visible = false;
+                theEnd.Visible = true;
+			}
+		}        
+
+		private void DoPublishSubs(cms.businesslogic.web.Document d) 
+		{
+            if (d.Published || PublishUnpublishedItems.Checked)
+            {
+                if (d.PublishWithResult(UmbracoUser))
+                {
+                    
+
+                    _nodesPublished++;
+                    Application.Lock();
+                    Application["publishDone" + _nodeId.ToString()] = _nodesPublished.ToString();
+                    Application.UnLock();
+                    foreach (var dc in d.Children)
+                    {
+                        DoPublishSubs(dc);
+                    }
+                }
+                else
+                {
+                    LogHelper.Warn<publish>("Publishing failed due to event cancelling the publishing for document " + d.Id);
+                }
+            }
+		}
+
+	    protected override void OnPreRender(EventArgs e)
+	    {
+	        base.OnPreRender(e);
+
+	        ScriptManager.GetCurrent(Page).Services.Add(new ServiceReference("../webservices/publication.asmx"));
+	        ScriptManager.GetCurrent(Page).Services.Add(new ServiceReference("../webservices/legacyAjaxCalls.asmx"));
+	    }
+
+        /// <summary>
+        /// masterPagePrefix control.
+        /// </summary>
+        /// <remarks>
+        /// Auto-generated field.
+        /// To modify move field declaration from designer file to code-behind file.
+        /// </remarks>
+        protected global::System.Web.UI.WebControls.Literal masterPagePrefix;
+
+        /// <summary>
+        /// JsInclude1 control.
+        /// </summary>
+        /// <remarks>
+        /// Auto-generated field.
+        /// To modify move field declaration from designer file to code-behind file.
+        /// </remarks>
+        protected global::ClientDependency.Core.Controls.JsInclude JsInclude1;
+
+        /// <summary>
+        /// TheForm control.
+        /// </summary>
+        /// <remarks>
+        /// Auto-generated field.
+        /// To modify move field declaration from designer file to code-behind file.
+        /// </remarks>
+        protected global::System.Web.UI.WebControls.Panel TheForm;
+
+        /// <summary>
+        /// PublishAll control.
+        /// </summary>
+        /// <remarks>
+        /// Auto-generated field.
+        /// To modify move field declaration from designer file to code-behind file.
+        /// </remarks>
+        protected global::System.Web.UI.WebControls.CheckBox PublishAll;
+
+        /// <summary>
+        /// PublishUnpublishedItems control.
+        /// </summary>
+        /// <remarks>
+        /// Auto-generated field.
+        /// To modify move field declaration from designer file to code-behind file.
+        /// </remarks>
+        protected global::System.Web.UI.WebControls.CheckBox PublishUnpublishedItems;
+
+        /// <summary>
+        /// ok control.
+        /// </summary>
+        /// <remarks>
+        /// Auto-generated field.
+        /// To modify move field declaration from designer file to code-behind file.
+        /// </remarks>
+        protected global::System.Web.UI.WebControls.Button ok;
+
+        /// <summary>
+        /// ProgBar1 control.
+        /// </summary>
+        /// <remarks>
+        /// Auto-generated field.
+        /// To modify move field declaration from designer file to code-behind file.
+        /// </remarks>
+        protected global::umbraco.uicontrols.ProgressBar ProgBar1;
+
+        /// <summary>
+        /// theEnd control.
+        /// </summary>
+        /// <remarks>
+        /// Auto-generated field.
+        /// To modify move field declaration from designer file to code-behind file.
+        /// </remarks>
+        protected global::System.Web.UI.WebControls.Panel theEnd;
+
+        /// <summary>
+        /// feedbackMsg control.
+        /// </summary>
+        /// <remarks>
+        /// Auto-generated field.
+        /// To modify move field declaration from designer file to code-behind file.
+        /// </remarks>
+        protected global::umbraco.uicontrols.Feedback feedbackMsg;
+	}
+}