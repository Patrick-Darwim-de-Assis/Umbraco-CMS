--- conflicted
+++ resolved
@@ -1,758 +1,731 @@
-﻿using System;
-using System.Collections.Generic;
-using System.Globalization;
-using System.Linq;
-using System.Web.Security;
-using System.Web.UI;
-using System.Web.UI.WebControls;
-using System.Windows.Forms.VisualStyles;
-using Umbraco.Core;
-using Umbraco.Core.Logging;
-using umbraco.cms.businesslogic.web;
-using umbraco.controls;
-using Umbraco.Core.Models;
-using Umbraco.Core.Persistence;
-using Umbraco.Core.Security;
-using Umbraco.Web;
-using Umbraco.Web.UI.Pages;
-using MembershipProviderExtensions = Umbraco.Core.Security.MembershipProviderExtensions;
-using MemberType = umbraco.cms.businesslogic.member.MemberType;
-
-namespace umbraco.presentation.umbraco.dialogs
-{
-    /// <summary>
-    /// Summary description for protectPage.
-    /// </summary>
-    public partial class protectPage : UmbracoEnsuredPage
-    {
-        public protectPage()
-        {
-            CurrentApp = Constants.Applications.Content.ToString();
-
-        }
-
-        protected Literal jsShowWindow;
-        protected DualSelectbox _memberGroups = new DualSelectbox();
-        protected ContentPicker loginPagePicker = new ContentPicker();
-        protected ContentPicker errorPagePicker = new ContentPicker();
-
-        override protected void OnInit(EventArgs e)
-        {
-            base.OnInit(e);
-        }
-
-        protected void selectMode(object sender, EventArgs e)
-        {
-            p_mode.Visible = false;
-            p_buttons.Visible = true;
-
-            if (rb_simple.Checked)
-            {
-                pane_advanced.Visible = false;
-                pane_simple.Visible = true;
-                bt_protect.CommandName = "simple";
-            }
-            else
-            {
-                pane_advanced.Visible = true;
-                pane_simple.Visible = false;
-                bt_protect.CommandName = "advanced";
-            }
-        }
-
-        private ProtectionType GetProtectionType(int documentId)
-        {
-            var content = Services.ContentService.GetById(documentId);
-            if (content == null) return ProtectionType.NotProtected;
-
-            var entry = Services.PublicAccessService.GetEntryForContent(content);
-            if (entry == null) return ProtectionType.NotProtected;
-
-            //legacy states that if it is protected by a member id then it is 'simple'
-            return entry.Rules.Any(x => x.RuleType == Constants.Conventions.PublicAccess.MemberIdRuleType)
-                ? ProtectionType.Simple
-                : ProtectionType.Advanced;
-        }
-
-        private enum ProtectionType
-        {
-            NotProtected,
-            Simple,
-            Advanced
-        }
-
-        private int GetErrorPage(string path)
-        {
-            var entry = Services.PublicAccessService.GetEntryForContent(path);
-            if (entry == null) return -1;
-            var entity = Services.EntityService.Get(entry.NoAccessNodeId, UmbracoObjectTypes.Document, false);
-            return entity.Id;
-        }
-
-        private int GetLoginPage(string path)
-        {
-            var entry = Services.PublicAccessService.GetEntryForContent(path);
-            if (entry == null) return -1;
-            var entity = Services.EntityService.Get(entry.LoginNodeId, UmbracoObjectTypes.Document, false);
-            return entity.Id;
-        }
-
-        private MembershipUser GetAccessingMembershipUser(int documentId)
-        {
-            var content = Services.ContentService.GetById(documentId);
-            if (content == null) return null;
-            var entry = Services.PublicAccessService.GetEntryForContent(content);
-            if (entry == null) return null;
-            //legacy would throw an exception here if it was not 'simple' and simple means based on a username
-            if (entry.Rules.All(x => x.RuleType != Constants.Conventions.PublicAccess.MemberUsernameRuleType))
-            {
-                throw new Exception("Document isn't protected using Simple mechanism. Use GetAccessingMemberGroups instead");
-            }
-            var provider = MembershipProviderExtensions.GetMembersMembershipProvider();
-            var usernameRule = entry.Rules.First(x => x.RuleType == Constants.Conventions.PublicAccess.MemberUsernameRuleType);
-            return provider.GetUser(usernameRule.RuleValue, false);
-        }
-
-        private bool IsProtectedByMembershipRole(int documentId, string role)
-        {
-            var content = Services.ContentService.GetById(documentId);
-            var entry = Services.PublicAccessService.GetEntryForContent(content);
-            if (entry == null) return false;
-            return entry.Rules
-                .Any(x => x.RuleType == Constants.Conventions.PublicAccess.MemberRoleRuleType
-                    && x.RuleValue == role);
-        }
-
-        private void ProtectPage(bool Simple, int DocumentId, int LoginDocumentId, int ErrorDocumentId)
-        {
-            var doc = new Document(DocumentId);
-            var loginContent = Services.ContentService.GetById(LoginDocumentId);
-            if (loginContent == null) throw new NullReferenceException("No content item found with id " + LoginDocumentId);
-            var noAccessContent = Services.ContentService.GetById(ErrorDocumentId);
-            if (noAccessContent == null) throw new NullReferenceException("No content item found with id " + ErrorDocumentId);
-
-            var entry = Services.PublicAccessService.GetEntryForContent(doc.ContentEntity.Id.ToString());
-            if (entry != null)
-            {
-                if (Simple)
-                {
-                    // if using simple mode, make sure that all existing groups are removed
-                    entry.ClearRules();
-                }
-
-                //ensure the correct ids are applied
-                entry.LoginNodeId = loginContent.Id;
-                entry.NoAccessNodeId = noAccessContent.Id;
-            }
-            else
-            {
-                entry = new PublicAccessEntry(doc.ContentEntity,
-                    Services.ContentService.GetById(LoginDocumentId),
-                    Services.ContentService.GetById(ErrorDocumentId),
-                    new List<PublicAccessRule>());
-            }
-            Services.PublicAccessService.Save(entry);
-        }
-
-        private void AddMembershipRoleToDocument(int documentId, string role)
-        {
-            //event
-            var doc = new Document(documentId);
-
-            var entry = Services.PublicAccessService.AddRule(
-                doc.ContentEntity,
-                Constants.Conventions.PublicAccess.MemberRoleRuleType,
-                role);
-
-            if (entry.Success == false && entry.Result.Entity == null)
-            {
-                throw new Exception("Document is not protected!");
-            }            
-        }
-
-        private void AddMembershipUserToDocument(int documentId, string membershipUserName)
-        {
-            //event
-            var doc = new Document(documentId);
-            var entry = Services.PublicAccessService.AddRule(
-                doc.ContentEntity,
-                Constants.Conventions.PublicAccess.MemberUsernameRuleType,
-                membershipUserName);
-
-            if (entry.Success == false && entry.Result.Entity == null)
-            {
-                throw new Exception("Document is not protected!");
-            }
-        }
-
-        private void RemoveMembershipRoleFromDocument(int documentId, string role)
-        {
-            var doc = new Document(documentId);
-            Services.PublicAccessService.RemoveRule(
-                doc.ContentEntity,
-                Constants.Conventions.PublicAccess.MemberRoleRuleType,
-                role);
-        }
-
-        private void RemoveProtection(int documentId)
-        {
-            var doc = new Document(documentId);
-            var entry = Services.PublicAccessService.GetEntryForContent(doc.ContentEntity);
-            if (entry != null)
-            {
-                Services.PublicAccessService.Delete(entry);
-            }            
-        }
-
-        protected void Page_Load(object sender, EventArgs e)
-        {
-            // Check for editing
-            int documentId = int.Parse(Request.GetItemAsString("nodeId"));
-            var documentObject = new Document(documentId);
-            jsShowWindow.Text = "";
-
-            ph_errorpage.Controls.Add(errorPagePicker);
-            ph_loginpage.Controls.Add(loginPagePicker);
-
-            pp_login.Text = ui.Text("login");
-            pp_pass.Text = ui.Text("password");
-            pp_loginPage.Text = ui.Text("paLoginPage");
-            pp_errorPage.Text = ui.Text("paErrorPage");
-
-            pane_chooseMode.Text = ui.Text("publicAccess", "paHowWould", UmbracoUser);
-            pane_pages.Text = ui.Text("publicAccess", "paSelectPages", UmbracoUser);
-            pane_simple.Text = ui.Text("publicAccess", "paSimple", UmbracoUser);
-            pane_advanced.Text = ui.Text("publicAccess", "paAdvanced", UmbracoUser);
-
-            if (IsPostBack == false)
-            {
-                if (Services.PublicAccessService.IsProtected(documentId.ToString()) 
-                    && GetProtectionType(documentId) != ProtectionType.NotProtected)
-                {
-                    bt_buttonRemoveProtection.Visible = true;
-                    bt_buttonRemoveProtection.Attributes.Add("onClick", "return confirm('" + ui.Text("areyousure") + "')");
-
-                    // Get login and error pages
-                    int errorPage = GetErrorPage(documentObject.Path);
-                    int loginPage = GetLoginPage(documentObject.Path);
-                    try
-                    {
-                        var loginPageObj = new Document(loginPage);
-                        if (loginPageObj != null)
-                        {
-                            loginPagePicker.Value = loginPage.ToString(CultureInfo.InvariantCulture);
-                        }
-                        var errorPageObj = new Document(errorPage);
-                        errorPagePicker.Value = errorPage.ToString(CultureInfo.InvariantCulture);
-                    }
-                    catch (Exception ex)
-                    {
-                        LogHelper.Error<protectPage>("An error occurred initializing the protect page editor", ex);
-                    }
-
-                    if (GetProtectionType(documentId) == ProtectionType.Simple)
-                    {
-                        MembershipUser m = GetAccessingMembershipUser(documentId);
-                        if (m != null)
-                        {
-                            pane_simple.Visible = true;
-                            pp_pass.Visible = false;
-                            simpleLogin.Visible = false;
-                            SimpleLoginLabel.Visible = true;
-                            SimpleLoginLabel.Text = m.UserName;
-                            pane_advanced.Visible = false;
-                            bt_protect.CommandName = "simple";
-                        }
-
-                    }
-                    else if (GetProtectionType(documentId) == ProtectionType.Advanced)
-                    {
-                        pane_simple.Visible = false;
-                        pane_advanced.Visible = true;
-                        bt_protect.CommandName = "advanced";
-                    }
-
-                    p_buttons.Visible = true;
-                    p_mode.Visible = false;
-                }
-            }
-
-            // Load up membergrouops
-            _memberGroups.ID = "Membergroups";
-            _memberGroups.Width = 175;
-            var selectedGroups = "";
-            var roles = Roles.GetAllRoles().OrderBy(x => x);
-
-            if (roles.Any())
-            {
-                foreach (string role in roles)
-                {
-                    ListItem li = new ListItem(role, role);
-                    if (IsPostBack == false)
-                    {
-                        if (IsProtectedByMembershipRole(int.Parse(Request.GetItemAsString("nodeid")), role))
-                            selectedGroups += role + ",";
-                    }
-                    _memberGroups.Items.Add(li);
-                }
-            }
-            else
-            {
-                p_noGroupsFound.Visible = true;
-                rb_advanced.Enabled = false;
-            }
-            _memberGroups.Value = selectedGroups;
-            groupsSelector.Controls.Add(_memberGroups);
-
-
-            bt_protect.Text = ui.Text("update");
-            bt_buttonRemoveProtection.Text = ui.Text("paRemoveProtection");
-
-            // Put user code to initialize the page here
-        }
-
-        protected void ChangeOnClick(object sender, EventArgs e)
-        {
-            SimpleLoginNameValidator.IsValid = true;
-            SimpleLoginLabel.Visible = false;
-            simpleLogin.Visible = true;
-            pp_pass.Visible = true;
-        }
-
-        protected void protect_Click(object sender, CommandEventArgs e)
-        {
-            if (string.IsNullOrEmpty(errorPagePicker.Value) || errorPagePicker.Value == "-1")
-                cv_errorPage.IsValid = false;
-
-            if (string.IsNullOrEmpty(loginPagePicker.Value) || loginPagePicker.Value == "-1")
-                cv_loginPage.IsValid = false;
-
-            //reset
-            SimpleLoginNameValidator.IsValid = true;
-
-<<<<<<< HEAD
-            var provider = Umbraco.Core.Security.MembershipProviderExtensions.GetMembersMembershipProvider();
-=======
-            var provider = MembershipProviderExtensions.GetMembersMembershipProvider();
-            
-            int pageId = int.Parse(helper.Request("nodeId"));
->>>>>>> d9f38a20
-
-            if (e.CommandName == "simple")
-            {
-<<<<<<< HEAD
-                int pageId = int.Parse(Request.GetItemAsString("nodeId"));
-=======
-                var memberLogin = simpleLogin.Visible ? simpleLogin.Text : SimpleLoginLabel.Text;
->>>>>>> d9f38a20
-
-                var member = provider.GetUser(memberLogin, false);
-                if (member == null)
-                {
-                    var tempEmail = "u" + Guid.NewGuid().ToString("N") + "@example.com";
-
-                    // this needs to work differently depending on umbraco members or external membership provider
-                    if (provider.IsUmbracoMembershipProvider() == false)
-                    {
-                        member = provider.CreateUser(memberLogin, simplePassword.Text, tempEmail);
-                    }
-                    else
-                    {
-                        //if it's the umbraco membership provider, then we need to tell it what member type to create it with
-                        if (MemberType.GetByAlias(Constants.Conventions.MemberTypes.SystemDefaultProtectType) == null)
-                        {
-                            MemberType.MakeNew(BusinessLogic.User.GetUser(0), Constants.Conventions.MemberTypes.SystemDefaultProtectType);
-                        }
-                        var castedProvider = provider.AsUmbracoMembershipProvider();
-                        MembershipCreateStatus status;
-                        member = castedProvider.CreateUser(Constants.Conventions.MemberTypes.SystemDefaultProtectType,
-                                            memberLogin, simplePassword.Text, tempEmail, null, null, true, null, out status);
-                        if (status != MembershipCreateStatus.Success)
-                        {
-                            SimpleLoginNameValidator.IsValid = false;
-                            SimpleLoginNameValidator.ErrorMessage = "Could not create user: " + status;
-                            SimpleLoginNameValidator.Text = "Could not create user: " + status;
-                            return;
-                        }
-                    }
-                }
-                else if (pp_pass.Visible)
-                {
-                    SimpleLoginNameValidator.IsValid = false;
-                    SimpleLoginLabel.Visible = true;
-                    SimpleLoginLabel.Text = memberLogin;
-                    simpleLogin.Visible = false;
-                    pp_pass.Visible = false;
-                    return;
-                }
-
-<<<<<<< HEAD
-                    ProtectPage(true, pageId, int.Parse(loginPagePicker.Value), int.Parse(errorPagePicker.Value));
-                    AddMembershipRoleToDocument(pageId, simpleRoleName);
-                    AddMembershipUserToDocument(pageId, member.UserName);
-=======
-                // Create or find a memberGroup
-                var simpleRoleName = "__umbracoRole_" + member.UserName;
-                if (Roles.RoleExists(simpleRoleName) == false)
-                {
-                    Roles.CreateRole(simpleRoleName);
-                }
-                if (Roles.IsUserInRole(member.UserName, simpleRoleName) == false)
-                {
-                    Roles.AddUserToRole(member.UserName, simpleRoleName);
->>>>>>> d9f38a20
-                }
-
-                Access.ProtectPage(true, pageId, int.Parse(loginPagePicker.Value), int.Parse(errorPagePicker.Value));
-                Access.AddMembershipRoleToDocument(pageId, simpleRoleName);
-                Access.AddMembershipUserToDocument(pageId, member.UserName);
-            }
-            else if (e.CommandName == "advanced")
-            {
-                if (cv_errorPage.IsValid && cv_loginPage.IsValid)
-                {
-                    ProtectPage(false, pageId, int.Parse(loginPagePicker.Value), int.Parse(errorPagePicker.Value));
-
-                    foreach (ListItem li in _memberGroups.Items)
-                        if (("," + _memberGroups.Value + ",").IndexOf("," + li.Value + ",", StringComparison.Ordinal) > -1)
-                            AddMembershipRoleToDocument(pageId, li.Value);
-                        else
-                            RemoveMembershipRoleFromDocument(pageId, li.Value);
-                }
-                else
-                {
-                    return;
-                }
-            }
-
-            feedback.Text = ui.Text("publicAccess", "paIsProtected", new cms.businesslogic.CMSNode(pageId).Text) + "</p><p><a href='#' onclick='" + ClientTools.Scripts.CloseModalWindow() + "'>" + ui.Text("closeThisWindow") + "</a>";
-
-<<<<<<< HEAD
-                p_buttons.Visible = false;
-                pane_advanced.Visible = false;
-                pane_simple.Visible = false;
-                var content = Services.ContentService.GetById(pageId);
-                //reloads the current node in the tree
-                ClientTools.SyncTree(content.Path, true);
-                //reloads the current node's children in the tree
-                ClientTools.ReloadActionNode(false, true);
-                feedback.type = global::umbraco.uicontrols.Feedback.feedbacktype.success;
-            }
-=======
-            p_buttons.Visible = false;
-            pane_advanced.Visible = false;
-            pane_simple.Visible = false;
-            var content = ApplicationContext.Current.Services.ContentService.GetById(pageId);
-            //reloads the current node in the tree
-            ClientTools.SyncTree(content.Path, true);
-            //reloads the current node's children in the tree
-            ClientTools.ReloadActionNode(false, true);
-            feedback.type = global::umbraco.uicontrols.Feedback.feedbacktype.success;
->>>>>>> d9f38a20
-        }
-
-
-        protected void buttonRemoveProtection_Click(object sender, System.EventArgs e)
-        {
-            int pageId = int.Parse(Request.GetItemAsString("nodeId"));
-            p_buttons.Visible = false;
-            pane_advanced.Visible = false;
-            pane_simple.Visible = false;
-
-            RemoveProtection(pageId);
-
-            feedback.Text = ui.Text("publicAccess", "paIsRemoved", new cms.businesslogic.CMSNode(pageId).Text) + "</p><p><a href='#' onclick='" + ClientTools.Scripts.CloseModalWindow() + "'>" + ui.Text("closeThisWindow") + "</a>";
-
-            var content = Services.ContentService.GetById(pageId);
-            //reloads the current node in the tree
-            ClientTools.SyncTree(content.Path, true);
-            //reloads the current node's children in the tree
-            ClientTools.ReloadActionNode(false, true);
-            feedback.type = global::umbraco.uicontrols.Feedback.feedbacktype.success;
-        }
-
-        protected CustomValidator SimpleLoginNameValidator;
-        protected Label SimpleLoginLabel;
-
-        /// <summary>
-        /// tempFile control.
-        /// </summary>
-        /// <remarks>
-        /// Auto-generated field.
-        /// To modify move field declaration from designer file to code-behind file.
-        /// </remarks>
-        protected global::System.Web.UI.HtmlControls.HtmlInputHidden tempFile;
-
-        /// <summary>
-        /// feedback control.
-        /// </summary>
-        /// <remarks>
-        /// Auto-generated field.
-        /// To modify move field declaration from designer file to code-behind file.
-        /// </remarks>
-        protected global::umbraco.uicontrols.Feedback feedback;
-
-        /// <summary>
-        /// p_mode control.
-        /// </summary>
-        /// <remarks>
-        /// Auto-generated field.
-        /// To modify move field declaration from designer file to code-behind file.
-        /// </remarks>
-        protected global::System.Web.UI.WebControls.Panel p_mode;
-
-        /// <summary>
-        /// pane_chooseMode control.
-        /// </summary>
-        /// <remarks>
-        /// Auto-generated field.
-        /// To modify move field declaration from designer file to code-behind file.
-        /// </remarks>
-        protected global::umbraco.uicontrols.Pane pane_chooseMode;
-
-        /// <summary>
-        /// rb_simple control.
-        /// </summary>
-        /// <remarks>
-        /// Auto-generated field.
-        /// To modify move field declaration from designer file to code-behind file.
-        /// </remarks>
-        protected global::System.Web.UI.WebControls.RadioButton rb_simple;
-
-        /// <summary>
-        /// rb_advanced control.
-        /// </summary>
-        /// <remarks>
-        /// Auto-generated field.
-        /// To modify move field declaration from designer file to code-behind file.
-        /// </remarks>
-        protected global::System.Web.UI.WebControls.RadioButton rb_advanced;
-
-        /// <summary>
-        /// p_noGroupsFound control.
-        /// </summary>
-        /// <remarks>
-        /// Auto-generated field.
-        /// To modify move field declaration from designer file to code-behind file.
-        /// </remarks>
-        protected global::System.Web.UI.WebControls.Panel p_noGroupsFound;
-
-        /// <summary>
-        /// bt_selectMode control.
-        /// </summary>
-        /// <remarks>
-        /// Auto-generated field.
-        /// To modify move field declaration from designer file to code-behind file.
-        /// </remarks>
-        protected global::System.Web.UI.WebControls.Button bt_selectMode;
-
-        /// <summary>
-        /// pane_simple control.
-        /// </summary>
-        /// <remarks>
-        /// Auto-generated field.
-        /// To modify move field declaration from designer file to code-behind file.
-        /// </remarks>
-        protected global::umbraco.uicontrols.Pane pane_simple;
-
-        /// <summary>
-        /// PropertyPanel1 control.
-        /// </summary>
-        /// <remarks>
-        /// Auto-generated field.
-        /// To modify move field declaration from designer file to code-behind file.
-        /// </remarks>
-        protected global::umbraco.uicontrols.PropertyPanel PropertyPanel1;
-
-        /// <summary>
-        /// pp_login control.
-        /// </summary>
-        /// <remarks>
-        /// Auto-generated field.
-        /// To modify move field declaration from designer file to code-behind file.
-        /// </remarks>
-        protected global::umbraco.uicontrols.PropertyPanel pp_login;
-
-        /// <summary>
-        /// simpleLogin control.
-        /// </summary>
-        /// <remarks>
-        /// Auto-generated field.
-        /// To modify move field declaration from designer file to code-behind file.
-        /// </remarks>
-        protected global::System.Web.UI.WebControls.TextBox simpleLogin;
-
-        /// <summary>
-        /// pp_pass control.
-        /// </summary>
-        /// <remarks>
-        /// Auto-generated field.
-        /// To modify move field declaration from designer file to code-behind file.
-        /// </remarks>
-        protected global::umbraco.uicontrols.PropertyPanel pp_pass;
-
-        /// <summary>
-        /// simplePassword control.
-        /// </summary>
-        /// <remarks>
-        /// Auto-generated field.
-        /// To modify move field declaration from designer file to code-behind file.
-        /// </remarks>
-        protected global::System.Web.UI.WebControls.TextBox simplePassword;
-
-        /// <summary>
-        /// pane_advanced control.
-        /// </summary>
-        /// <remarks>
-        /// Auto-generated field.
-        /// To modify move field declaration from designer file to code-behind file.
-        /// </remarks>
-        protected global::umbraco.uicontrols.Pane pane_advanced;
-
-        /// <summary>
-        /// PropertyPanel3 control.
-        /// </summary>
-        /// <remarks>
-        /// Auto-generated field.
-        /// To modify move field declaration from designer file to code-behind file.
-        /// </remarks>
-        protected global::umbraco.uicontrols.PropertyPanel PropertyPanel3;
-
-        /// <summary>
-        /// PropertyPanel2 control.
-        /// </summary>
-        /// <remarks>
-        /// Auto-generated field.
-        /// To modify move field declaration from designer file to code-behind file.
-        /// </remarks>
-        protected global::umbraco.uicontrols.PropertyPanel PropertyPanel2;
-
-        /// <summary>
-        /// groupsSelector control.
-        /// </summary>
-        /// <remarks>
-        /// Auto-generated field.
-        /// To modify move field declaration from designer file to code-behind file.
-        /// </remarks>
-        protected global::System.Web.UI.WebControls.PlaceHolder groupsSelector;
-
-        /// <summary>
-        /// p_buttons control.
-        /// </summary>
-        /// <remarks>
-        /// Auto-generated field.
-        /// To modify move field declaration from designer file to code-behind file.
-        /// </remarks>
-        protected global::System.Web.UI.WebControls.Panel p_buttons;
-
-        /// <summary>
-        /// pane_pages control.
-        /// </summary>
-        /// <remarks>
-        /// Auto-generated field.
-        /// To modify move field declaration from designer file to code-behind file.
-        /// </remarks>
-        protected global::umbraco.uicontrols.Pane pane_pages;
-
-        /// <summary>
-        /// pp_loginPage control.
-        /// </summary>
-        /// <remarks>
-        /// Auto-generated field.
-        /// To modify move field declaration from designer file to code-behind file.
-        /// </remarks>
-        protected global::umbraco.uicontrols.PropertyPanel pp_loginPage;
-
-        /// <summary>
-        /// ph_loginpage control.
-        /// </summary>
-        /// <remarks>
-        /// Auto-generated field.
-        /// To modify move field declaration from designer file to code-behind file.
-        /// </remarks>
-        protected global::System.Web.UI.WebControls.PlaceHolder ph_loginpage;
-
-        /// <summary>
-        /// cv_loginPage control.
-        /// </summary>
-        /// <remarks>
-        /// Auto-generated field.
-        /// To modify move field declaration from designer file to code-behind file.
-        /// </remarks>
-        protected global::System.Web.UI.WebControls.CustomValidator cv_loginPage;
-
-        /// <summary>
-        /// pp_errorPage control.
-        /// </summary>
-        /// <remarks>
-        /// Auto-generated field.
-        /// To modify move field declaration from designer file to code-behind file.
-        /// </remarks>
-        protected global::umbraco.uicontrols.PropertyPanel pp_errorPage;
-
-        /// <summary>
-        /// ph_errorpage control.
-        /// </summary>
-        /// <remarks>
-        /// Auto-generated field.
-        /// To modify move field declaration from designer file to code-behind file.
-        /// </remarks>
-        protected global::System.Web.UI.WebControls.PlaceHolder ph_errorpage;
-
-        /// <summary>
-        /// cv_errorPage control.
-        /// </summary>
-        /// <remarks>
-        /// Auto-generated field.
-        /// To modify move field declaration from designer file to code-behind file.
-        /// </remarks>
-        protected global::System.Web.UI.WebControls.CustomValidator cv_errorPage;
-
-        /// <summary>
-        /// bt_protect control.
-        /// </summary>
-        /// <remarks>
-        /// Auto-generated field.
-        /// To modify move field declaration from designer file to code-behind file.
-        /// </remarks>
-        protected global::System.Web.UI.WebControls.Button bt_protect;
-
-        /// <summary>
-        /// bt_buttonRemoveProtection control.
-        /// </summary>
-        /// <remarks>
-        /// Auto-generated field.
-        /// To modify move field declaration from designer file to code-behind file.
-        /// </remarks>
-        protected global::System.Web.UI.WebControls.Button bt_buttonRemoveProtection;
-
-        /// <summary>
-        /// errorId control.
-        /// </summary>
-        /// <remarks>
-        /// Auto-generated field.
-        /// To modify move field declaration from designer file to code-behind file.
-        /// </remarks>
-        protected global::System.Web.UI.HtmlControls.HtmlInputHidden errorId;
-
-        /// <summary>
-        /// loginId control.
-        /// </summary>
-        /// <remarks>
-        /// Auto-generated field.
-        /// To modify move field declaration from designer file to code-behind file.
-        /// </remarks>
-        protected global::System.Web.UI.HtmlControls.HtmlInputHidden loginId;
-
-        /// <summary>
-        /// js control.
-        /// </summary>
-        /// <remarks>
-        /// Auto-generated field.
-        /// To modify move field declaration from designer file to code-behind file.
-        /// </remarks>
-        protected global::System.Web.UI.WebControls.PlaceHolder js;
-
-
-    }
-}
+﻿using System;
+using System.Collections.Generic;
+using System.Globalization;
+using System.Linq;
+using System.Web.Security;
+using System.Web.UI;
+using System.Web.UI.WebControls;
+using System.Windows.Forms.VisualStyles;
+using Umbraco.Core;
+using Umbraco.Core.Logging;
+using umbraco.cms.businesslogic.web;
+using umbraco.controls;
+using Umbraco.Core.Models;
+using Umbraco.Core.Persistence;
+using Umbraco.Core.Security;
+using Umbraco.Web;
+using Umbraco.Web.UI.Pages;
+using MembershipProviderExtensions = Umbraco.Core.Security.MembershipProviderExtensions;
+using MemberType = umbraco.cms.businesslogic.member.MemberType;
+
+namespace umbraco.presentation.umbraco.dialogs
+{
+    /// <summary>
+    /// Summary description for protectPage.
+    /// </summary>
+    public partial class protectPage : UmbracoEnsuredPage
+    {
+        public protectPage()
+        {
+            CurrentApp = Constants.Applications.Content.ToString();
+
+        }
+
+        protected Literal jsShowWindow;
+        protected DualSelectbox _memberGroups = new DualSelectbox();
+        protected ContentPicker loginPagePicker = new ContentPicker();
+        protected ContentPicker errorPagePicker = new ContentPicker();
+
+        override protected void OnInit(EventArgs e)
+        {
+            base.OnInit(e);
+        }
+
+        protected void selectMode(object sender, EventArgs e)
+        {
+            p_mode.Visible = false;
+            p_buttons.Visible = true;
+
+            if (rb_simple.Checked)
+            {
+                pane_advanced.Visible = false;
+                pane_simple.Visible = true;
+                bt_protect.CommandName = "simple";
+            }
+            else
+            {
+                pane_advanced.Visible = true;
+                pane_simple.Visible = false;
+                bt_protect.CommandName = "advanced";
+            }
+        }
+
+        private ProtectionType GetProtectionType(int documentId)
+        {
+            var content = Services.ContentService.GetById(documentId);
+            if (content == null) return ProtectionType.NotProtected;
+
+            var entry = Services.PublicAccessService.GetEntryForContent(content);
+            if (entry == null) return ProtectionType.NotProtected;
+
+            //legacy states that if it is protected by a member id then it is 'simple'
+            return entry.Rules.Any(x => x.RuleType == Constants.Conventions.PublicAccess.MemberIdRuleType)
+                ? ProtectionType.Simple
+                : ProtectionType.Advanced;
+        }
+
+        private enum ProtectionType
+        {
+            NotProtected,
+            Simple,
+            Advanced
+        }
+
+        private int GetErrorPage(string path)
+        {
+            var entry = Services.PublicAccessService.GetEntryForContent(path);
+            if (entry == null) return -1;
+            var entity = Services.EntityService.Get(entry.NoAccessNodeId, UmbracoObjectTypes.Document, false);
+            return entity.Id;
+        }
+
+        private int GetLoginPage(string path)
+        {
+            var entry = Services.PublicAccessService.GetEntryForContent(path);
+            if (entry == null) return -1;
+            var entity = Services.EntityService.Get(entry.LoginNodeId, UmbracoObjectTypes.Document, false);
+            return entity.Id;
+        }
+
+        private MembershipUser GetAccessingMembershipUser(int documentId)
+        {
+            var content = Services.ContentService.GetById(documentId);
+            if (content == null) return null;
+            var entry = Services.PublicAccessService.GetEntryForContent(content);
+            if (entry == null) return null;
+            //legacy would throw an exception here if it was not 'simple' and simple means based on a username
+            if (entry.Rules.All(x => x.RuleType != Constants.Conventions.PublicAccess.MemberUsernameRuleType))
+            {
+                throw new Exception("Document isn't protected using Simple mechanism. Use GetAccessingMemberGroups instead");
+            }
+            var provider = MembershipProviderExtensions.GetMembersMembershipProvider();
+            var usernameRule = entry.Rules.First(x => x.RuleType == Constants.Conventions.PublicAccess.MemberUsernameRuleType);
+            return provider.GetUser(usernameRule.RuleValue, false);
+        }
+
+        private bool IsProtectedByMembershipRole(int documentId, string role)
+        {
+            var content = Services.ContentService.GetById(documentId);
+            var entry = Services.PublicAccessService.GetEntryForContent(content);
+            if (entry == null) return false;
+            return entry.Rules
+                .Any(x => x.RuleType == Constants.Conventions.PublicAccess.MemberRoleRuleType
+                    && x.RuleValue == role);
+        }
+
+        private void ProtectPage(bool Simple, int DocumentId, int LoginDocumentId, int ErrorDocumentId)
+        {
+            var doc = new Document(DocumentId);
+            var loginContent = Services.ContentService.GetById(LoginDocumentId);
+            if (loginContent == null) throw new NullReferenceException("No content item found with id " + LoginDocumentId);
+            var noAccessContent = Services.ContentService.GetById(ErrorDocumentId);
+            if (noAccessContent == null) throw new NullReferenceException("No content item found with id " + ErrorDocumentId);
+
+            var entry = Services.PublicAccessService.GetEntryForContent(doc.ContentEntity.Id.ToString());
+            if (entry != null)
+            {
+                if (Simple)
+                {
+                    // if using simple mode, make sure that all existing groups are removed
+                    entry.ClearRules();
+                }
+
+                //ensure the correct ids are applied
+                entry.LoginNodeId = loginContent.Id;
+                entry.NoAccessNodeId = noAccessContent.Id;
+            }
+            else
+            {
+                entry = new PublicAccessEntry(doc.ContentEntity,
+                    Services.ContentService.GetById(LoginDocumentId),
+                    Services.ContentService.GetById(ErrorDocumentId),
+                    new List<PublicAccessRule>());
+            }
+            Services.PublicAccessService.Save(entry);
+        }
+
+        private void AddMembershipRoleToDocument(int documentId, string role)
+        {
+            //event
+            var doc = new Document(documentId);
+
+            var entry = Services.PublicAccessService.AddRule(
+                doc.ContentEntity,
+                Constants.Conventions.PublicAccess.MemberRoleRuleType,
+                role);
+
+            if (entry.Success == false && entry.Result.Entity == null)
+            {
+                throw new Exception("Document is not protected!");
+            }            
+        }
+
+        private void AddMembershipUserToDocument(int documentId, string membershipUserName)
+        {
+            //event
+            var doc = new Document(documentId);
+            var entry = Services.PublicAccessService.AddRule(
+                doc.ContentEntity,
+                Constants.Conventions.PublicAccess.MemberUsernameRuleType,
+                membershipUserName);
+
+            if (entry.Success == false && entry.Result.Entity == null)
+            {
+                throw new Exception("Document is not protected!");
+            }
+        }
+
+        private void RemoveMembershipRoleFromDocument(int documentId, string role)
+        {
+            var doc = new Document(documentId);
+            Services.PublicAccessService.RemoveRule(
+                doc.ContentEntity,
+                Constants.Conventions.PublicAccess.MemberRoleRuleType,
+                role);
+        }
+
+        private void RemoveProtection(int documentId)
+        {
+            var doc = new Document(documentId);
+            var entry = Services.PublicAccessService.GetEntryForContent(doc.ContentEntity);
+            if (entry != null)
+            {
+                Services.PublicAccessService.Delete(entry);
+            }            
+        }
+
+        protected void Page_Load(object sender, EventArgs e)
+        {
+            // Check for editing
+            int documentId = int.Parse(Request.GetItemAsString("nodeId"));
+            var documentObject = new Document(documentId);
+            jsShowWindow.Text = "";
+
+            ph_errorpage.Controls.Add(errorPagePicker);
+            ph_loginpage.Controls.Add(loginPagePicker);
+
+            pp_login.Text = ui.Text("login");
+            pp_pass.Text = ui.Text("password");
+            pp_loginPage.Text = ui.Text("paLoginPage");
+            pp_errorPage.Text = ui.Text("paErrorPage");
+
+            pane_chooseMode.Text = ui.Text("publicAccess", "paHowWould", UmbracoUser);
+            pane_pages.Text = ui.Text("publicAccess", "paSelectPages", UmbracoUser);
+            pane_simple.Text = ui.Text("publicAccess", "paSimple", UmbracoUser);
+            pane_advanced.Text = ui.Text("publicAccess", "paAdvanced", UmbracoUser);
+
+            if (IsPostBack == false)
+            {
+                if (Services.PublicAccessService.IsProtected(documentId.ToString()) 
+                    && GetProtectionType(documentId) != ProtectionType.NotProtected)
+                {
+                    bt_buttonRemoveProtection.Visible = true;
+                    bt_buttonRemoveProtection.Attributes.Add("onClick", "return confirm('" + ui.Text("areyousure") + "')");
+
+                    // Get login and error pages
+                    int errorPage = GetErrorPage(documentObject.Path);
+                    int loginPage = GetLoginPage(documentObject.Path);
+                    try
+                    {
+                        var loginPageObj = new Document(loginPage);
+                        if (loginPageObj != null)
+                        {
+                            loginPagePicker.Value = loginPage.ToString(CultureInfo.InvariantCulture);
+                        }
+                        var errorPageObj = new Document(errorPage);
+                        errorPagePicker.Value = errorPage.ToString(CultureInfo.InvariantCulture);
+                    }
+                    catch (Exception ex)
+                    {
+                        LogHelper.Error<protectPage>("An error occurred initializing the protect page editor", ex);
+                    }
+
+                    if (GetProtectionType(documentId) == ProtectionType.Simple)
+                    {
+                        MembershipUser m = GetAccessingMembershipUser(documentId);
+                        if (m != null)
+                        {
+                            pane_simple.Visible = true;
+                            pp_pass.Visible = false;
+                            simpleLogin.Visible = false;
+                            SimpleLoginLabel.Visible = true;
+                            SimpleLoginLabel.Text = m.UserName;
+                            pane_advanced.Visible = false;
+                            bt_protect.CommandName = "simple";
+                        }
+
+                    }
+                    else if (GetProtectionType(documentId) == ProtectionType.Advanced)
+                    {
+                        pane_simple.Visible = false;
+                        pane_advanced.Visible = true;
+                        bt_protect.CommandName = "advanced";
+                    }
+
+                    p_buttons.Visible = true;
+                    p_mode.Visible = false;
+                }
+            }
+
+            // Load up membergrouops
+            _memberGroups.ID = "Membergroups";
+            _memberGroups.Width = 175;
+            var selectedGroups = "";
+            var roles = Roles.GetAllRoles().OrderBy(x => x);
+
+            if (roles.Any())
+            {
+                foreach (string role in roles)
+                {
+                    ListItem li = new ListItem(role, role);
+                    if (IsPostBack == false)
+                    {
+                        if (IsProtectedByMembershipRole(int.Parse(Request.GetItemAsString("nodeid")), role))
+                            selectedGroups += role + ",";
+                    }
+                    _memberGroups.Items.Add(li);
+                }
+            }
+            else
+            {
+                p_noGroupsFound.Visible = true;
+                rb_advanced.Enabled = false;
+            }
+            _memberGroups.Value = selectedGroups;
+            groupsSelector.Controls.Add(_memberGroups);
+
+
+            bt_protect.Text = ui.Text("update");
+            bt_buttonRemoveProtection.Text = ui.Text("paRemoveProtection");
+
+            // Put user code to initialize the page here
+        }
+
+        protected void ChangeOnClick(object sender, EventArgs e)
+        {
+            SimpleLoginNameValidator.IsValid = true;
+            SimpleLoginLabel.Visible = false;
+            simpleLogin.Visible = true;
+            pp_pass.Visible = true;
+        }
+
+        protected void protect_Click(object sender, CommandEventArgs e)
+        {
+            if (string.IsNullOrEmpty(errorPagePicker.Value) || errorPagePicker.Value == "-1")
+                cv_errorPage.IsValid = false;
+
+            if (string.IsNullOrEmpty(loginPagePicker.Value) || loginPagePicker.Value == "-1")
+                cv_loginPage.IsValid = false;
+
+            //reset
+            SimpleLoginNameValidator.IsValid = true;
+
+            var provider = Umbraco.Core.Security.MembershipProviderExtensions.GetMembersMembershipProvider();
+            
+                int pageId = int.Parse(Request.GetItemAsString("nodeId"));
+
+            if (e.CommandName == "simple")
+            {
+                var memberLogin = simpleLogin.Visible ? simpleLogin.Text : SimpleLoginLabel.Text;
+
+                var member = provider.GetUser(memberLogin, false);
+                if (member == null)
+                {
+                    var tempEmail = "u" + Guid.NewGuid().ToString("N") + "@example.com";
+
+                    // this needs to work differently depending on umbraco members or external membership provider
+                    if (provider.IsUmbracoMembershipProvider() == false)
+                    {
+                        member = provider.CreateUser(memberLogin, simplePassword.Text, tempEmail);
+                    }
+                    else
+                    {
+                        //if it's the umbraco membership provider, then we need to tell it what member type to create it with
+                        if (MemberType.GetByAlias(Constants.Conventions.MemberTypes.SystemDefaultProtectType) == null)
+                        {
+                            MemberType.MakeNew(BusinessLogic.User.GetUser(0), Constants.Conventions.MemberTypes.SystemDefaultProtectType);
+                        }
+                        var castedProvider = provider.AsUmbracoMembershipProvider();
+                        MembershipCreateStatus status;
+                        member = castedProvider.CreateUser(Constants.Conventions.MemberTypes.SystemDefaultProtectType,
+                                            memberLogin, simplePassword.Text, tempEmail, null, null, true, null, out status);
+                        if (status != MembershipCreateStatus.Success)
+                        {
+                            SimpleLoginNameValidator.IsValid = false;
+                            SimpleLoginNameValidator.ErrorMessage = "Could not create user: " + status;
+                            SimpleLoginNameValidator.Text = "Could not create user: " + status;
+                            return;
+                        }
+                    }
+                }
+                else if (pp_pass.Visible)
+                {
+                    SimpleLoginNameValidator.IsValid = false;
+                    SimpleLoginLabel.Visible = true;
+                    SimpleLoginLabel.Text = memberLogin;
+                    simpleLogin.Visible = false;
+                    pp_pass.Visible = false;
+                    return;
+                }
+
+                // Create or find a memberGroup
+                var simpleRoleName = "__umbracoRole_" + member.UserName;
+                if (Roles.RoleExists(simpleRoleName) == false)
+                {
+                    Roles.CreateRole(simpleRoleName);
+                }
+                if (Roles.IsUserInRole(member.UserName, simpleRoleName) == false)
+                {
+                    Roles.AddUserToRole(member.UserName, simpleRoleName);
+                }
+
+                    ProtectPage(true, pageId, int.Parse(loginPagePicker.Value), int.Parse(errorPagePicker.Value));
+                    AddMembershipRoleToDocument(pageId, simpleRoleName);
+                    AddMembershipUserToDocument(pageId, member.UserName);
+            }
+            else if (e.CommandName == "advanced")
+            {
+                if (cv_errorPage.IsValid && cv_loginPage.IsValid)
+                {
+                    ProtectPage(false, pageId, int.Parse(loginPagePicker.Value), int.Parse(errorPagePicker.Value));
+
+                    foreach (ListItem li in _memberGroups.Items)
+                        if (("," + _memberGroups.Value + ",").IndexOf("," + li.Value + ",", StringComparison.Ordinal) > -1)
+                            AddMembershipRoleToDocument(pageId, li.Value);
+                        else
+                            RemoveMembershipRoleFromDocument(pageId, li.Value);
+                }
+                else
+                {
+                    return;
+                }
+            }
+
+            feedback.Text = ui.Text("publicAccess", "paIsProtected", new cms.businesslogic.CMSNode(pageId).Text) + "</p><p><a href='#' onclick='" + ClientTools.Scripts.CloseModalWindow() + "'>" + ui.Text("closeThisWindow") + "</a>";
+
+            p_buttons.Visible = false;
+            pane_advanced.Visible = false;
+            pane_simple.Visible = false;
+                var content = Services.ContentService.GetById(pageId);
+            //reloads the current node in the tree
+            ClientTools.SyncTree(content.Path, true);
+            //reloads the current node's children in the tree
+            ClientTools.ReloadActionNode(false, true);
+            feedback.type = global::umbraco.uicontrols.Feedback.feedbacktype.success;
+        }
+
+
+        protected void buttonRemoveProtection_Click(object sender, System.EventArgs e)
+        {
+            int pageId = int.Parse(Request.GetItemAsString("nodeId"));
+            p_buttons.Visible = false;
+            pane_advanced.Visible = false;
+            pane_simple.Visible = false;
+
+            RemoveProtection(pageId);
+
+            feedback.Text = ui.Text("publicAccess", "paIsRemoved", new cms.businesslogic.CMSNode(pageId).Text) + "</p><p><a href='#' onclick='" + ClientTools.Scripts.CloseModalWindow() + "'>" + ui.Text("closeThisWindow") + "</a>";
+
+            var content = Services.ContentService.GetById(pageId);
+            //reloads the current node in the tree
+            ClientTools.SyncTree(content.Path, true);
+            //reloads the current node's children in the tree
+            ClientTools.ReloadActionNode(false, true);
+            feedback.type = global::umbraco.uicontrols.Feedback.feedbacktype.success;
+        }
+
+        protected CustomValidator SimpleLoginNameValidator;
+        protected Label SimpleLoginLabel;
+
+        /// <summary>
+        /// tempFile control.
+        /// </summary>
+        /// <remarks>
+        /// Auto-generated field.
+        /// To modify move field declaration from designer file to code-behind file.
+        /// </remarks>
+        protected global::System.Web.UI.HtmlControls.HtmlInputHidden tempFile;
+
+        /// <summary>
+        /// feedback control.
+        /// </summary>
+        /// <remarks>
+        /// Auto-generated field.
+        /// To modify move field declaration from designer file to code-behind file.
+        /// </remarks>
+        protected global::umbraco.uicontrols.Feedback feedback;
+
+        /// <summary>
+        /// p_mode control.
+        /// </summary>
+        /// <remarks>
+        /// Auto-generated field.
+        /// To modify move field declaration from designer file to code-behind file.
+        /// </remarks>
+        protected global::System.Web.UI.WebControls.Panel p_mode;
+
+        /// <summary>
+        /// pane_chooseMode control.
+        /// </summary>
+        /// <remarks>
+        /// Auto-generated field.
+        /// To modify move field declaration from designer file to code-behind file.
+        /// </remarks>
+        protected global::umbraco.uicontrols.Pane pane_chooseMode;
+
+        /// <summary>
+        /// rb_simple control.
+        /// </summary>
+        /// <remarks>
+        /// Auto-generated field.
+        /// To modify move field declaration from designer file to code-behind file.
+        /// </remarks>
+        protected global::System.Web.UI.WebControls.RadioButton rb_simple;
+
+        /// <summary>
+        /// rb_advanced control.
+        /// </summary>
+        /// <remarks>
+        /// Auto-generated field.
+        /// To modify move field declaration from designer file to code-behind file.
+        /// </remarks>
+        protected global::System.Web.UI.WebControls.RadioButton rb_advanced;
+
+        /// <summary>
+        /// p_noGroupsFound control.
+        /// </summary>
+        /// <remarks>
+        /// Auto-generated field.
+        /// To modify move field declaration from designer file to code-behind file.
+        /// </remarks>
+        protected global::System.Web.UI.WebControls.Panel p_noGroupsFound;
+
+        /// <summary>
+        /// bt_selectMode control.
+        /// </summary>
+        /// <remarks>
+        /// Auto-generated field.
+        /// To modify move field declaration from designer file to code-behind file.
+        /// </remarks>
+        protected global::System.Web.UI.WebControls.Button bt_selectMode;
+
+        /// <summary>
+        /// pane_simple control.
+        /// </summary>
+        /// <remarks>
+        /// Auto-generated field.
+        /// To modify move field declaration from designer file to code-behind file.
+        /// </remarks>
+        protected global::umbraco.uicontrols.Pane pane_simple;
+
+        /// <summary>
+        /// PropertyPanel1 control.
+        /// </summary>
+        /// <remarks>
+        /// Auto-generated field.
+        /// To modify move field declaration from designer file to code-behind file.
+        /// </remarks>
+        protected global::umbraco.uicontrols.PropertyPanel PropertyPanel1;
+
+        /// <summary>
+        /// pp_login control.
+        /// </summary>
+        /// <remarks>
+        /// Auto-generated field.
+        /// To modify move field declaration from designer file to code-behind file.
+        /// </remarks>
+        protected global::umbraco.uicontrols.PropertyPanel pp_login;
+
+        /// <summary>
+        /// simpleLogin control.
+        /// </summary>
+        /// <remarks>
+        /// Auto-generated field.
+        /// To modify move field declaration from designer file to code-behind file.
+        /// </remarks>
+        protected global::System.Web.UI.WebControls.TextBox simpleLogin;
+
+        /// <summary>
+        /// pp_pass control.
+        /// </summary>
+        /// <remarks>
+        /// Auto-generated field.
+        /// To modify move field declaration from designer file to code-behind file.
+        /// </remarks>
+        protected global::umbraco.uicontrols.PropertyPanel pp_pass;
+
+        /// <summary>
+        /// simplePassword control.
+        /// </summary>
+        /// <remarks>
+        /// Auto-generated field.
+        /// To modify move field declaration from designer file to code-behind file.
+        /// </remarks>
+        protected global::System.Web.UI.WebControls.TextBox simplePassword;
+
+        /// <summary>
+        /// pane_advanced control.
+        /// </summary>
+        /// <remarks>
+        /// Auto-generated field.
+        /// To modify move field declaration from designer file to code-behind file.
+        /// </remarks>
+        protected global::umbraco.uicontrols.Pane pane_advanced;
+
+        /// <summary>
+        /// PropertyPanel3 control.
+        /// </summary>
+        /// <remarks>
+        /// Auto-generated field.
+        /// To modify move field declaration from designer file to code-behind file.
+        /// </remarks>
+        protected global::umbraco.uicontrols.PropertyPanel PropertyPanel3;
+
+        /// <summary>
+        /// PropertyPanel2 control.
+        /// </summary>
+        /// <remarks>
+        /// Auto-generated field.
+        /// To modify move field declaration from designer file to code-behind file.
+        /// </remarks>
+        protected global::umbraco.uicontrols.PropertyPanel PropertyPanel2;
+
+        /// <summary>
+        /// groupsSelector control.
+        /// </summary>
+        /// <remarks>
+        /// Auto-generated field.
+        /// To modify move field declaration from designer file to code-behind file.
+        /// </remarks>
+        protected global::System.Web.UI.WebControls.PlaceHolder groupsSelector;
+
+        /// <summary>
+        /// p_buttons control.
+        /// </summary>
+        /// <remarks>
+        /// Auto-generated field.
+        /// To modify move field declaration from designer file to code-behind file.
+        /// </remarks>
+        protected global::System.Web.UI.WebControls.Panel p_buttons;
+
+        /// <summary>
+        /// pane_pages control.
+        /// </summary>
+        /// <remarks>
+        /// Auto-generated field.
+        /// To modify move field declaration from designer file to code-behind file.
+        /// </remarks>
+        protected global::umbraco.uicontrols.Pane pane_pages;
+
+        /// <summary>
+        /// pp_loginPage control.
+        /// </summary>
+        /// <remarks>
+        /// Auto-generated field.
+        /// To modify move field declaration from designer file to code-behind file.
+        /// </remarks>
+        protected global::umbraco.uicontrols.PropertyPanel pp_loginPage;
+
+        /// <summary>
+        /// ph_loginpage control.
+        /// </summary>
+        /// <remarks>
+        /// Auto-generated field.
+        /// To modify move field declaration from designer file to code-behind file.
+        /// </remarks>
+        protected global::System.Web.UI.WebControls.PlaceHolder ph_loginpage;
+
+        /// <summary>
+        /// cv_loginPage control.
+        /// </summary>
+        /// <remarks>
+        /// Auto-generated field.
+        /// To modify move field declaration from designer file to code-behind file.
+        /// </remarks>
+        protected global::System.Web.UI.WebControls.CustomValidator cv_loginPage;
+
+        /// <summary>
+        /// pp_errorPage control.
+        /// </summary>
+        /// <remarks>
+        /// Auto-generated field.
+        /// To modify move field declaration from designer file to code-behind file.
+        /// </remarks>
+        protected global::umbraco.uicontrols.PropertyPanel pp_errorPage;
+
+        /// <summary>
+        /// ph_errorpage control.
+        /// </summary>
+        /// <remarks>
+        /// Auto-generated field.
+        /// To modify move field declaration from designer file to code-behind file.
+        /// </remarks>
+        protected global::System.Web.UI.WebControls.PlaceHolder ph_errorpage;
+
+        /// <summary>
+        /// cv_errorPage control.
+        /// </summary>
+        /// <remarks>
+        /// Auto-generated field.
+        /// To modify move field declaration from designer file to code-behind file.
+        /// </remarks>
+        protected global::System.Web.UI.WebControls.CustomValidator cv_errorPage;
+
+        /// <summary>
+        /// bt_protect control.
+        /// </summary>
+        /// <remarks>
+        /// Auto-generated field.
+        /// To modify move field declaration from designer file to code-behind file.
+        /// </remarks>
+        protected global::System.Web.UI.WebControls.Button bt_protect;
+
+        /// <summary>
+        /// bt_buttonRemoveProtection control.
+        /// </summary>
+        /// <remarks>
+        /// Auto-generated field.
+        /// To modify move field declaration from designer file to code-behind file.
+        /// </remarks>
+        protected global::System.Web.UI.WebControls.Button bt_buttonRemoveProtection;
+
+        /// <summary>
+        /// errorId control.
+        /// </summary>
+        /// <remarks>
+        /// Auto-generated field.
+        /// To modify move field declaration from designer file to code-behind file.
+        /// </remarks>
+        protected global::System.Web.UI.HtmlControls.HtmlInputHidden errorId;
+
+        /// <summary>
+        /// loginId control.
+        /// </summary>
+        /// <remarks>
+        /// Auto-generated field.
+        /// To modify move field declaration from designer file to code-behind file.
+        /// </remarks>
+        protected global::System.Web.UI.HtmlControls.HtmlInputHidden loginId;
+
+        /// <summary>
+        /// js control.
+        /// </summary>
+        /// <remarks>
+        /// Auto-generated field.
+        /// To modify move field declaration from designer file to code-behind file.
+        /// </remarks>
+        protected global::System.Web.UI.WebControls.PlaceHolder js;
+
+
+    }
+}