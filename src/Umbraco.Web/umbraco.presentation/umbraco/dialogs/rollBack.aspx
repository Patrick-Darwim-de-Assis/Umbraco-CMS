--- conflicted
+++ resolved
@@ -1,108 +1,7 @@
-<<<<<<< HEAD
 <%@ Page Language="c#" CodeBehind="rollBack.aspx.cs" MasterPageFile="../masterpages/umbracoDialog.Master" AutoEventWireup="True" Inherits="umbraco.presentation.dialogs.rollBack" %>
 
 <%@ Register TagPrefix="umb" Namespace="ClientDependency.Core.Controls" Assembly="ClientDependency.Core" %>
 <%@ Register TagPrefix="cc1" Namespace="Umbraco.Web._Legacy.Controls" %>
-
-<asp:Content ContentPlaceHolderID="head" runat="server">
-    <script type="text/javascript">
-        function doSubmit() { document.Form1["ok"].click() }
-
-        var functionsFrame = this;
-        var tabFrame = this;
-        var isDialog = true;
-        var submitOnEnter = true;
-    </script>
-
-    <style type="text/css">
-        .propertyItemheader {
-            width: 140px !Important;
-        }
-
-        .diff {
-            margin-top: 10px;
-            height: 100%;
-            overflow: auto;
-            border-top: 1px solid #ccc;
-            border-top: 1px solid #ccc;
-            padding: 5px;
-        }
-
-            .diff table td {
-                border-bottom: 1px solid #ccc;
-                padding: 3px;
-            }
-
-            .diff del {
-                background: rgb(255, 230, 230) none repeat scroll 0%;
-                -moz-background-clip: -moz-initial;
-                -moz-background-origin: -moz-initial;
-                -moz-background-inline-policy: -moz-initial;
-            }
-
-            .diff ins {
-                background: rgb(230, 255, 230) none repeat scroll 0%;
-                -moz-background-clip: -moz-initial;
-                -moz-background-origin: -moz-initial;
-                -moz-background-inline-policy: -moz-initial;
-            }
-
-            .diff .diffnotice {
-                text-align: center;
-                margin-bottom: 10px;
-            }
-    </style>
-</asp:Content>
-
-<asp:Content ContentPlaceHolderID="body" runat="server">
-    <div class="umb-dialog-body">
-        <umb:JsInclude ID="JsInclude1" runat="server" FilePath="js/umbracoCheckKeys.js" PathNameAlias="UmbracoRoot" />
-
-        <cc1:Feedback ID="feedBackMsg" runat="server" />
-
-        <cc1:Pane ID="pp_selectVersion" runat="server" Text="Select a version to compare with the current version">
-            <cc1:PropertyPanel id="pp_currentVersion" Text="Current version" runat="server">
-                <asp:Literal ID="currentVersionTitle" runat="server" />
-                <small>(<asp:Literal ID="currentVersionMeta" runat="server" />)</small></cc1:PropertyPanel>
-            <cc1:PropertyPanel ID="pp_rollBackTo" Text="Rollback to" runat="server">
-                <asp:DropDownList OnSelectedIndexChanged="version_load" ID="allVersions" runat="server" Width="400px" AutoPostBack="True" CssClass="guiInputTextTiny" />
-            </cc1:PropertyPanel>
-
-            <cc1:PropertyPanel id="pp_view" Text="View" runat="server">
-                <small>
-                    <asp:RadioButtonList ID="rbl_mode" runat="server" OnSelectedIndexChanged="version_load" RepeatDirection="Horizontal">
-                        <asp:ListItem Selected="True" Value="diff">Diff</asp:ListItem>
-                        <asp:ListItem Value="html">Html</asp:ListItem>
-                    </asp:RadioButtonList>
-                </small>
-            </cc1:PropertyPanel>
-        </cc1:Pane>
-
-        <asp:Panel ID="diffPanel" Visible="false" runat="server" Height="300px">
-            <div class="diff">
-                <div class="diffnotice">
-                    <p>
-                        <asp:Literal ID="lt_notice" runat="server" />
-                    </p>
-                </div>
-
-                <table border="0" style="width: 95%;">
-                    <asp:Literal ID="propertiesCompare" runat="server"></asp:Literal>
-                </table>
-            </div>
-        </asp:Panel>
-    </div>
-
-    <div runat="server" id="pl_buttons" class="umb-dialog-footer btn-toolbar umb-btn-toolbar">
-        <a href="#" class="btn btn-link" onclick="UmbClientMgr.closeModalWindow()"><%=Services.TextService.Localize("general/cancel")%></a>
-        <asp:Button ID="Button1" runat="server" Visible="false" CssClass="btn btn-primary" OnClick="doRollback_Click"></asp:Button>
-    </div>
-</asp:Content>
-=======
-<%@ Page Language="c#" CodeBehind="rollBack.aspx.cs" MasterPageFile="../masterpages/umbracoDialog.Master" AutoEventWireup="True" Inherits="umbraco.presentation.dialogs.rollBack" %>
-
-<%@ Register TagPrefix="cc1" Namespace="umbraco.uicontrols" Assembly="controls" %>
-<%@ Register TagPrefix="umb" Namespace="ClientDependency.Core.Controls" Assembly="ClientDependency.Core" %>
 
 <asp:Content ContentPlaceHolderID="head" runat="server">
     <script type="text/javascript">
@@ -157,8 +56,7 @@
     </div>
 
     <div runat="server" id="pl_buttons" class="umb-dialog-footer btn-toolbar umb-btn-toolbar">
-        <a href="#" class="btn btn-link" onclick="UmbClientMgr.closeModalWindow()"><%=umbraco.ui.Text("general", "cancel")%></a>
+        <a href="#" class="btn btn-link" onclick="UmbClientMgr.closeModalWindow()"><%=Services.TextService.Localize("general/cancel")%></a>
         <asp:Button ID="Button1" runat="server" Visible="false" CssClass="btn btn-primary" OnClick="doRollback_Click"></asp:Button>
-    </div>  
-</asp:Content>
->>>>>>> 2c6fd3af
+    </div>
+</asp:Content>