using System;
using System.Collections.Generic;
using System.ComponentModel;
using System.IO;
using System.Linq;
using System.Text;
using System.Web;
using System.Web.Caching;
using System.Web.UI;
using System.Xml;
using Umbraco.Core;
using Umbraco.Core.Cache;
using Umbraco.Core.Macros;
using Umbraco.Web.PublishedCache.XmlPublishedCache;
using Umbraco.Web.Templates;
using umbraco.cms.businesslogic;
using umbraco.cms.businesslogic.web;

namespace umbraco.presentation.templateControls
{
    public class ItemRenderer
    {
        public readonly static ItemRenderer Instance = new ItemRenderer();
        /// <summary>
        /// Initializes a new instance of the <see cref="ItemRenderer"/> class.
        /// </summary>
        protected ItemRenderer()
        { }

        /// <summary>
        /// Renders the specified item.
        /// </summary>
        /// <param name="item">The item.</param>
        /// <param name="writer">The writer.</param>
        public virtual void Render(Item item, HtmlTextWriter writer)
        {
            if (item.DebugMode)
            {
                writer.AddAttribute(HtmlTextWriterAttribute.Title, string.Format("Field Tag: '{0}'", item.Field));
                writer.AddAttribute("style", "border: 1px solid #fc6;");
                writer.RenderBeginTag(HtmlTextWriterTag.Div);
            }

            try
            {
                StringWriter renderOutputWriter = new StringWriter();
                HtmlTextWriter htmlWriter = new HtmlTextWriter(renderOutputWriter);
                foreach (Control control in item.Controls)
                {
                    try
                    {
                        control.RenderControl(htmlWriter);
                    }
                    catch (Exception renderException)
                    {
                        // TODO: Validate that the current control is within the scope of a form control
                        // Even controls that are inside this scope, can produce this error in async postback.
                        HttpContext.Current.Trace.Warn("ItemRenderer",
                            String.Format("Error rendering control {0} of {1}.", control.ClientID, item), renderException);
                    }
                }

                // parse macros and execute the XSLT transformation on the result if not empty
                string renderOutput = renderOutputWriter.ToString();
                string xsltTransformedOutput = renderOutput.Trim().Length == 0
                                               ? String.Empty
                                               : XsltTransform(item.Xslt, renderOutput, item.XsltDisableEscaping);
                // handle text before/after
                xsltTransformedOutput = AddBeforeAfterText(xsltTransformedOutput, helper.FindAttribute(item.LegacyAttributes, "insertTextBefore"), helper.FindAttribute(item.LegacyAttributes, "insertTextAfter"));
                string finalResult = xsltTransformedOutput.Trim().Length > 0 ? xsltTransformedOutput : GetEmptyText(item);

                //Don't parse urls if a content item is assigned since that is taken care
                // of with the value converters
                if (item.ContentItem == null)
                {
                    writer.Write(TemplateUtilities.ResolveUrlsFromTextString(finalResult));
                }
                else
                {
                    writer.Write(finalResult);
                }
                
            }
            catch (Exception renderException)
            {
                HttpContext.Current.Trace.Warn("ItemRenderer", String.Format("Error rendering {0}.", item), renderException);
            }
            finally
            {
                if (item.DebugMode)
                {
                    writer.RenderEndTag();
                }
            }
        }

        /// <summary>
        /// Renders the field contents.
        /// Checks via the NodeId attribute whether to fetch data from another page than the current one.
        /// </summary>
        /// <returns>A string of field contents (macros not parsed)</returns>
        protected virtual string GetFieldContents(Item item)
        {
            var tempElementContent = string.Empty;

            // if a nodeId is specified we should get the data from another page than the current one
            if (string.IsNullOrEmpty(item.NodeId) == false)
            {
                var tempNodeId = item.GetParsedNodeId();
                if (tempNodeId != null && tempNodeId.Value != 0)
                {
                    //moved the following from the catch block up as this will allow fallback options alt text etc to work
                    var cache = Umbraco.Web.UmbracoContext.Current.ContentCache.InnerCache as PublishedContentCache;
                    if (cache == null) throw new InvalidOperationException("Unsupported IPublishedContentCache, only the Xml one is supported.");
                    var xml = cache.GetXml(Umbraco.Web.UmbracoContext.Current, Umbraco.Web.UmbracoContext.Current.InPreviewMode);
                    var itemPage = new page(xml.GetElementById(tempNodeId.ToString()));
                    tempElementContent = 
                        new item(item.ContentItem, itemPage.Elements, item.LegacyAttributes).FieldContent;
                }
            }
            else
            {
                // gets the field content from the current page (via the PageElements collection)
                tempElementContent =
                    new item(item.ContentItem, item.PageElements, item.LegacyAttributes).FieldContent;
            }

            return tempElementContent;
        }

        /// <summary>
        /// Inits the specified item. To be called from the OnInit method of Item.
        /// </summary>
        /// <param name="item">The item.</param>
        public virtual void Init(Item item)
        { }

        /// <summary>
        /// Loads the specified item. To be called from the OnLoad method of Item.
        /// </summary>
        /// <param name="item">The item.</param>
        public virtual void Load(Item item)
        {
            using (DisposableTimer.DebugDuration<ItemRenderer>(string.Format("Item: {0}", item.Field)))
            {
                ParseMacros(item);
            }
        }

        /// <summary>
        /// Parses the macros inside the text, by creating child elements for each item.
        /// </summary>
        /// <param name="item">The item.</param>
        protected virtual void ParseMacros(Item item)
        {  
            // do nothing if the macros have already been rendered
            if (item.Controls.Count > 0)
                return;
            
            var elementText = GetFieldContents(item);

            //Don't parse macros if there's a content item assigned since the content value
            // converters take care of that, just add the already parsed text
            if (item.ContentItem != null)
            {
                item.Controls.Add(new LiteralControl(elementText));
            }
            else
            {
                using (DisposableTimer.DebugDuration<ItemRenderer>("Parsing Macros"))
                {

                    MacroTagParser.ParseMacros(
                        elementText,

                        //callback for when a text block is parsed
                        textBlock => item.Controls.Add(new LiteralControl(textBlock)),

                        //callback for when a macro is parsed:
                        (macroAlias, attributes) =>
                        {
                            var macroControl = new Macro
                            {
                                Alias = macroAlias
                            };
                            foreach (var i in attributes.Where(i => macroControl.Attributes[i.Key] == null))
                            {
                                macroControl.Attributes.Add(i.Key, i.Value);
                            }
                            item.Controls.Add(macroControl);
                        });
                }
            }
            
        }

        /// <summary>
        /// Transforms the content using the XSLT attribute, if provided.
        /// </summary>
        /// <param name="xpath">The xpath expression.</param>
        /// <param name="itemData">The item's rendered content.</param>
        /// <param name="disableEscaping">if set to <c>true</c>, escaping is disabled.</param>
        /// <returns>The transformed content if the XSLT attribute is present, otherwise the original content.</returns>
        protected virtual string XsltTransform(string xpath, string itemData, bool disableEscaping)
        {
            if (!String.IsNullOrEmpty(xpath))
            {
                // XML-encode the expression and add the itemData parameter to it
                string xpathEscaped = xpath.Replace("<", "&lt;").Replace(">", "&gt;").Replace("\"", "&quot;");
                string xpathExpression = string.Format(xpathEscaped, "$itemData");

                // prepare support for XSLT extensions
                StringBuilder namespaceList = new StringBuilder();
                StringBuilder namespaceDeclaractions = new StringBuilder();
                foreach (KeyValuePair<string, object> extension in macro.GetXsltExtensions())
                {
                    namespaceList.Append(extension.Key).Append(' ');
                    namespaceDeclaractions.AppendFormat("xmlns:{0}=\"urn:{0}\" ", extension.Key);
                }

                // add the XSLT expression into the full XSLT document, together with the needed parameters
                string xslt = string.Format(Umbraco.Web.umbraco.presentation.umbraco.templateControls.Resources.InlineXslt, xpathExpression, disableEscaping ? "yes" : "no",
                                                                  namespaceList, namespaceDeclaractions);

                // create the parameter
                Dictionary<string, object> parameters = new Dictionary<string, object>(1);
                parameters.Add("itemData", itemData);

                // apply the XSLT transformation
                XmlTextReader xslReader = new XmlTextReader(new StringReader(xslt));
                System.Xml.Xsl.XslCompiledTransform xsl = macro.CreateXsltTransform(xslReader, false);
                itemData = macro.GetXsltTransformResult(new XmlDocument(), xsl, parameters);
                xslReader.Close();
            }
            return itemData;
        }

        protected string AddBeforeAfterText(string text, string before, string after)
        {
            if (!String.IsNullOrEmpty(text))
            {
                if (!String.IsNullOrEmpty(before))
                    text = String.Format("{0}{1}", HttpContext.Current.Server.HtmlDecode(before), text);
                if (!String.IsNullOrEmpty(after))
                    text = String.Format("{0}{1}", text, HttpContext.Current.Server.HtmlDecode(after));
            }

            return text;
        }

        /// <summary>
        /// Gets the text to display if the field contents are empty.
        /// </summary>
        /// <param name="item">The item.</param>
        /// <returns>The text to display.</returns>
        protected virtual string GetEmptyText(Item item)
        {
            return item.TextIfEmpty;
        }

<<<<<<< HEAD
=======
        /// <summary>
        /// Gets the field content from database instead of the published XML via the APIs.
        /// </summary>
        /// <param name="itemAttributes"></param>
        /// <param name="nodeIdInt">The node id.</param>
        /// <param name="currentField">The field that should be fetched.</param>
        /// <returns>The contents of the <paramref name="currentField"/> from the <paramref name="nodeIdInt"/> content object</returns>
        [Obsolete("This is no longer used in the codebase and will be removed in future versions")]
        [EditorBrowsable(EditorBrowsableState.Never)]
        protected virtual string GetContentFromDatabase(AttributeCollectionAdapter itemAttributes, int nodeIdInt, string currentField)
        {
            var c = new Content(nodeIdInt);

            var property = c.getProperty(currentField);
            if (property == null)
                throw new ArgumentException(String.Format("Could not find property {0} of node {1}.", currentField, nodeIdInt));

            var umbItem = new item(property.Value.ToString(), itemAttributes);
            var tempElementContent = umbItem.FieldContent;

            // If the current content object is a document object, we'll only output it if it's published
            if (c.nodeObjectType == Document._objectType)
            {
                try
                {
                    var d = (Document)c;
                    if (!d.Published)
                        tempElementContent = "";
                }
                catch { }
            }

            // Add the content to the cache
            if (!string.IsNullOrEmpty(tempElementContent))
            {
                ApplicationContext.Current.ApplicationCache.RuntimeCache.InsertCacheItem(
                    string.Format("{0}{1}_{2}", CacheKeys.ContentItemCacheKey, nodeIdInt, currentField),
                    priority:       CacheItemPriority.Default, 
                    getCacheItem:   () => tempElementContent);
            }
            return tempElementContent;
        }

        /// <summary>
        /// Gets the content from cache.
        /// </summary>
        /// <param name="nodeIdInt">The node id.</param>
        /// <param name="field">The field.</param>
        /// <returns>The cached contents of the <paramref name="field"/> from the <paramref name="nodeIdInt"/> content object</returns>
        [Obsolete("This is no longer used in the codebase and will be removed in future versions")]
        [EditorBrowsable(EditorBrowsableState.Never)]
        protected virtual object GetContentFromCache(int nodeIdInt, string field)
        {
            var content = ApplicationContext.Current.ApplicationCache.RuntimeCache.GetCacheItem<object>(
                string.Format("{0}{1}_{2}", CacheKeys.ContentItemCacheKey, nodeIdInt, field));
            return content;
        }
>>>>>>> d9f38a20
    }
}
<|MERGE_RESOLUTION|>--- conflicted
+++ resolved
@@ -1,322 +1,262 @@
-using System;
-using System.Collections.Generic;
-using System.ComponentModel;
-using System.IO;
-using System.Linq;
-using System.Text;
-using System.Web;
-using System.Web.Caching;
-using System.Web.UI;
-using System.Xml;
-using Umbraco.Core;
-using Umbraco.Core.Cache;
-using Umbraco.Core.Macros;
-using Umbraco.Web.PublishedCache.XmlPublishedCache;
-using Umbraco.Web.Templates;
-using umbraco.cms.businesslogic;
-using umbraco.cms.businesslogic.web;
-
-namespace umbraco.presentation.templateControls
-{
-    public class ItemRenderer
-    {
-        public readonly static ItemRenderer Instance = new ItemRenderer();
-        /// <summary>
-        /// Initializes a new instance of the <see cref="ItemRenderer"/> class.
-        /// </summary>
-        protected ItemRenderer()
-        { }
-
-        /// <summary>
-        /// Renders the specified item.
-        /// </summary>
-        /// <param name="item">The item.</param>
-        /// <param name="writer">The writer.</param>
-        public virtual void Render(Item item, HtmlTextWriter writer)
-        {
-            if (item.DebugMode)
-            {
-                writer.AddAttribute(HtmlTextWriterAttribute.Title, string.Format("Field Tag: '{0}'", item.Field));
-                writer.AddAttribute("style", "border: 1px solid #fc6;");
-                writer.RenderBeginTag(HtmlTextWriterTag.Div);
-            }
-
-            try
-            {
-                StringWriter renderOutputWriter = new StringWriter();
-                HtmlTextWriter htmlWriter = new HtmlTextWriter(renderOutputWriter);
-                foreach (Control control in item.Controls)
-                {
-                    try
-                    {
-                        control.RenderControl(htmlWriter);
-                    }
-                    catch (Exception renderException)
-                    {
-                        // TODO: Validate that the current control is within the scope of a form control
-                        // Even controls that are inside this scope, can produce this error in async postback.
-                        HttpContext.Current.Trace.Warn("ItemRenderer",
-                            String.Format("Error rendering control {0} of {1}.", control.ClientID, item), renderException);
-                    }
-                }
-
-                // parse macros and execute the XSLT transformation on the result if not empty
-                string renderOutput = renderOutputWriter.ToString();
-                string xsltTransformedOutput = renderOutput.Trim().Length == 0
-                                               ? String.Empty
-                                               : XsltTransform(item.Xslt, renderOutput, item.XsltDisableEscaping);
-                // handle text before/after
-                xsltTransformedOutput = AddBeforeAfterText(xsltTransformedOutput, helper.FindAttribute(item.LegacyAttributes, "insertTextBefore"), helper.FindAttribute(item.LegacyAttributes, "insertTextAfter"));
-                string finalResult = xsltTransformedOutput.Trim().Length > 0 ? xsltTransformedOutput : GetEmptyText(item);
-
-                //Don't parse urls if a content item is assigned since that is taken care
-                // of with the value converters
-                if (item.ContentItem == null)
-                {
-                    writer.Write(TemplateUtilities.ResolveUrlsFromTextString(finalResult));
-                }
-                else
-                {
-                    writer.Write(finalResult);
-                }
-                
-            }
-            catch (Exception renderException)
-            {
-                HttpContext.Current.Trace.Warn("ItemRenderer", String.Format("Error rendering {0}.", item), renderException);
-            }
-            finally
-            {
-                if (item.DebugMode)
-                {
-                    writer.RenderEndTag();
-                }
-            }
-        }
-
-        /// <summary>
-        /// Renders the field contents.
-        /// Checks via the NodeId attribute whether to fetch data from another page than the current one.
-        /// </summary>
-        /// <returns>A string of field contents (macros not parsed)</returns>
-        protected virtual string GetFieldContents(Item item)
-        {
-            var tempElementContent = string.Empty;
-
-            // if a nodeId is specified we should get the data from another page than the current one
-            if (string.IsNullOrEmpty(item.NodeId) == false)
-            {
-                var tempNodeId = item.GetParsedNodeId();
-                if (tempNodeId != null && tempNodeId.Value != 0)
-                {
-                    //moved the following from the catch block up as this will allow fallback options alt text etc to work
-                    var cache = Umbraco.Web.UmbracoContext.Current.ContentCache.InnerCache as PublishedContentCache;
-                    if (cache == null) throw new InvalidOperationException("Unsupported IPublishedContentCache, only the Xml one is supported.");
-                    var xml = cache.GetXml(Umbraco.Web.UmbracoContext.Current, Umbraco.Web.UmbracoContext.Current.InPreviewMode);
-                    var itemPage = new page(xml.GetElementById(tempNodeId.ToString()));
-                    tempElementContent = 
-                        new item(item.ContentItem, itemPage.Elements, item.LegacyAttributes).FieldContent;
-                }
-            }
-            else
-            {
-                // gets the field content from the current page (via the PageElements collection)
-                tempElementContent =
-                    new item(item.ContentItem, item.PageElements, item.LegacyAttributes).FieldContent;
-            }
-
-            return tempElementContent;
-        }
-
-        /// <summary>
-        /// Inits the specified item. To be called from the OnInit method of Item.
-        /// </summary>
-        /// <param name="item">The item.</param>
-        public virtual void Init(Item item)
-        { }
-
-        /// <summary>
-        /// Loads the specified item. To be called from the OnLoad method of Item.
-        /// </summary>
-        /// <param name="item">The item.</param>
-        public virtual void Load(Item item)
-        {
-            using (DisposableTimer.DebugDuration<ItemRenderer>(string.Format("Item: {0}", item.Field)))
-            {
-                ParseMacros(item);
-            }
-        }
-
-        /// <summary>
-        /// Parses the macros inside the text, by creating child elements for each item.
-        /// </summary>
-        /// <param name="item">The item.</param>
-        protected virtual void ParseMacros(Item item)
-        {  
-            // do nothing if the macros have already been rendered
-            if (item.Controls.Count > 0)
-                return;
-            
-            var elementText = GetFieldContents(item);
-
-            //Don't parse macros if there's a content item assigned since the content value
-            // converters take care of that, just add the already parsed text
-            if (item.ContentItem != null)
-            {
-                item.Controls.Add(new LiteralControl(elementText));
-            }
-            else
-            {
-                using (DisposableTimer.DebugDuration<ItemRenderer>("Parsing Macros"))
-                {
-
-                    MacroTagParser.ParseMacros(
-                        elementText,
-
-                        //callback for when a text block is parsed
-                        textBlock => item.Controls.Add(new LiteralControl(textBlock)),
-
-                        //callback for when a macro is parsed:
-                        (macroAlias, attributes) =>
-                        {
-                            var macroControl = new Macro
-                            {
-                                Alias = macroAlias
-                            };
-                            foreach (var i in attributes.Where(i => macroControl.Attributes[i.Key] == null))
-                            {
-                                macroControl.Attributes.Add(i.Key, i.Value);
-                            }
-                            item.Controls.Add(macroControl);
-                        });
-                }
-            }
-            
-        }
-
-        /// <summary>
-        /// Transforms the content using the XSLT attribute, if provided.
-        /// </summary>
-        /// <param name="xpath">The xpath expression.</param>
-        /// <param name="itemData">The item's rendered content.</param>
-        /// <param name="disableEscaping">if set to <c>true</c>, escaping is disabled.</param>
-        /// <returns>The transformed content if the XSLT attribute is present, otherwise the original content.</returns>
-        protected virtual string XsltTransform(string xpath, string itemData, bool disableEscaping)
-        {
-            if (!String.IsNullOrEmpty(xpath))
-            {
-                // XML-encode the expression and add the itemData parameter to it
-                string xpathEscaped = xpath.Replace("<", "&lt;").Replace(">", "&gt;").Replace("\"", "&quot;");
-                string xpathExpression = string.Format(xpathEscaped, "$itemData");
-
-                // prepare support for XSLT extensions
-                StringBuilder namespaceList = new StringBuilder();
-                StringBuilder namespaceDeclaractions = new StringBuilder();
-                foreach (KeyValuePair<string, object> extension in macro.GetXsltExtensions())
-                {
-                    namespaceList.Append(extension.Key).Append(' ');
-                    namespaceDeclaractions.AppendFormat("xmlns:{0}=\"urn:{0}\" ", extension.Key);
-                }
-
-                // add the XSLT expression into the full XSLT document, together with the needed parameters
-                string xslt = string.Format(Umbraco.Web.umbraco.presentation.umbraco.templateControls.Resources.InlineXslt, xpathExpression, disableEscaping ? "yes" : "no",
-                                                                  namespaceList, namespaceDeclaractions);
-
-                // create the parameter
-                Dictionary<string, object> parameters = new Dictionary<string, object>(1);
-                parameters.Add("itemData", itemData);
-
-                // apply the XSLT transformation
-                XmlTextReader xslReader = new XmlTextReader(new StringReader(xslt));
-                System.Xml.Xsl.XslCompiledTransform xsl = macro.CreateXsltTransform(xslReader, false);
-                itemData = macro.GetXsltTransformResult(new XmlDocument(), xsl, parameters);
-                xslReader.Close();
-            }
-            return itemData;
-        }
-
-        protected string AddBeforeAfterText(string text, string before, string after)
-        {
-            if (!String.IsNullOrEmpty(text))
-            {
-                if (!String.IsNullOrEmpty(before))
-                    text = String.Format("{0}{1}", HttpContext.Current.Server.HtmlDecode(before), text);
-                if (!String.IsNullOrEmpty(after))
-                    text = String.Format("{0}{1}", text, HttpContext.Current.Server.HtmlDecode(after));
-            }
-
-            return text;
-        }
-
-        /// <summary>
-        /// Gets the text to display if the field contents are empty.
-        /// </summary>
-        /// <param name="item">The item.</param>
-        /// <returns>The text to display.</returns>
-        protected virtual string GetEmptyText(Item item)
-        {
-            return item.TextIfEmpty;
-        }
-
-<<<<<<< HEAD
-=======
-        /// <summary>
-        /// Gets the field content from database instead of the published XML via the APIs.
-        /// </summary>
-        /// <param name="itemAttributes"></param>
-        /// <param name="nodeIdInt">The node id.</param>
-        /// <param name="currentField">The field that should be fetched.</param>
-        /// <returns>The contents of the <paramref name="currentField"/> from the <paramref name="nodeIdInt"/> content object</returns>
-        [Obsolete("This is no longer used in the codebase and will be removed in future versions")]
-        [EditorBrowsable(EditorBrowsableState.Never)]
-        protected virtual string GetContentFromDatabase(AttributeCollectionAdapter itemAttributes, int nodeIdInt, string currentField)
-        {
-            var c = new Content(nodeIdInt);
-
-            var property = c.getProperty(currentField);
-            if (property == null)
-                throw new ArgumentException(String.Format("Could not find property {0} of node {1}.", currentField, nodeIdInt));
-
-            var umbItem = new item(property.Value.ToString(), itemAttributes);
-            var tempElementContent = umbItem.FieldContent;
-
-            // If the current content object is a document object, we'll only output it if it's published
-            if (c.nodeObjectType == Document._objectType)
-            {
-                try
-                {
-                    var d = (Document)c;
-                    if (!d.Published)
-                        tempElementContent = "";
-                }
-                catch { }
-            }
-
-            // Add the content to the cache
-            if (!string.IsNullOrEmpty(tempElementContent))
-            {
-                ApplicationContext.Current.ApplicationCache.RuntimeCache.InsertCacheItem(
-                    string.Format("{0}{1}_{2}", CacheKeys.ContentItemCacheKey, nodeIdInt, currentField),
-                    priority:       CacheItemPriority.Default, 
-                    getCacheItem:   () => tempElementContent);
-            }
-            return tempElementContent;
-        }
-
-        /// <summary>
-        /// Gets the content from cache.
-        /// </summary>
-        /// <param name="nodeIdInt">The node id.</param>
-        /// <param name="field">The field.</param>
-        /// <returns>The cached contents of the <paramref name="field"/> from the <paramref name="nodeIdInt"/> content object</returns>
-        [Obsolete("This is no longer used in the codebase and will be removed in future versions")]
-        [EditorBrowsable(EditorBrowsableState.Never)]
-        protected virtual object GetContentFromCache(int nodeIdInt, string field)
-        {
-            var content = ApplicationContext.Current.ApplicationCache.RuntimeCache.GetCacheItem<object>(
-                string.Format("{0}{1}_{2}", CacheKeys.ContentItemCacheKey, nodeIdInt, field));
-            return content;
-        }
->>>>>>> d9f38a20
-    }
-}
+using System;
+using System.Collections.Generic;
+using System.ComponentModel;
+using System.IO;
+using System.Linq;
+using System.Text;
+using System.Web;
+using System.Web.Caching;
+using System.Web.UI;
+using System.Xml;
+using Umbraco.Core;
+using Umbraco.Core.Cache;
+using Umbraco.Core.Macros;
+using Umbraco.Web.PublishedCache.XmlPublishedCache;
+using Umbraco.Web.Templates;
+using umbraco.cms.businesslogic;
+using umbraco.cms.businesslogic.web;
+
+namespace umbraco.presentation.templateControls
+{
+    public class ItemRenderer
+    {
+        public readonly static ItemRenderer Instance = new ItemRenderer();
+        /// <summary>
+        /// Initializes a new instance of the <see cref="ItemRenderer"/> class.
+        /// </summary>
+        protected ItemRenderer()
+        { }
+
+        /// <summary>
+        /// Renders the specified item.
+        /// </summary>
+        /// <param name="item">The item.</param>
+        /// <param name="writer">The writer.</param>
+        public virtual void Render(Item item, HtmlTextWriter writer)
+        {
+            if (item.DebugMode)
+            {
+                writer.AddAttribute(HtmlTextWriterAttribute.Title, string.Format("Field Tag: '{0}'", item.Field));
+                writer.AddAttribute("style", "border: 1px solid #fc6;");
+                writer.RenderBeginTag(HtmlTextWriterTag.Div);
+            }
+
+            try
+            {
+                StringWriter renderOutputWriter = new StringWriter();
+                HtmlTextWriter htmlWriter = new HtmlTextWriter(renderOutputWriter);
+                foreach (Control control in item.Controls)
+                {
+                    try
+                    {
+                        control.RenderControl(htmlWriter);
+                    }
+                    catch (Exception renderException)
+                    {
+                        // TODO: Validate that the current control is within the scope of a form control
+                        // Even controls that are inside this scope, can produce this error in async postback.
+                        HttpContext.Current.Trace.Warn("ItemRenderer",
+                            String.Format("Error rendering control {0} of {1}.", control.ClientID, item), renderException);
+                    }
+                }
+
+                // parse macros and execute the XSLT transformation on the result if not empty
+                string renderOutput = renderOutputWriter.ToString();
+                string xsltTransformedOutput = renderOutput.Trim().Length == 0
+                                               ? String.Empty
+                                               : XsltTransform(item.Xslt, renderOutput, item.XsltDisableEscaping);
+                // handle text before/after
+                xsltTransformedOutput = AddBeforeAfterText(xsltTransformedOutput, helper.FindAttribute(item.LegacyAttributes, "insertTextBefore"), helper.FindAttribute(item.LegacyAttributes, "insertTextAfter"));
+                string finalResult = xsltTransformedOutput.Trim().Length > 0 ? xsltTransformedOutput : GetEmptyText(item);
+
+                //Don't parse urls if a content item is assigned since that is taken care
+                // of with the value converters
+                if (item.ContentItem == null)
+                {
+                    writer.Write(TemplateUtilities.ResolveUrlsFromTextString(finalResult));
+                }
+                else
+                {
+                    writer.Write(finalResult);
+                }
+                
+            }
+            catch (Exception renderException)
+            {
+                HttpContext.Current.Trace.Warn("ItemRenderer", String.Format("Error rendering {0}.", item), renderException);
+            }
+            finally
+            {
+                if (item.DebugMode)
+                {
+                    writer.RenderEndTag();
+                }
+            }
+        }
+
+        /// <summary>
+        /// Renders the field contents.
+        /// Checks via the NodeId attribute whether to fetch data from another page than the current one.
+        /// </summary>
+        /// <returns>A string of field contents (macros not parsed)</returns>
+        protected virtual string GetFieldContents(Item item)
+        {
+            var tempElementContent = string.Empty;
+
+            // if a nodeId is specified we should get the data from another page than the current one
+            if (string.IsNullOrEmpty(item.NodeId) == false)
+            {
+                var tempNodeId = item.GetParsedNodeId();
+                if (tempNodeId != null && tempNodeId.Value != 0)
+                {
+                    //moved the following from the catch block up as this will allow fallback options alt text etc to work
+                    var cache = Umbraco.Web.UmbracoContext.Current.ContentCache.InnerCache as PublishedContentCache;
+                    if (cache == null) throw new InvalidOperationException("Unsupported IPublishedContentCache, only the Xml one is supported.");
+                    var xml = cache.GetXml(Umbraco.Web.UmbracoContext.Current, Umbraco.Web.UmbracoContext.Current.InPreviewMode);
+                    var itemPage = new page(xml.GetElementById(tempNodeId.ToString()));
+                    tempElementContent = 
+                        new item(item.ContentItem, itemPage.Elements, item.LegacyAttributes).FieldContent;
+                }
+            }
+            else
+            {
+                // gets the field content from the current page (via the PageElements collection)
+                tempElementContent =
+                    new item(item.ContentItem, item.PageElements, item.LegacyAttributes).FieldContent;
+            }
+
+            return tempElementContent;
+        }
+
+        /// <summary>
+        /// Inits the specified item. To be called from the OnInit method of Item.
+        /// </summary>
+        /// <param name="item">The item.</param>
+        public virtual void Init(Item item)
+        { }
+
+        /// <summary>
+        /// Loads the specified item. To be called from the OnLoad method of Item.
+        /// </summary>
+        /// <param name="item">The item.</param>
+        public virtual void Load(Item item)
+        {
+            using (DisposableTimer.DebugDuration<ItemRenderer>(string.Format("Item: {0}", item.Field)))
+            {
+                ParseMacros(item);
+            }
+        }
+
+        /// <summary>
+        /// Parses the macros inside the text, by creating child elements for each item.
+        /// </summary>
+        /// <param name="item">The item.</param>
+        protected virtual void ParseMacros(Item item)
+        {  
+            // do nothing if the macros have already been rendered
+            if (item.Controls.Count > 0)
+                return;
+            
+            var elementText = GetFieldContents(item);
+
+            //Don't parse macros if there's a content item assigned since the content value
+            // converters take care of that, just add the already parsed text
+            if (item.ContentItem != null)
+            {
+                item.Controls.Add(new LiteralControl(elementText));
+            }
+            else
+            {
+                using (DisposableTimer.DebugDuration<ItemRenderer>("Parsing Macros"))
+                {
+
+                    MacroTagParser.ParseMacros(
+                        elementText,
+
+                        //callback for when a text block is parsed
+                        textBlock => item.Controls.Add(new LiteralControl(textBlock)),
+
+                        //callback for when a macro is parsed:
+                        (macroAlias, attributes) =>
+                        {
+                            var macroControl = new Macro
+                            {
+                                Alias = macroAlias
+                            };
+                            foreach (var i in attributes.Where(i => macroControl.Attributes[i.Key] == null))
+                            {
+                                macroControl.Attributes.Add(i.Key, i.Value);
+                            }
+                            item.Controls.Add(macroControl);
+                        });
+                }
+            }
+            
+        }
+
+        /// <summary>
+        /// Transforms the content using the XSLT attribute, if provided.
+        /// </summary>
+        /// <param name="xpath">The xpath expression.</param>
+        /// <param name="itemData">The item's rendered content.</param>
+        /// <param name="disableEscaping">if set to <c>true</c>, escaping is disabled.</param>
+        /// <returns>The transformed content if the XSLT attribute is present, otherwise the original content.</returns>
+        protected virtual string XsltTransform(string xpath, string itemData, bool disableEscaping)
+        {
+            if (!String.IsNullOrEmpty(xpath))
+            {
+                // XML-encode the expression and add the itemData parameter to it
+                string xpathEscaped = xpath.Replace("<", "&lt;").Replace(">", "&gt;").Replace("\"", "&quot;");
+                string xpathExpression = string.Format(xpathEscaped, "$itemData");
+
+                // prepare support for XSLT extensions
+                StringBuilder namespaceList = new StringBuilder();
+                StringBuilder namespaceDeclaractions = new StringBuilder();
+                foreach (KeyValuePair<string, object> extension in macro.GetXsltExtensions())
+                {
+                    namespaceList.Append(extension.Key).Append(' ');
+                    namespaceDeclaractions.AppendFormat("xmlns:{0}=\"urn:{0}\" ", extension.Key);
+                }
+
+                // add the XSLT expression into the full XSLT document, together with the needed parameters
+                string xslt = string.Format(Umbraco.Web.umbraco.presentation.umbraco.templateControls.Resources.InlineXslt, xpathExpression, disableEscaping ? "yes" : "no",
+                                                                  namespaceList, namespaceDeclaractions);
+
+                // create the parameter
+                Dictionary<string, object> parameters = new Dictionary<string, object>(1);
+                parameters.Add("itemData", itemData);
+
+                // apply the XSLT transformation
+                XmlTextReader xslReader = new XmlTextReader(new StringReader(xslt));
+                System.Xml.Xsl.XslCompiledTransform xsl = macro.CreateXsltTransform(xslReader, false);
+                itemData = macro.GetXsltTransformResult(new XmlDocument(), xsl, parameters);
+                xslReader.Close();
+            }
+            return itemData;
+        }
+
+        protected string AddBeforeAfterText(string text, string before, string after)
+        {
+            if (!String.IsNullOrEmpty(text))
+            {
+                if (!String.IsNullOrEmpty(before))
+                    text = String.Format("{0}{1}", HttpContext.Current.Server.HtmlDecode(before), text);
+                if (!String.IsNullOrEmpty(after))
+                    text = String.Format("{0}{1}", text, HttpContext.Current.Server.HtmlDecode(after));
+            }
+
+            return text;
+        }
+
+        /// <summary>
+        /// Gets the text to display if the field contents are empty.
+        /// </summary>
+        /// <param name="item">The item.</param>
+        /// <returns>The text to display.</returns>
+        protected virtual string GetEmptyText(Item item)
+        {
+            return item.TextIfEmpty;
+        }
+
+    }
+}