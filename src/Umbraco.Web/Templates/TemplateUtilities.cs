--- conflicted
+++ resolved
@@ -4,15 +4,13 @@
 using System.Text.RegularExpressions;
 using Umbraco.Core;
 using Umbraco.Core.IO;
-<<<<<<< HEAD
+using Umbraco.Core.Logging;
 using Umbraco.Core.Models;
-=======
-using Umbraco.Core.Logging;
->>>>>>> 3be46472
 using Umbraco.Core.Services;
 using Umbraco.Web.Composing;
 using Umbraco.Web.PublishedCache;
 using Umbraco.Web.Routing;
+using File = System.IO.File;
 
 namespace Umbraco.Web.Templates
 {
@@ -193,11 +191,7 @@
             // see comment in ResolveMediaFromTextString for group reference
             => ResolveImgPattern.Replace(text, "$1$3$4$5");
 
-<<<<<<< HEAD
-        internal static string FindAndPersistPastedTempImages(string html, Guid mediaParentFolder, int userId, IMediaService mediaService, IContentTypeBaseServiceProvider contentTypeBaseServiceProvider)
-=======
-        internal static string FindAndPersistPastedTempImages(string html, int mediaParentFolder, int userId, IMediaService mediaService, IContentTypeBaseServiceProvider contentTypeBaseServiceProvider, ILogger logger)
->>>>>>> 3be46472
+        internal static string FindAndPersistPastedTempImages(string html, Guid mediaParentFolder, int userId, IMediaService mediaService, IContentTypeBaseServiceProvider contentTypeBaseServiceProvider, ILogger logger)
         {
             // Find all img's that has data-tmpimg attribute
             // Use HTML Agility Pack - https://html-agility-pack.net
