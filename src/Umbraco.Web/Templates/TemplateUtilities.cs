--- conflicted
+++ resolved
@@ -1,5 +1,6 @@
-<<<<<<< HEAD
-﻿using System;
+﻿using HtmlAgilityPack;
+using System;
+using System.Runtime.CompilerServices;
 using System.Text.RegularExpressions;
 using Umbraco.Core;
 using Umbraco.Core.Configuration;
@@ -37,6 +38,11 @@
         {
             if (urlProvider == null) throw new ArgumentNullException("urlProvider");
 
+            if(string.IsNullOrEmpty(text))
+            {
+                return text;
+            }
+
             // Parse internal links
             var tags = LocalLinkPattern.Matches(text);
             foreach (Match tag in tags)
@@ -65,6 +71,11 @@
                 }
             }
 
+            if (UmbracoConfig.For.UmbracoSettings().Content.StripUdiAttributes)
+            {
+                text = StripUdiDataAttributes(text);
+            }
+            
             return text;
         }
 
@@ -75,6 +86,9 @@
 
         private static readonly Regex ResolveUrlPattern = new Regex("(=[\"\']?)(\\W?\\~(?:.(?![\"\']?\\s+(?:\\S+)=|[>\"\']))+.)[\"\']?",
             RegexOptions.Compiled | RegexOptions.IgnoreCase | RegexOptions.IgnorePatternWhitespace);
+
+        private static readonly Regex UdiDataAttributePattern = new Regex("data-udi=\"[^\\\"]*\"",
+            RegexOptions.IgnoreCase | RegexOptions.Compiled);
 
         /// <summary>
         /// The RegEx matches any HTML attribute values that start with a tilde (~), those that match are passed to ResolveUrl to replace the tilde with the application path.
@@ -119,171 +133,6 @@
         {
             return text.CleanForXss(ignoreFromClean);
         }
-    }
-}
-=======
-﻿using HtmlAgilityPack;
-using System;
-using System.Runtime.CompilerServices;
-using System.Text.RegularExpressions;
-using Umbraco.Core;
-using Umbraco.Core.Configuration;
-using Umbraco.Core.IO;
-using Umbraco.Core.Logging;
-using Umbraco.Web.Routing;
-
-namespace Umbraco.Web.Templates
-{
-    //NOTE: I realize there is only one class in this namespace but I'm pretty positive that there will be more classes in 
-    //this namespace once we start migrating and cleaning up more code.
-
-    /// <summary>
-    /// Utility class used for templates
-    /// </summary>
-    public static class TemplateUtilities
-    {
-        //TODO: Pass in an Umbraco context!!!!!!!! Don't rely on the singleton so things are more testable
-        internal static string ParseInternalLinks(string text, bool preview)
-        {
-            // save and set for url provider
-            var inPreviewMode = UmbracoContext.Current.InPreviewMode;
-            UmbracoContext.Current.InPreviewMode = preview;
-
-            try
-            {
-                text = ParseInternalLinks(text);
-            }
-            finally
-            {
-                // restore
-                UmbracoContext.Current.InPreviewMode = inPreviewMode;
-            }
-
-            return text;
-        }
-
-        /// <summary>
-        /// Parses the string looking for the {localLink} syntax and updates them to their correct links.
-        /// </summary>
-        /// <param name="text"></param>
-        /// <param name="urlProvider"></param>
-        /// <returns></returns>
-        public static string ParseInternalLinks(string text, UrlProvider urlProvider)
-        {
-            if (urlProvider == null) throw new ArgumentNullException("urlProvider");
-
-            if(string.IsNullOrEmpty(text))
-            {
-                return text;
-            }
-
-            // Parse internal links
-            var tags = LocalLinkPattern.Matches(text);
-            foreach (Match tag in tags)
-            {
-                if (tag.Groups.Count > 0)
-                {
-                    var id = tag.Groups[1].Value; //.Remove(tag.Groups[1].Value.Length - 1, 1);
-
-                    //The id could be an int or a UDI
-                    Udi udi;
-                    if (Udi.TryParse(id, out udi))
-                    {
-                        var guidUdi = udi as GuidUdi;
-                        if (guidUdi != null)
-                        {
-                            var newLink = urlProvider.GetUrl(guidUdi.Guid);
-                            text = text.Replace(tag.Value, "href=\"" + newLink);
-                        }
-                    }
-                    int intId;
-                    if (int.TryParse(id, out intId))
-                    {
-                        var newLink = urlProvider.GetUrl(intId);
-                        text = text.Replace(tag.Value, "href=\"" + newLink);
-                    }                    
-                }
-            }
-
-            if (UmbracoConfig.For.UmbracoSettings().Content.StripUdiAttributes)
-            {
-                text = StripUdiDataAttributes(text);
-            }
-            
-            return text;
-        }
-
-        /// <summary>
-        /// Parses the string looking for the {localLink} syntax and updates them to their correct links.
-        /// </summary>
-        /// <param name="text"></param>
-        /// <returns></returns>
-        [Obsolete("Use the overload specifying all dependencies instead")]
-        public static string ParseInternalLinks(string text)
-        {   
-            //don't attempt to proceed without a context as we cannot lookup urls without one
-            if (UmbracoContext.Current == null || UmbracoContext.Current.RoutingContext == null)
-            {
-                return text;
-            }
-
-            var urlProvider = UmbracoContext.Current.UrlProvider;
-            return ParseInternalLinks(text, urlProvider);
-        }
-        
-        // static compiled regex for faster performance
-        private static readonly Regex LocalLinkPattern = new Regex(@"href=""[/]?(?:\{|\%7B)localLink:([a-zA-Z0-9-://]+)(?:\}|\%7D)",
-            RegexOptions.IgnoreCase | RegexOptions.IgnorePatternWhitespace);
-
-        private static readonly Regex ResolveUrlPattern = new Regex("(=[\"\']?)(\\W?\\~(?:.(?![\"\']?\\s+(?:\\S+)=|[>\"\']))+.)[\"\']?",
-            RegexOptions.Compiled | RegexOptions.IgnoreCase | RegexOptions.IgnorePatternWhitespace);
-
-        private static readonly Regex UdiDataAttributePattern = new Regex("data-udi=\"[^\\\"]*\"",
-            RegexOptions.IgnoreCase | RegexOptions.Compiled);
-
-        /// <summary>
-        /// The RegEx matches any HTML attribute values that start with a tilde (~), those that match are passed to ResolveUrl to replace the tilde with the application path.
-        /// </summary>
-        /// <param name="text"></param>
-        /// <returns></returns>
-        /// <remarks>
-        /// When used with a Virtual-Directory set-up, this would resolve all URLs correctly.
-        /// The recommendation is that the "ResolveUrlsFromTextString" option (in umbracoSettings.config) is set to false for non-Virtual-Directory installs.
-        /// </remarks>
-        public static string ResolveUrlsFromTextString(string text)
-        {
-            if (UmbracoConfig.For.UmbracoSettings().Content.ResolveUrlsFromTextString == false) return text;
-
-            using (var timer = DisposableTimer.DebugDuration(typeof(IOHelper), "ResolveUrlsFromTextString starting", "ResolveUrlsFromTextString complete"))
-            {
-                // find all relative urls (ie. urls that contain ~)
-                var tags = ResolveUrlPattern.Matches(text);
-                LogHelper.Debug(typeof(IOHelper), "After regex: " + timer.Stopwatch.ElapsedMilliseconds + " matched: " + tags.Count);
-                foreach (Match tag in tags)
-                {
-                    var url = "";
-                    if (tag.Groups[1].Success)
-                        url = tag.Groups[1].Value;
-
-                    // The richtext editor inserts a slash in front of the url. That's why we need this little fix
-                    //                if (url.StartsWith("/"))
-                    //                    text = text.Replace(url, ResolveUrl(url.Substring(1)));
-                    //                else
-                    if (String.IsNullOrEmpty(url) == false)
-                    {
-                        var resolvedUrl = (url.Substring(0, 1) == "/") ? IOHelper.ResolveUrl(url.Substring(1)) : IOHelper.ResolveUrl(url);
-                        text = text.Replace(url, resolvedUrl);
-                    }
-                }
-            }
-
-            return text;
-        }
-
-        public static string CleanForXss(string text, params char[] ignoreFromClean)
-        {
-            return text.CleanForXss(ignoreFromClean);
-        }
         
         /// <summary>
         /// Strips data-udi attributes from rich text
@@ -301,5 +150,4 @@
             return UdiDataAttributePattern.Replace(input, string.Empty);
         }
     }
-}
->>>>>>> 328b4b15
+}