--- conflicted
+++ resolved
@@ -1,9 +1,4 @@
-<<<<<<< HEAD
 ﻿using System;
-using System.Collections.Generic;
-=======
-using System;
->>>>>>> 328b4b15
 using System.Collections.Specialized;
 using System.Configuration;
 using System.Net;
@@ -14,12 +9,8 @@
 using Newtonsoft.Json;
 using Umbraco.Core;
 using Umbraco.Core.Configuration;
-<<<<<<< HEAD
 using Umbraco.Core.Migrations.Install;
-using Umbraco.Core.Persistence;
 using Umbraco.Core.Services;
-=======
->>>>>>> 328b4b15
 using Umbraco.Web.Install.Models;
 
 namespace Umbraco.Web.Install.InstallSteps
@@ -36,14 +27,10 @@
     internal class NewInstallStep : InstallSetupStep<UserModel>
     {
         private readonly HttpContextBase _http;
-<<<<<<< HEAD
         private readonly IUserService _userService;
         private readonly DatabaseBuilder _databaseBuilder;
+        private static HttpClient _httpClient;
         private readonly IGlobalSettings _globalSettings;
-=======
-        private readonly ApplicationContext _applicationContext;
-        private static HttpClient _httpClient;
->>>>>>> 328b4b15
 
         public NewInstallStep(HttpContextBase http, IUserService userService, DatabaseBuilder databaseBuilder, IGlobalSettings globalSettings)
         {
@@ -94,14 +81,8 @@
             admin.Name = user.Name.Trim();
             admin.Username = user.Email.Trim();
 
-<<<<<<< HEAD
             _userService.Save(admin);
-
-
-=======
-            _applicationContext.Services.UserService.Save(admin);
             
->>>>>>> 328b4b15
             if (user.SubscribeToNewsLetter)
             {
                 if (_httpClient == null)
@@ -139,22 +120,14 @@
 
         public override string View
         {
-<<<<<<< HEAD
-            get { return RequiresExecution(null)
-                //the user UI
-                ? "user"
-                //the continue install UI
-                : "continueinstall"; }
-=======
             get
             {
                 return RequiresExecution(null)
               //the user UI
-              ? "user"
+                ? "user"
               //the continue install UI
               : "continueinstall";
             }
->>>>>>> 328b4b15
         }
 
         public override bool RequiresExecution(UserModel model)
