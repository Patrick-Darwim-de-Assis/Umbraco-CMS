﻿using System;
using System.Collections.Generic;
using System.Linq;
using System.Web;
using System.Xml.XPath;
using Umbraco.Core;
using Umbraco.Core.Dictionary;
using Umbraco.Core.Exceptions;
using Umbraco.Core.Models;
using Umbraco.Core.Models.PublishedContent;
using Umbraco.Core.Services;
using Umbraco.Core.Xml;
using Umbraco.Web.Composing;
using Umbraco.Core.Cache;
using Umbraco.Web.Routing;
using Umbraco.Web.Security;

namespace Umbraco.Web
{
    using Examine = global::Examine;

    /// <summary>
    /// A helper class that provides many useful methods and functionality for using Umbraco in templates
    /// </summary>
    public class UmbracoHelper : IUmbracoComponentRenderer
    {
        private static readonly HtmlStringUtilities StringUtilities = new HtmlStringUtilities();

        private readonly UmbracoContext _umbracoContext;
        private readonly IPublishedContent _currentPage;
        private readonly IPublishedContentQuery _iQuery;
        private readonly ServiceContext _services;
        
        private IUmbracoComponentRenderer _componentRenderer;
        private IPublishedContentQuery _query;
        private MembershipHelper _membershipHelper;
        private ITagQuery _tag;
        private ICultureDictionary _cultureDictionary;

        #region Constructors

        /// <summary>
        /// Initializes a new instance of the <see cref="UmbracoHelper"/> class.
        /// </summary>
        /// <remarks>For tests.</remarks>
        internal UmbracoHelper(UmbracoContext umbracoContext, IPublishedContent content,
            IPublishedContentQuery query,
            ITagQuery tagQuery,
            ICultureDictionary cultureDictionary,
            IUmbracoComponentRenderer componentRenderer,
            MembershipHelper membershipHelper,
            ServiceContext services)
        {
            if (tagQuery == null) throw new ArgumentNullException(nameof(tagQuery));
<<<<<<< HEAD
            if (dataTypeService == null) throw new ArgumentNullException(nameof(dataTypeService));
            if (cultureDictionary == null) throw new ArgumentNullException(nameof(cultureDictionary));
            if (componentRenderer == null) throw new ArgumentNullException(nameof(componentRenderer));
            if (membershipHelper == null) throw new ArgumentNullException(nameof(membershipHelper));
            if (services == null) throw new ArgumentNullException(nameof(services));
            if (appCache == null) throw new ArgumentNullException(nameof(appCache));

            _umbracoContext = umbracoContext;
            _tag = tagQuery;
            _dataTypeService = dataTypeService;
            _cultureDictionary = cultureDictionary;
            _componentRenderer = componentRenderer;
            _membershipHelper = membershipHelper;
            _currentPage = content;
            _iQuery = query;
            _services = services;
            _appCache = appCache;
=======

            _umbracoContext = umbracoContext ?? throw new ArgumentNullException(nameof(umbracoContext));
            _tag = new TagQuery(tagQuery);
            _cultureDictionary = cultureDictionary ?? throw new ArgumentNullException(nameof(cultureDictionary));
            _componentRenderer = componentRenderer ?? throw new ArgumentNullException(nameof(componentRenderer));
            _membershipHelper = membershipHelper ?? throw new ArgumentNullException(nameof(membershipHelper));
            _currentPage = content ?? throw new ArgumentNullException(nameof(content));
            _iQuery = query ?? throw new ArgumentNullException(nameof(query));
            _services = services ?? throw new ArgumentNullException(nameof(services));
>>>>>>> fb4717d3
        }

        /// <summary>
        /// Initializes a new instance of the <see cref="UmbracoHelper"/> class.
        /// </summary>
        /// <remarks>For tests - nothing is initialized.</remarks>
        internal UmbracoHelper()
        { }


        /// <summary>
        /// Initializes a new instance of the <see cref="UmbracoHelper"/> class with an Umbraco context
        /// and a specific content item.
        /// </summary>
        /// <param name="umbracoContext">An Umbraco context.</param>
        /// <param name="content">A content item.</param>
        /// <param name="services">A services context.</param>
        /// <remarks>Sets the current page to the supplied content item.</remarks>
        public UmbracoHelper(UmbracoContext umbracoContext, ServiceContext services, IPublishedContent content)
            : this(umbracoContext, services)
        {
            _currentPage = content ?? throw new ArgumentNullException(nameof(content));
        }

        /// <summary>
        /// Initializes a new instance of the <see cref="UmbracoHelper"/> class with an Umbraco context.
        /// </summary>
        /// <param name="umbracoContext">An Umbraco context.</param>
        /// <param name="services">A services context.</param>
        /// <remarks>Sets the current page to the context's published content request's content item.</remarks>
        public UmbracoHelper(UmbracoContext umbracoContext, ServiceContext services)
        {
            _services = services ?? throw new ArgumentNullException(nameof(services));
            _umbracoContext = umbracoContext ?? throw new ArgumentNullException(nameof(umbracoContext));
            if (_umbracoContext.IsFrontEndUmbracoRequest)
                _currentPage = _umbracoContext.PublishedRequest.PublishedContent;
        }

        #endregion

        /// <summary>
        /// Gets the tag context.
        /// </summary>
        public ITagQuery TagQuery => _tag ??
            (_tag = new TagQuery(_services.TagService, _iQuery ?? ContentQuery));

        /// <summary>
        /// Gets the query context.
        /// </summary>
        public IPublishedContentQuery ContentQuery => _query ??
<<<<<<< HEAD
            (_query = new PublishedContentQuery(UmbracoContext.ContentCache, UmbracoContext.MediaCache));
=======
            (_query = _iQuery != null
                ? new PublishedContentQuery(_iQuery)
                : new PublishedContentQuery(UmbracoContext.ContentCache, UmbracoContext.MediaCache));
>>>>>>> fb4717d3

        /// <summary>
        /// Gets the Umbraco context.
        /// </summary>
        public UmbracoContext UmbracoContext
        {
            get
            {
                if (_umbracoContext == null)
                    throw new NullReferenceException("UmbracoContext has not been set.");
                return _umbracoContext;
            }
        }

        /// <summary>
        /// Gets the membership helper.
        /// </summary>
        public MembershipHelper MembershipHelper => _membershipHelper
            ?? (_membershipHelper = new MembershipHelper(UmbracoContext));

        /// <summary>
        /// Gets the url provider.
        /// </summary>
        public UrlProvider UrlProvider => UmbracoContext.UrlProvider;

        /// <summary>
        /// Gets the component renderer.
        /// </summary>
        public IUmbracoComponentRenderer UmbracoComponentRenderer => _componentRenderer
            ?? (_componentRenderer = new UmbracoComponentRenderer(UmbracoContext));

        /// <summary>
        /// Returns the current <seealso cref="IPublishedContent"/> item
        /// assigned to the UmbracoHelper.
        /// </summary>
        /// <remarks>
        /// <para>
        /// Note that this is the assigned IPublishedContent item to the
        /// UmbracoHelper, this is not necessarily the Current IPublishedContent
        /// item being rendered. This IPublishedContent object is contextual to
        /// the current UmbracoHelper instance.
        /// </para>
        ///<para>
        /// In some cases accessing this property will throw an exception if
        /// there is not IPublishedContent assigned to the Helper this will
        /// only ever happen if the Helper is constructed with an UmbracoContext
        /// and it is not a front-end request.
        /// </para>
        /// </remarks>
        /// <exception cref="InvalidOperationException">Thrown if the
        /// UmbracoHelper is constructed with an UmbracoContext and it is not a
        /// front-end request.</exception>
        public IPublishedContent AssignedContentItem
        {
            get
            {
                if (_currentPage != null)
                {
                    return _currentPage;
                }

                throw new InvalidOperationException(
                    $"Cannot return the {nameof(IPublishedContent)} because the {nameof(UmbracoHelper)} was constructed with an {nameof(UmbracoContext)} and the current request is not a front-end request."
                    );

            }
        }

        /// <summary>
        /// Renders the template for the specified pageId and an optional altTemplateId
        /// </summary>
        /// <param name="pageId"></param>
        /// <param name="altTemplateId">If not specified, will use the template assigned to the node</param>
        /// <returns></returns>
        public IHtmlString RenderTemplate(int pageId, int? altTemplateId = null)
        {
            return UmbracoComponentRenderer.RenderTemplate(pageId, altTemplateId);
        }

        #region RenderMacro

        /// <summary>
        /// Renders the macro with the specified alias.
        /// </summary>
        /// <param name="alias">The alias.</param>
        /// <returns></returns>
        public IHtmlString RenderMacro(string alias)
        {
            return UmbracoComponentRenderer.RenderMacro(alias, new { });
        }

        /// <summary>
        /// Renders the macro with the specified alias, passing in the specified parameters.
        /// </summary>
        /// <param name="alias">The alias.</param>
        /// <param name="parameters">The parameters.</param>
        /// <returns></returns>
        public IHtmlString RenderMacro(string alias, object parameters)
        {
            return UmbracoComponentRenderer.RenderMacro(alias, parameters.ToDictionary<object>());
        }

        /// <summary>
        /// Renders the macro with the specified alias, passing in the specified parameters.
        /// </summary>
        /// <param name="alias">The alias.</param>
        /// <param name="parameters">The parameters.</param>
        /// <returns></returns>
        public IHtmlString RenderMacro(string alias, IDictionary<string, object> parameters)
        {
            return UmbracoComponentRenderer.RenderMacro(alias, parameters);
        }

        #endregion

        #region Dictionary

        /// <summary>
        /// Returns the dictionary value for the key specified
        /// </summary>
        /// <param name="key"></param>
        /// <returns></returns>
        public string GetDictionaryValue(string key)
        {
            return CultureDictionary[key];
        }

        /// <summary>
        /// Returns the dictionary value for the key specified, and if empty returns the specified default fall back value
        /// </summary>
        /// <param name="key">key of dictionary item</param>
        /// <param name="altText">fall back text if dictionary item is empty - Name altText to match Umbraco.Field</param>
        /// <returns></returns>
        public string GetDictionaryValue(string key, string altText)
        {
            var dictionaryValue = GetDictionaryValue(key);
            if (String.IsNullOrWhiteSpace(dictionaryValue))
            {
                dictionaryValue = altText;
            }
            return dictionaryValue;
        }

        /// <summary>
        /// Returns the ICultureDictionary for access to dictionary items
        /// </summary>
        public ICultureDictionary CultureDictionary => _cultureDictionary
            ?? (_cultureDictionary = Current.CultureDictionaryFactory.CreateDictionary());

        #endregion

        #region Membership

        /// <summary>
        /// Check if the current user has access to a document
        /// </summary>
        /// <param name="path">The full path of the document object to check</param>
        /// <returns>True if the current user has access or if the current document isn't protected</returns>
        public bool MemberHasAccess(string path)
        {
            return MembershipHelper.MemberHasAccess(path);
        }

        /// <summary>
        /// Whether or not the current member is logged in (based on the membership provider)
        /// </summary>
        /// <returns>True is the current user is logged in</returns>
        public bool MemberIsLoggedOn()
        {
            return MembershipHelper.IsLoggedIn();
        }

        #endregion

        #region Urls

        /// <summary>
        /// Gets the url of a content identified by its identifier.
        /// </summary>
        /// <param name="contentId">The content identifier.</param>
        /// <returns>The url for the content.</returns>
        public string Url(int contentId, string culture = null)
        {
            return UrlProvider.GetUrl(contentId, culture);
        }

        /// <summary>
        /// Gets the url of a content identified by its identifier, in a specified mode.
        /// </summary>
        /// <param name="contentId">The content identifier.</param>
        /// <param name="mode">The mode.</param>
        /// <returns>The url for the content.</returns>
        public string Url(int contentId, UrlProviderMode mode, string culture = null)
        {
            return UrlProvider.GetUrl(contentId, mode, culture);
        }

        /// <summary>
        /// Gets the absolute url of a content identified by its identifier.
        /// </summary>
        /// <param name="contentId">The content identifier.</param>
        /// <returns>The absolute url for the content.</returns>
        public string UrlAbsolute(int contentId, string culture = null)
        {
            return UrlProvider.GetUrl(contentId, true, culture);
        }

        #endregion

        #region Member/Content/Media from Udi

        public IPublishedContent PublishedContent(Udi udi)
        {
            var guidUdi = udi as GuidUdi;
            if (guidUdi == null) return null;

            var umbracoType = Constants.UdiEntityType.ToUmbracoObjectType(udi.EntityType);

            var entityService = Current.Services.EntityService;
            switch (umbracoType)
            {
                case UmbracoObjectTypes.Document:
                    return Content(guidUdi.Guid);
                case UmbracoObjectTypes.Media:
                    // fixme - need to implement Media(guid)!
                    var mediaAttempt = entityService.GetId(guidUdi.Guid, umbracoType);
                    if (mediaAttempt.Success)
                        return Media(mediaAttempt.Result);
                    break;
                case UmbracoObjectTypes.Member:
                    // fixme - need to implement Member(guid)!
                    var memberAttempt = entityService.GetId(guidUdi.Guid, umbracoType);
                    if (memberAttempt.Success)
                        return Member(memberAttempt.Result);
                    break;
            }

            return null;
        }

        #endregion

        #region Members

        public IPublishedContent Member(Udi id)
        {
            var guidUdi = id as GuidUdi;
            return guidUdi == null ? null : Member(guidUdi.Guid);
        }

        public IPublishedContent Member(Guid id)
        {
            return MembershipHelper.GetByProviderKey(id);
        }

        public IPublishedContent Member(object id)
        {
            if (ConvertIdObjectToInt(id, out var intId))
                return Member(intId);
            if (ConvertIdObjectToGuid(id, out var guidId))
                return Member(guidId);
            if (ConvertIdObjectToUdi(id, out var udiId))
                return Member(udiId);
            return null;
        }

        public IPublishedContent Member(int id)
        {
            return MembershipHelper.GetById(id);
        }

        public IPublishedContent Member(string id)
        {
            var asInt = id.TryConvertTo<int>();
            return asInt ? MembershipHelper.GetById(asInt.Result) : MembershipHelper.GetByProviderKey(id);
        }

        #endregion

        #region Content

        /// <summary>
        /// Gets a content item from the cache.
        /// </summary>
        /// <param name="id">The unique identifier, or the key, of the content item.</param>
        /// <returns>The content, or null of the content item is not in the cache.</returns>
        public IPublishedContent Content(object id)
        {
            return ContentForObject(id);
        }

        private IPublishedContent ContentForObject(object id)
        {
            if (ConvertIdObjectToInt(id, out var intId))
                return ContentQuery.Content(intId);
            if (ConvertIdObjectToGuid(id, out var guidId))
                return ContentQuery.Content(guidId);
            if (ConvertIdObjectToUdi(id, out var udiId))
                return ContentQuery.Content(udiId);
            return null;
        }

        /// <summary>
        /// Gets a content item from the cache.
        /// </summary>
        /// <param name="id">The unique identifier of the content item.</param>
        /// <returns>The content, or null of the content item is not in the cache.</returns>
        public IPublishedContent Content(int id)
        {
            return ContentQuery.Content(id);
        }

        /// <summary>
        /// Gets a content item from the cache.
        /// </summary>
        /// <param name="id">The key of the content item.</param>
        /// <returns>The content, or null of the content item is not in the cache.</returns>
        public IPublishedContent Content(Guid id)
        {
            return ContentQuery.Content(id);
        }

        /// <summary>
        /// Gets a content item from the cache.
        /// </summary>
        /// <param name="id">The unique identifier, or the key, of the content item.</param>
        /// <returns>The content, or null of the content item is not in the cache.</returns>
        public IPublishedContent Content(string id)
        {
            return ContentForObject(id);
        }

        public IPublishedContent Content(Udi id)
        {
            return ContentQuery.Content(id);
        }

        public IPublishedContent ContentSingleAtXPath(string xpath, params XPathVariable[] vars)
        {
            return ContentQuery.ContentSingleAtXPath(xpath, vars);
        }

        /// <summary>
        /// Gets content items from the cache.
        /// </summary>
        /// <param name="ids">The unique identifiers, or the keys, of the content items.</param>
        /// <returns>The content items that were found in the cache.</returns>
        /// <remarks>Does not support mixing identifiers and keys.</remarks>
        public IEnumerable<IPublishedContent> Content(params object[] ids)
        {
            return ContentForObjects(ids);
        }

        private IEnumerable<IPublishedContent> ContentForObjects(IEnumerable<object> ids)
        {
            var idsA = ids.ToArray();
            IEnumerable<int> intIds;
            if (ConvertIdsObjectToInts(idsA, out intIds))
                return ContentQuery.Content(intIds);
            IEnumerable<Guid> guidIds;
            if (ConvertIdsObjectToGuids(idsA, out guidIds))
                return ContentQuery.Content(guidIds);
            return Enumerable.Empty<IPublishedContent>();
        }

        /// <summary>
        /// Gets content items from the cache.
        /// </summary>
        /// <param name="ids">The unique identifiers of the content items.</param>
        /// <returns>The content items that were found in the cache.</returns>
        public IEnumerable<IPublishedContent> Content(params int[] ids)
        {
            return ContentQuery.Content(ids);
        }

        /// <summary>
        /// Gets content items from the cache.
        /// </summary>
        /// <param name="ids">The keys of the content items.</param>
        /// <returns>The content items that were found in the cache.</returns>
        public IEnumerable<IPublishedContent> Content(params Guid[] ids)
        {
            return ContentQuery.Content(ids);
        }

        /// <summary>
        /// Gets content items from the cache.
        /// </summary>
        /// <param name="ids">The unique identifiers, or the keys, of the content items.</param>
        /// <returns>The content items that were found in the cache.</returns>
        /// <remarks>Does not support mixing identifiers and keys.</remarks>
        public IEnumerable<IPublishedContent> Content(params string[] ids)
        {
            return ContentForObjects(ids);
        }

        /// <summary>
        /// Gets the contents corresponding to the identifiers.
        /// </summary>
        /// <param name="ids">The content identifiers.</param>
        /// <returns>The existing contents corresponding to the identifiers.</returns>
        /// <remarks>If an identifier does not match an existing content, it will be missing in the returned value.</remarks>
        public IEnumerable<IPublishedContent> Content(IEnumerable<object> ids)
        {
            return ContentForObjects(ids);
        }

        /// <summary>
        /// Gets the contents corresponding to the identifiers.
        /// </summary>
        /// <param name="ids">The content identifiers.</param>
        /// <returns>The existing contents corresponding to the identifiers.</returns>
        /// <remarks>If an identifier does not match an existing content, it will be missing in the returned value.</remarks>
        public IEnumerable<IPublishedContent> Content(IEnumerable<string> ids)
        {
            return ContentForObjects(ids);
        }

        /// <summary>
        /// Gets the contents corresponding to the identifiers.
        /// </summary>
        /// <param name="ids">The content identifiers.</param>
        /// <returns>The existing contents corresponding to the identifiers.</returns>
        /// <remarks>If an identifier does not match an existing content, it will be missing in the returned value.</remarks>
        public IEnumerable<IPublishedContent> Content(IEnumerable<int> ids)
        {
            return ContentQuery.Content(ids);
        }

        public IEnumerable<IPublishedContent> ContentAtXPath(string xpath, params XPathVariable[] vars)
        {
            return ContentQuery.ContentAtXPath(xpath, vars);
        }

        public IEnumerable<IPublishedContent> ContentAtXPath(XPathExpression xpath, params XPathVariable[] vars)
        {
            return ContentQuery.ContentAtXPath(xpath, vars);
        }

        public IEnumerable<IPublishedContent> ContentAtRoot()
        {
            return ContentQuery.ContentAtRoot();
        }

        internal static bool ConvertIdObjectToInt(object id, out int intId)
        {
            switch (id)
            {
                case string s:
                    return int.TryParse(s, out intId);

                case int i:
                    intId = i;
                    return true;

                default:
                    intId = default;
                    return false;
            }
        }

        internal static bool ConvertIdObjectToGuid(object id, out Guid guidId)
        {
            switch (id)
            {
                case string s:
                    return Guid.TryParse(s, out guidId);

                case Guid g:
                    guidId = g;
                    return true;

                default:
                    guidId = default;
                    return false;
            }
        }

        private static bool ConvertIdsObjectToInts(IEnumerable<object> ids, out IEnumerable<int> intIds)
        {
            var list = new List<int>();
            intIds = null;
            foreach (var id in ids)
            {
                if (ConvertIdObjectToInt(id, out var intId))
                    list.Add(intId);
                else
                    return false; // if one of them is not an int, fail
            }
            intIds = list;
            return true;
        }

        private static bool ConvertIdsObjectToGuids(IEnumerable<object> ids, out IEnumerable<Guid> guidIds)
        {
            var list = new List<Guid>();
            guidIds = null;
            foreach (var id in ids)
            {
                Guid guidId;
                if (ConvertIdObjectToGuid(id, out guidId))
                    list.Add(guidId);
                else
                    return false; // if one of them is not a guid, fail
            }
            guidIds = list;
            return true;
        }

        /// <remarks>Had to change to internal for testing.</remarks>
        internal static bool ConvertIdObjectToUdi(object id, out Udi guidId)
        {
            switch (id)
            {
                case string s:
                    return Udi.TryParse(s, out guidId);

                case Udi u:
                    guidId = u;
                    return true;

                default:
                    guidId = default;
                    return false;
            }
        }


        #endregion

        #region Media

        public IPublishedContent Media(Udi id)
        {
            var guidUdi = id as GuidUdi;
            return guidUdi == null ? null : Media(guidUdi.Guid);
        }

        public IPublishedContent Media(Guid id)
        {
            //TODO: This is horrible but until the media cache properly supports GUIDs we have no choice here and
            // currently there won't be any way to add this method correctly to `ITypedPublishedContentQuery` without breaking an interface and adding GUID support for media

            var entityService = Current.Services.EntityService; // fixme inject
            var mediaAttempt = entityService.GetId(id, UmbracoObjectTypes.Media);
            return mediaAttempt.Success ? ContentQuery.Media(mediaAttempt.Result) : null;
        }

        /// <summary>
        /// Overloaded method accepting an 'object' type
        /// </summary>
        /// <param name="id"></param>
        /// <returns></returns>
        /// <remarks>
        /// We accept an object type because GetPropertyValue now returns an 'object', we still want to allow people to pass
        /// this result in to this method.
        /// This method will throw an exception if the value is not of type int or string.
        /// </remarks>
        public IPublishedContent Media(object id)
        {
            return MediaForObject(id);
        }

        private IPublishedContent MediaForObject(object id)
        {
            if (ConvertIdObjectToInt(id, out var intId))
                return ContentQuery.Media(intId);
            if (ConvertIdObjectToGuid(id, out var guidId))
                return ContentQuery.Media(guidId);
            if (ConvertIdObjectToUdi(id, out var udiId))
                return ContentQuery.Media(udiId);
            return null;
        }

        public IPublishedContent Media(int id)
        {
            return ContentQuery.Media(id);
        }

        public IPublishedContent Media(string id)
        {
            return MediaForObject(id);
        }

        /// <summary>
        /// Gets the medias corresponding to the identifiers.
        /// </summary>
        /// <param name="ids">The media identifiers.</param>
        /// <returns>The existing medias corresponding to the identifiers.</returns>
        /// <remarks>If an identifier does not match an existing media, it will be missing in the returned value.</remarks>
        public IEnumerable<IPublishedContent> Media(params object[] ids)
        {
            return MediaForObjects(ids);
        }

        private IEnumerable<IPublishedContent> MediaForObjects(IEnumerable<object> ids)
        {
            var idsA = ids.ToArray();
            IEnumerable<int> intIds;
            if (ConvertIdsObjectToInts(idsA, out intIds))
                return ContentQuery.Media(intIds);
            //IEnumerable<Guid> guidIds;
            //if (ConvertIdsObjectToGuids(idsA, out guidIds))
            //    return ContentQuery.Media(guidIds);
            return Enumerable.Empty<IPublishedContent>();
        }

        /// <summary>
        /// Gets the medias corresponding to the identifiers.
        /// </summary>
        /// <param name="ids">The media identifiers.</param>
        /// <returns>The existing medias corresponding to the identifiers.</returns>
        /// <remarks>If an identifier does not match an existing media, it will be missing in the returned value.</remarks>
        public IEnumerable<IPublishedContent> Media(params int[] ids)
        {
            return ContentQuery.Media(ids);
        }

        /// <summary>
        /// Gets the medias corresponding to the identifiers.
        /// </summary>
        /// <param name="ids">The media identifiers.</param>
        /// <returns>The existing medias corresponding to the identifiers.</returns>
        /// <remarks>If an identifier does not match an existing media, it will be missing in the returned value.</remarks>
        public IEnumerable<IPublishedContent> Media(params string[] ids)
        {
            return MediaForObjects(ids);
        }

        /// <summary>
        /// Gets the medias corresponding to the identifiers.
        /// </summary>
        /// <param name="ids">The media identifiers.</param>
        /// <returns>The existing medias corresponding to the identifiers.</returns>
        /// <remarks>If an identifier does not match an existing media, it will be missing in the returned value.</remarks>
        public IEnumerable<IPublishedContent> Media(IEnumerable<object> ids)
        {
            return MediaForObjects(ids);
        }

        /// <summary>
        /// Gets the medias corresponding to the identifiers.
        /// </summary>
        /// <param name="ids">The media identifiers.</param>
        /// <returns>The existing medias corresponding to the identifiers.</returns>
        /// <remarks>If an identifier does not match an existing media, it will be missing in the returned value.</remarks>
        public IEnumerable<IPublishedContent> Media(IEnumerable<int> ids)
        {
            return ContentQuery.Media(ids);
        }

        /// <summary>
        /// Gets the medias corresponding to the identifiers.
        /// </summary>
        /// <param name="ids">The media identifiers.</param>
        /// <returns>The existing medias corresponding to the identifiers.</returns>
        /// <remarks>If an identifier does not match an existing media, it will be missing in the returned value.</remarks>
        public IEnumerable<IPublishedContent> Media(IEnumerable<string> ids)
        {
            return MediaForObjects(ids);
        }

        public IEnumerable<IPublishedContent> MediaAtRoot()
        {
            return ContentQuery.MediaAtRoot();
        }

        #endregion

        #region Search

        /// <summary>
        /// Searches content.
        /// </summary>
        /// <param name="term"></param>
        /// <param name="useWildCards"></param>
        /// <param name="indexName"></param>
        /// <returns></returns>
        public IEnumerable<PublishedSearchResult> Search(string term, bool useWildCards = true, string indexName = null)
        {
            return ContentQuery.Search(term, useWildCards, indexName);
        }

        /// <summary>
        /// Searches content.
        /// </summary>
        /// <param name="skip"></param>
        /// <param name="take"></param>
        /// <param name="totalRecords"></param>
        /// <param name="term"></param>
        /// <param name="useWildCards"></param>
        /// <param name="indexName"></param>
        /// <returns></returns>
        public IEnumerable<PublishedSearchResult> Search(int skip, int take, out long totalRecords, string term, bool useWildCards = true, string indexName = null)
        {
            return ContentQuery.Search(skip, take, out totalRecords, term, useWildCards, indexName);
        }

        /// <summary>
        /// Searhes content.
        /// </summary>
        /// <param name="skip"></param>
        /// <param name="take"></param>
        /// <param name="totalRecords"></param>
        /// <param name="criteria"></param>
        /// <param name="searchProvider"></param>
        /// <returns></returns>
        public IEnumerable<PublishedSearchResult> Search(int skip, int take, out long totalRecords, Examine.SearchCriteria.ISearchCriteria criteria, Examine.Providers.BaseSearchProvider searchProvider = null)
        {
            return ContentQuery.Search(skip, take, out totalRecords, criteria, searchProvider);
        }

        /// <summary>
        /// Searhes content.
        /// </summary>
        /// <param name="criteria"></param>
        /// <param name="searchProvider"></param>
        /// <returns></returns>
        public IEnumerable<PublishedSearchResult> Search(Examine.SearchCriteria.ISearchCriteria criteria, Examine.Providers.BaseSearchProvider searchProvider = null)
        {
            return ContentQuery.Search(criteria, searchProvider);
        }

        #endregion

        #region Strings

        /// <summary>
        /// Replaces text line breaks with html line breaks
        /// </summary>
        /// <param name="text">The text.</param>
        /// <returns>The text with text line breaks replaced with html linebreaks (<br/>)</returns>
        public IHtmlString ReplaceLineBreaksForHtml(string text)
        {
            return StringUtilities.ReplaceLineBreaksForHtml(text);
        }

        /// <summary>
        /// Generates a hash based on the text string passed in.  This method will detect the
        /// security requirements (is FIPS enabled) and return an appropriate hash.
        /// </summary>
        /// <param name="text">The text to create a hash from</param>
        /// <returns>Hash of the text string</returns>
        public string CreateHash(string text)
        {
            return text.GenerateHash();
        }

        /// <summary>
        /// Strips all html tags from a given string, all contents of the tags will remain.
        /// </summary>
        public HtmlString StripHtml(IHtmlString html, params string[] tags)
        {
            return StripHtml(html.ToHtmlString(), tags);
        }

        /// <summary>
        /// Strips all html tags from a given string, all contents of the tags will remain.
        /// </summary>
        public HtmlString StripHtml(string html, params string[] tags)
        {
            return StringUtilities.StripHtmlTags(html, tags);
        }

        /// <summary>
        /// Will take the first non-null value in the collection and return the value of it.
        /// </summary>
        public string Coalesce(params object[] args)
        {
            return StringUtilities.Coalesce(args);
        }

        /// <summary>
        /// Joins any number of int/string/objects into one string
        /// </summary>
        public string Concatenate(params object[] args)
        {
            return StringUtilities.Concatenate(args);
        }

        /// <summary>
        /// Joins any number of int/string/objects into one string and seperates them with the string seperator parameter.
        /// </summary>
        public string Join(string separator, params object[] args)
        {
            return StringUtilities.Join(separator, args);
        }

        /// <summary>
        /// Truncates a string to a given length, can add a elipsis at the end (...). Method checks for open html tags, and makes sure to close them
        /// </summary>
        public IHtmlString Truncate(IHtmlString html, int length)
        {
            return Truncate(html.ToHtmlString(), length, true, false);
        }

        /// <summary>
        /// Truncates a string to a given length, can add a elipsis at the end (...). Method checks for open html tags, and makes sure to close them
        /// </summary>
        public IHtmlString Truncate(IHtmlString html, int length, bool addElipsis)
        {
            return Truncate(html.ToHtmlString(), length, addElipsis, false);
        }

        /// <summary>
        /// Truncates a string to a given length, can add a elipsis at the end (...). Method checks for open html tags, and makes sure to close them
        /// </summary>
        public IHtmlString Truncate(IHtmlString html, int length, bool addElipsis, bool treatTagsAsContent)
        {
            return Truncate(html.ToHtmlString(), length, addElipsis, treatTagsAsContent);
        }

        /// <summary>
        /// Truncates a string to a given length, can add a elipsis at the end (...). Method checks for open html tags, and makes sure to close them
        /// </summary>
        public IHtmlString Truncate(string html, int length)
        {
            return Truncate(html, length, true, false);
        }

        /// <summary>
        /// Truncates a string to a given length, can add a elipsis at the end (...). Method checks for open html tags, and makes sure to close them
        /// </summary>
        public IHtmlString Truncate(string html, int length, bool addElipsis)
        {
            return Truncate(html, length, addElipsis, false);
        }

        /// <summary>
        /// Truncates a string to a given length, can add a elipsis at the end (...). Method checks for open html tags, and makes sure to close them
        /// </summary>
        public IHtmlString Truncate(string html, int length, bool addElipsis, bool treatTagsAsContent)
        {
            return StringUtilities.Truncate(html, length, addElipsis, treatTagsAsContent);
        }

        #region Truncate by Words

        /// <summary>
        /// Truncates a string to a given amount of words, can add a elipsis at the end (...). Method checks for open html tags, and makes sure to close them
        /// </summary>
        public IHtmlString TruncateByWords(string html, int words)
        {
            int length = StringUtilities.WordsToLength(html, words);

            return Truncate(html, length, true, false);
        }

        /// <summary>
        /// Truncates a string to a given amount of words, can add a elipsis at the end (...). Method checks for open html tags, and makes sure to close them
        /// </summary>
        public IHtmlString TruncateByWords(string html, int words, bool addElipsis)
        {
            int length = StringUtilities.WordsToLength(html, words);

            return Truncate(html, length, addElipsis, false);
        }

        /// <summary>
        /// Truncates a string to a given amount of words, can add a elipsis at the end (...). Method checks for open html tags, and makes sure to close them
        /// </summary>
        public IHtmlString TruncateByWords(IHtmlString html, int words)
        {
            int length = StringUtilities.WordsToLength(html.ToHtmlString(), words);

            return Truncate(html, length, true, false);
        }

        /// <summary>
        /// Truncates a string to a given amount of words, can add a elipsis at the end (...). Method checks for open html tags, and makes sure to close them
        /// </summary>
        public IHtmlString TruncateByWords(IHtmlString html, int words, bool addElipsis)
        {
            int length = StringUtilities.WordsToLength(html.ToHtmlString(), words);

            return Truncate(html, length, addElipsis, false);
        }

        #endregion

        #endregion

        #region If

        /// <summary>
        /// If the test is true, the string valueIfTrue will be returned, otherwise the valueIfFalse will be returned.
        /// </summary>
        public HtmlString If(bool test, string valueIfTrue, string valueIfFalse)
        {
            return test ? new HtmlString(valueIfTrue) : new HtmlString(valueIfFalse);
        }

        /// <summary>
        /// If the test is true, the string valueIfTrue will be returned, otherwise the valueIfFalse will be returned.
        /// </summary>
        public HtmlString If(bool test, string valueIfTrue)
        {
            return test ? new HtmlString(valueIfTrue) : new HtmlString(string.Empty);
        }

        #endregion

        /// <summary>
        /// This is used in methods like BeginUmbracoForm and SurfaceAction to generate an encrypted string which gets submitted in a request for which
        /// Umbraco can decrypt during the routing process in order to delegate the request to a specific MVC Controller.
        /// </summary>
        /// <param name="controllerName"></param>
        /// <param name="controllerAction"></param>
        /// <param name="area"></param>
        /// <param name="additionalRouteVals"></param>
        /// <returns></returns>
        internal static string CreateEncryptedRouteString(string controllerName, string controllerAction, string area, object additionalRouteVals = null)
        {
            if (string.IsNullOrEmpty(controllerName)) throw new ArgumentNullOrEmptyException(nameof(controllerName));
            if (string.IsNullOrEmpty(controllerAction)) throw new ArgumentNullOrEmptyException(nameof(controllerAction));
            if (area == null) throw new ArgumentNullException(nameof(area));

            //need to create a params string as Base64 to put into our hidden field to use during the routes
            var surfaceRouteParams = $"c={HttpUtility.UrlEncode(controllerName)}&a={HttpUtility.UrlEncode(controllerAction)}&ar={area}";

            //checking if the additional route values is already a dictionary and convert to querystring
            string additionalRouteValsAsQuery;
            if (additionalRouteVals != null)
            {
                var additionalRouteValsAsDictionary = additionalRouteVals as Dictionary<string, object>;
                if (additionalRouteValsAsDictionary != null)
                    additionalRouteValsAsQuery = additionalRouteValsAsDictionary.ToQueryString();
                else
                    additionalRouteValsAsQuery = additionalRouteVals.ToDictionary<object>().ToQueryString();
            }
            else
                additionalRouteValsAsQuery = null;

            if (additionalRouteValsAsQuery.IsNullOrWhiteSpace() == false)
                surfaceRouteParams += "&" + additionalRouteValsAsQuery;

            return surfaceRouteParams.EncryptWithMachineKey();
        }
    }
}<|MERGE_RESOLUTION|>--- conflicted
+++ resolved
@@ -52,35 +52,15 @@
             ServiceContext services)
         {
             if (tagQuery == null) throw new ArgumentNullException(nameof(tagQuery));
-<<<<<<< HEAD
-            if (dataTypeService == null) throw new ArgumentNullException(nameof(dataTypeService));
-            if (cultureDictionary == null) throw new ArgumentNullException(nameof(cultureDictionary));
-            if (componentRenderer == null) throw new ArgumentNullException(nameof(componentRenderer));
-            if (membershipHelper == null) throw new ArgumentNullException(nameof(membershipHelper));
-            if (services == null) throw new ArgumentNullException(nameof(services));
-            if (appCache == null) throw new ArgumentNullException(nameof(appCache));
-
-            _umbracoContext = umbracoContext;
+
+            _umbracoContext = umbracoContext ?? throw new ArgumentNullException(nameof(umbracoContext));
             _tag = tagQuery;
-            _dataTypeService = dataTypeService;
-            _cultureDictionary = cultureDictionary;
-            _componentRenderer = componentRenderer;
-            _membershipHelper = membershipHelper;
-            _currentPage = content;
-            _iQuery = query;
-            _services = services;
-            _appCache = appCache;
-=======
-
-            _umbracoContext = umbracoContext ?? throw new ArgumentNullException(nameof(umbracoContext));
-            _tag = new TagQuery(tagQuery);
             _cultureDictionary = cultureDictionary ?? throw new ArgumentNullException(nameof(cultureDictionary));
             _componentRenderer = componentRenderer ?? throw new ArgumentNullException(nameof(componentRenderer));
             _membershipHelper = membershipHelper ?? throw new ArgumentNullException(nameof(membershipHelper));
             _currentPage = content ?? throw new ArgumentNullException(nameof(content));
             _iQuery = query ?? throw new ArgumentNullException(nameof(query));
             _services = services ?? throw new ArgumentNullException(nameof(services));
->>>>>>> fb4717d3
         }
 
         /// <summary>
@@ -131,13 +111,7 @@
         /// Gets the query context.
         /// </summary>
         public IPublishedContentQuery ContentQuery => _query ??
-<<<<<<< HEAD
             (_query = new PublishedContentQuery(UmbracoContext.ContentCache, UmbracoContext.MediaCache));
-=======
-            (_query = _iQuery != null
-                ? new PublishedContentQuery(_iQuery)
-                : new PublishedContentQuery(UmbracoContext.ContentCache, UmbracoContext.MediaCache));
->>>>>>> fb4717d3
 
         /// <summary>
         /// Gets the Umbraco context.
