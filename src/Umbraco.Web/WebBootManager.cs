﻿using System;
using System.Collections.Generic;
using System.Collections.Specialized;
using System.Configuration;
using System.Linq;
using System.Reflection;
using System.Web;
using System.Web.Configuration;
using System.Web.Http;
using System.Web.Http.Dispatcher;
using System.Web.Mvc;
using System.Web.Routing;
using ClientDependency.Core.Config;
using Examine;
using Examine.Config;
using Examine.Providers;
using umbraco;
using Umbraco.Core;
using Umbraco.Core.Configuration;
using Umbraco.Core.Dictionary;
using Umbraco.Core.Logging;
using Umbraco.Core.Macros;
using Umbraco.Core.ObjectResolution;
using Umbraco.Core.Profiling;
using Umbraco.Core.PropertyEditors;
using Umbraco.Core.PropertyEditors.ValueConverters;
using Umbraco.Core.Sync;
using Umbraco.Web.Dictionary;
using Umbraco.Web.Install;
using Umbraco.Web.Macros;
using Umbraco.Web.Media;
using Umbraco.Web.Media.ThumbnailProviders;
using Umbraco.Web.Models;
using Umbraco.Web.Mvc;
using Umbraco.Web.PropertyEditors;
using Umbraco.Web.PropertyEditors.ValueConverters;
using Umbraco.Web.PublishedCache;
using Umbraco.Web.Routing;
using Umbraco.Web.Security;
using Umbraco.Web.Scheduling;
using Umbraco.Web.UI.JavaScript;
using Umbraco.Web.WebApi;
using umbraco.BusinessLogic;
using Umbraco.Core.Cache;
using Umbraco.Core.Persistence;
using Umbraco.Core.Persistence.UnitOfWork;
using Umbraco.Core.Publishing;
using Umbraco.Core.Services;
using Umbraco.Web.Editors;
using GlobalSettings = Umbraco.Core.Configuration.GlobalSettings;
using ProfilingViewEngine = Umbraco.Core.Profiling.ProfilingViewEngine;


namespace Umbraco.Web
{
    /// <summary>
    /// A bootstrapper for the Umbraco application which initializes all objects including the Web portion of the application
    /// </summary>
    public class WebBootManager : CoreBootManager
    {
        private readonly bool _isForTesting;
        //NOTE: see the Initialize method for what this is used for
        private static readonly List<BaseIndexProvider> IndexesToRebuild = new List<BaseIndexProvider>();

        public WebBootManager(UmbracoApplicationBase umbracoApplication)
            : base(umbracoApplication)
        {
            _isForTesting = false;
        }

        /// <summary>
        /// Constructor for unit tests, ensures some resolvers are not initialized
        /// </summary>
        /// <param name="umbracoApplication"></param>
        /// <param name="logger"></param>
        /// <param name="isForTesting"></param>
        internal WebBootManager(UmbracoApplicationBase umbracoApplication, ProfilingLogger logger, bool isForTesting)
            : base(umbracoApplication, logger)
        {
            _isForTesting = isForTesting;
        }

        /// <summary>
        /// Creates and returns the service context for the app
        /// </summary>
        /// <param name="dbContext"></param>
        /// <param name="dbFactory"></param>
        /// <returns></returns>
        protected override ServiceContext CreateServiceContext(DatabaseContext dbContext, IDatabaseFactory dbFactory)
        {
            //use a request based messaging factory
            var evtMsgs = new RequestLifespanMessagesFactory(new SingletonUmbracoContextAccessor());
            return new ServiceContext(
                new RepositoryFactory(ApplicationCache, ProfilingLogger.Logger, dbContext.SqlSyntax, UmbracoConfig.For.UmbracoSettings()),
                new PetaPocoUnitOfWorkProvider(dbFactory),
                new FileUnitOfWorkProvider(),
                new PublishingStrategy(evtMsgs, ProfilingLogger.Logger),
                ApplicationCache,
                ProfilingLogger.Logger,
                evtMsgs);
        }

        /// <summary>
        /// Initialize objects before anything during the boot cycle happens
        /// </summary>
        /// <returns></returns>
        public override IBootManager Initialize()
        {
             //This is basically a hack for this item: http://issues.umbraco.org/issue/U4-5976
<<<<<<< HEAD
             // when Examine initializes it will try to rebuild if the indexes are empty, however in many cases not all of Examine's 
             // event handlers will be assigned during bootup when the rebuilding starts which is a problem. So with the examine 0.1.58.2941 build
             // it has an event we can subscribe to in order to cancel this rebuilding process, but what we'll do is cancel it and postpone the rebuilding until the
             // boot process has completed. It's a hack but it works.
=======
            // when Examine initializes it will try to rebuild if the indexes are empty, however in many cases not all of Examine's
            // event handlers will be assigned during bootup when the rebuilding starts which is a problem. So with the examine 0.1.58.2941 build
            // it has an event we can subscribe to in order to cancel this rebuilding process, but what we'll do is cancel it and postpone the rebuilding until the
            // boot process has completed. It's a hack but it works.
>>>>>>> 856c3459
            ExamineManager.Instance.BuildingEmptyIndexOnStartup += OnInstanceOnBuildingEmptyIndexOnStartup;

            base.Initialize();

            // Backwards compatibility - set the path and URL type for ClientDependency 1.5.1 [LK]
            ClientDependency.Core.CompositeFiles.Providers.XmlFileMapper.FileMapVirtualFolder = "~/App_Data/TEMP/ClientDependency";
            ClientDependency.Core.CompositeFiles.Providers.BaseCompositeFileProcessingProvider.UrlTypeDefault = ClientDependency.Core.CompositeFiles.Providers.CompositeUrlType.Base64QueryStrings;

            var section = ConfigurationManager.GetSection("system.web/httpRuntime") as HttpRuntimeSection;
            if (section != null)
            {
                //set the max url length for CDF to be the smallest of the max query length, max request length
                ClientDependency.Core.CompositeFiles.CompositeDependencyHandler.MaxHandlerUrlLength = Math.Min(section.MaxQueryStringLength, section.MaxRequestLength);
            }

            //set master controller factory
            ControllerBuilder.Current.SetControllerFactory(
                new MasterControllerFactory(FilteredControllerFactoriesResolver.Current));

            //set the render view engine
            ViewEngines.Engines.Add(new RenderViewEngine());
            //set the plugin view engine
            ViewEngines.Engines.Add(new PluginViewEngine());

            //set model binder
            ModelBinderProviders.BinderProviders.Add(new RenderModelBinder()); // is a provider

            ////add the profiling action filter
            //GlobalFilters.Filters.Add(new ProfilingActionFilter());

            //Register a custom renderer - used to process property editor dependencies
            var renderer = new DependencyPathRenderer();
            renderer.Initialize("Umbraco.DependencyPathRenderer", new NameValueCollection
            {
                { "compositeFileHandlerPath", ClientDependencySettings.Instance.CompositeFileHandlerPath }
            });
            ClientDependencySettings.Instance.MvcRendererCollection.Add(renderer);

            // Disable the X-AspNetMvc-Version HTTP Header
            MvcHandler.DisableMvcResponseHeader = true;

            InstallHelper insHelper = new InstallHelper(UmbracoContext.Current);
            insHelper.DeleteLegacyInstaller();

            return this;
        }

        /// <summary>
        /// Override this method in order to ensure that the UmbracoContext is also created, this can only be
        /// created after resolution is frozen!
        /// </summary>
        protected override void FreezeResolution()
        {
            base.FreezeResolution();

            //before we do anything, we'll ensure the umbraco context
            //see: http://issues.umbraco.org/issue/U4-1717
            var httpContext = new HttpContextWrapper(UmbracoApplication.Context);
            UmbracoContext.EnsureContext(
                httpContext,
                ApplicationContext,
                new WebSecurity(httpContext, ApplicationContext),
                UmbracoConfig.For.UmbracoSettings(),
                UrlProviderResolver.Current.Providers,
                false);
        }

        /// <summary>
        /// Ensure the current profiler is the web profiler
        /// </summary>
        protected override void InitializeProfilerResolver()
        {
            base.InitializeProfilerResolver();
            //Set the profiler to be the web profiler
            ProfilerResolver.Current.SetProfiler(new WebProfiler());
        }

        /// <summary>
        /// Ensure that the OnApplicationStarted methods of the IApplicationEvents are called
        /// </summary>
        /// <param name="afterComplete"></param>
        /// <returns></returns>
        public override IBootManager Complete(Action<ApplicationContext> afterComplete)
        {
            //Wrap viewengines in the profiling engine
            WrapViewEngines(ViewEngines.Engines);

            //set routes
            CreateRoutes();

            base.Complete(afterComplete);

            //Now, startup all of our legacy startup handler
            ApplicationEventsResolver.Current.InstantiateLegacyStartupHandlers();

            //Ok, now that everything is complete we'll check if we've stored any references to index that need rebuilding and run them
            // (see the initialize method for notes) - we'll ensure we remove the event handler too in case examine manager doesn't actually
            // initialize during startup, in which case we want it to rebuild the indexes itself.
            ExamineManager.Instance.BuildingEmptyIndexOnStartup -= OnInstanceOnBuildingEmptyIndexOnStartup;
            if (IndexesToRebuild.Any())
            {
                foreach (var indexer in IndexesToRebuild)
                {
                    indexer.RebuildIndex();
                }
            }

            //Now ensure webapi is initialized after everything
            GlobalConfiguration.Configuration.EnsureInitialized();

            return this;
        }

        internal static void WrapViewEngines(IList<IViewEngine> viewEngines)
        {
            if (viewEngines == null || viewEngines.Count == 0) return;

            var originalEngines = viewEngines.Select(e => e).ToArray();
            viewEngines.Clear();
            foreach (var engine in originalEngines)
            {
                var wrappedEngine = engine is ProfilingViewEngine ? engine : new ProfilingViewEngine(engine);
                viewEngines.Add(wrappedEngine);
            }
        }

        /// <summary>
        /// Creates the application cache based on the HttpRuntime cache
        /// </summary>
        protected override CacheHelper CreateApplicationCache()
        {
            //create a web-based cache helper
            var cacheHelper = new CacheHelper(
                //we need to have the dep clone runtime cache provider to ensure
                //all entities are cached properly (cloned in and cloned out)
                new DeepCloneRuntimeCacheProvider(new HttpRuntimeCacheProvider(HttpRuntime.Cache)),
                new StaticCacheProvider(),
                //we have no request based cache when not running in web-based context
                new NullCacheProvider(),
                new IsolatedRuntimeCache(type =>
                    //we need to have the dep clone runtime cache provider to ensure
                    //all entities are cached properly (cloned in and cloned out)
                    new DeepCloneRuntimeCacheProvider(new ObjectCacheRuntimeCacheProvider())));

            return cacheHelper;
        }

        /// <summary>
        /// Creates the routes
        /// </summary>
        protected internal void CreateRoutes()
        {
            var umbracoPath = GlobalSettings.UmbracoMvcArea;

            //Create the front-end route
            var defaultRoute = RouteTable.Routes.MapRoute(
                "Umbraco_default",
                umbracoPath + "/RenderMvc/{action}/{id}",
                new { controller = "RenderMvc", action = "Index", id = UrlParameter.Optional }
                );
            defaultRoute.RouteHandler = new RenderRouteHandler(ControllerBuilder.Current.GetControllerFactory());

            //register install routes
            RouteTable.Routes.RegisterArea<UmbracoInstallArea>();

            //register all back office routes
            RouteTable.Routes.RegisterArea<BackOfficeArea>();

            //plugin controllers must come first because the next route will catch many things
            RoutePluginControllers();
        }

        private void RoutePluginControllers()
        {
            var umbracoPath = GlobalSettings.UmbracoMvcArea;

            //we need to find the plugin controllers and route them
            var pluginControllers =
                SurfaceControllerResolver.Current.RegisteredSurfaceControllers.Concat(
                    UmbracoApiControllerResolver.Current.RegisteredUmbracoApiControllers).ToArray();

            //local controllers do not contain the attribute
            var localControllers = pluginControllers.Where(x => PluginController.GetMetadata(x).AreaName.IsNullOrWhiteSpace());
            foreach (var s in localControllers)
            {
                if (TypeHelper.IsTypeAssignableFrom<SurfaceController>(s))
                {
                    RouteLocalSurfaceController(s, umbracoPath);
                }
                else if (TypeHelper.IsTypeAssignableFrom<UmbracoApiController>(s))
                {
                    RouteLocalApiController(s, umbracoPath);
                }
            }

            //need to get the plugin controllers that are unique to each area (group by)
            var pluginSurfaceControlleres = pluginControllers.Where(x => !PluginController.GetMetadata(x).AreaName.IsNullOrWhiteSpace());
            var groupedAreas = pluginSurfaceControlleres.GroupBy(controller => PluginController.GetMetadata(controller).AreaName);
            //loop through each area defined amongst the controllers
            foreach (var g in groupedAreas)
            {
                //create an area for the controllers (this will throw an exception if all controllers are not in the same area)
                var pluginControllerArea = new PluginControllerArea(g.Select(PluginController.GetMetadata));
                //register it
                RouteTable.Routes.RegisterArea(pluginControllerArea);
            }
        }

        private void RouteLocalApiController(Type controller, string umbracoPath)
        {
            var meta = PluginController.GetMetadata(controller);

            //url to match
            var routePath = meta.IsBackOffice == false
                                ? umbracoPath + "/Api/" + meta.ControllerName + "/{action}/{id}"
                                : umbracoPath + "/BackOffice/Api/" + meta.ControllerName + "/{action}/{id}";

            var route = RouteTable.Routes.MapHttpRoute(
                string.Format("umbraco-{0}-{1}", "api", meta.ControllerName),
                routePath,
                new { controller = meta.ControllerName, id = UrlParameter.Optional },
                new[] { meta.ControllerNamespace });
            //web api routes don't set the data tokens object
            if (route.DataTokens == null)
            {
                route.DataTokens = new RouteValueDictionary();
            }
            route.DataTokens.Add("umbraco", "api"); //ensure the umbraco token is set
        }

        private void RouteLocalSurfaceController(Type controller, string umbracoPath)
        {
            var meta = PluginController.GetMetadata(controller);
            var route = RouteTable.Routes.MapRoute(
                string.Format("umbraco-{0}-{1}", "surface", meta.ControllerName),
                umbracoPath + "/Surface/" + meta.ControllerName + "/{action}/{id}",//url to match
                new { controller = meta.ControllerName, action = "Index", id = UrlParameter.Optional },
                new[] { meta.ControllerNamespace }); //look in this namespace to create the controller
            route.DataTokens.Add("umbraco", "surface"); //ensure the umbraco token is set
            route.DataTokens.Add("UseNamespaceFallback", false); //Don't look anywhere else except this namespace!
            //make it use our custom/special SurfaceMvcHandler
            route.RouteHandler = new SurfaceRouteHandler();
        }

        /// <summary>
        /// Initializes all web based and core resolves
        /// </summary>
        protected override void InitializeResolvers()
        {
            base.InitializeResolvers();

            XsltExtensionsResolver.Current = new XsltExtensionsResolver(ServiceProvider, LoggerResolver.Current.Logger, () => PluginManager.ResolveXsltExtensions());

            EditorValidationResolver.Current= new EditorValidationResolver(ServiceProvider, LoggerResolver.Current.Logger, () => PluginManager.ResolveTypes<IEditorValidator>());

            //set the default RenderMvcController
            DefaultRenderMvcControllerResolver.Current = new DefaultRenderMvcControllerResolver(typeof(RenderMvcController));

            //Override the default server messenger, we need to check if the legacy dist calls is enabled, if that is the
            // case, then we'll set the default messenger to be the old one, otherwise we'll set it to the db messenger
            // which will always be on.
            if (UmbracoConfig.For.UmbracoSettings().DistributedCall.Enabled)
            {
                //set the legacy one by default - this maintains backwards compat
                ServerMessengerResolver.Current.SetServerMessenger(new BatchedWebServiceServerMessenger(() =>
                {
                    //we should not proceed to change this if the app/database is not configured since there will
                    // be no user, plus we don't need to have server messages sent if this is the case.
                    if (ApplicationContext.IsConfigured && ApplicationContext.DatabaseContext.IsDatabaseConfigured)
                    {
                        //disable if they are not enabled
                        if (UmbracoConfig.For.UmbracoSettings().DistributedCall.Enabled == false)
                        {
                            return null;
                        }

                        try
                        {
                            var user = ApplicationContext.Services.UserService.GetUserById(UmbracoConfig.For.UmbracoSettings().DistributedCall.UserId);
                            return new Tuple<string, string>(user.Username, user.RawPasswordValue);
                        }
                        catch (Exception e)
                        {
                            LoggerResolver.Current.Logger.Error<WebBootManager>("An error occurred trying to set the IServerMessenger during application startup", e);
                            return null;
                        }
                    }
                    LoggerResolver.Current.Logger.Warn<WebBootManager>("Could not initialize the DefaultServerMessenger, the application is not configured or the database is not configured");
                    return null;
                }));
            }
            else
            {

                //We are using a custom action here so we can check the examine settings value first, we don't want to
                // put that check into the CreateIndexesOnColdBoot method because developers may choose to use this
                // method directly and they will be in charge of this check if they need it
                Action rebuildIndexes = () =>
                {
                    //If the developer has explicitly opted out of rebuilding indexes on startup then we
                    // should adhere to that and not do it, this means that if they are load balancing things will be
                    // out of sync if they are auto-scaling but there's not much we can do about that.
                    if (ExamineSettings.Instance.RebuildOnAppStart == false) return;

                    foreach (var indexer in GetIndexesForColdBoot())
                    {
                        indexer.RebuildIndex();
                    }
                };

                ServerMessengerResolver.Current.SetServerMessenger(new BatchedDatabaseServerMessenger(
                    ApplicationContext,
                    true,
                    //Default options for web including the required callbacks to build caches
                    new DatabaseServerMessengerOptions
                    {
                        //These callbacks will be executed if the server has not been synced
                        // (i.e. it is a new server or the lastsynced.txt file has been removed)
                        InitializingCallbacks = new Action[]
                        {
                            //rebuild the xml cache file if the server is not synced
                            () => global::umbraco.content.Instance.RefreshContentFromDatabase(),
                            //rebuild indexes if the server is not synced
                            // NOTE: This will rebuild ALL indexes including the members, if developers want to target specific
                            // indexes then they can adjust this logic themselves.
                            rebuildIndexes
                        }
                    }));
            }

            SurfaceControllerResolver.Current = new SurfaceControllerResolver(
                ServiceProvider, LoggerResolver.Current.Logger,
                PluginManager.ResolveSurfaceControllers());

            UmbracoApiControllerResolver.Current = new UmbracoApiControllerResolver(
                ServiceProvider, LoggerResolver.Current.Logger,
                PluginManager.ResolveUmbracoApiControllers());

            // both TinyMceValueConverter (in Core) and RteMacroRenderingValueConverter (in Web) will be
            // discovered when CoreBootManager configures the converters. We HAVE to remove one of them
            // here because there cannot be two converters for one property editor - and we want the full
            // RteMacroRenderingValueConverter that converts macros, etc. So remove TinyMceValueConverter.
            // (the limited one, defined in Core, is there for tests)
            PropertyValueConvertersResolver.Current.RemoveType<TinyMceValueConverter>();
            // same for other converters
            PropertyValueConvertersResolver.Current.RemoveType<Core.PropertyEditors.ValueConverters.TextStringValueConverter>();
            PropertyValueConvertersResolver.Current.RemoveType<Core.PropertyEditors.ValueConverters.MarkdownEditorValueConverter>();

            PublishedCachesResolver.Current = new PublishedCachesResolver(new PublishedCaches(
                new PublishedCache.XmlPublishedCache.PublishedContentCache(),
                new PublishedCache.XmlPublishedCache.PublishedMediaCache(ApplicationContext)));

            GlobalConfiguration.Configuration.Services.Replace(typeof(IHttpControllerSelector),
                new NamespaceHttpControllerSelector(GlobalConfiguration.Configuration));

            FilteredControllerFactoriesResolver.Current = new FilteredControllerFactoriesResolver(
                ServiceProvider, LoggerResolver.Current.Logger,
                // add all known factories, devs can then modify this list on application
                // startup either by binding to events or in their own global.asax
                new[]
					{
						typeof (RenderControllerFactory)
					});

            UrlProviderResolver.Current = new UrlProviderResolver(
                ServiceProvider, LoggerResolver.Current.Logger,
                    //typeof(AliasUrlProvider), // not enabled by default
                    typeof(DefaultUrlProvider),
                    typeof(CustomRouteUrlProvider)
                );

            ContentLastChanceFinderResolver.Current = new ContentLastChanceFinderResolver(
                // handled by ContentLastChanceFinderByNotFoundHandlers for the time being
                // soon as we get rid of INotFoundHandler support, we must enable this
                //new ContentFinderByLegacy404()

                // implement INotFoundHandler support... remove once we get rid of it
                new ContentLastChanceFinderByNotFoundHandlers());

            ContentFinderResolver.Current = new ContentFinderResolver(
                ServiceProvider, LoggerResolver.Current.Logger,
                // all built-in finders in the correct order, devs can then modify this list
                // on application startup via an application event handler.
                typeof(ContentFinderByPageIdQuery),
                typeof(ContentFinderByNiceUrl),
                typeof(ContentFinderByIdPath),

                // these will be handled by ContentFinderByNotFoundHandlers so they can be enabled/disabled
                // via the config file... soon as we get rid of INotFoundHandler support, we must enable
                // them here.
                //typeof (ContentFinderByNiceUrlAndTemplate),
                //typeof (ContentFinderByProfile),
                //typeof (ContentFinderByUrlAlias),

                // implement INotFoundHandler support... remove once we get rid of it
                typeof(ContentFinderByNotFoundHandlers)
            );

            SiteDomainHelperResolver.Current = new SiteDomainHelperResolver(new SiteDomainHelper());

            // ain't that a bit dirty?
            PublishedCache.XmlPublishedCache.PublishedContentCache.UnitTesting = _isForTesting;

            ThumbnailProvidersResolver.Current = new ThumbnailProvidersResolver(
                ServiceProvider, LoggerResolver.Current.Logger,
                PluginManager.ResolveThumbnailProviders());

            ImageUrlProviderResolver.Current = new ImageUrlProviderResolver(
                ServiceProvider, LoggerResolver.Current.Logger,
                PluginManager.ResolveImageUrlProviders());

            CultureDictionaryFactoryResolver.Current = new CultureDictionaryFactoryResolver(
                new DefaultCultureDictionaryFactory());
        }

        /// <summary>
        /// The method used to create indexes on a cold boot
        /// </summary>
        /// <remarks>
        /// A cold boot is when the server determines it will not (or cannot) process instructions in the cache table and
        /// will rebuild it's own caches itself.
        /// </remarks>
        public static IEnumerable<BaseIndexProvider> GetIndexesForColdBoot()
        {
            // NOTE: This is IMPORTANT! ... we don't want to rebuild any index that is already flagged to be re-indexed
            // on startup based on our _indexesToRebuild variable and how Examine auto-rebuilds when indexes are empty.
            // This callback is used above for the DatabaseServerMessenger startup options.

            // all indexes
            IEnumerable<BaseIndexProvider> indexes = ExamineManager.Instance.IndexProviderCollection;

            // except those that are already flagged
            // and are processed in Complete()
            if (IndexesToRebuild.Any())
                indexes = indexes.Except(IndexesToRebuild);

            // return
            foreach (var index in indexes)
                yield return index;

            // and clear
            IndexesToRebuild.Clear();
        }


        private void OnInstanceOnBuildingEmptyIndexOnStartup(object sender, BuildingEmptyIndexOnStartupEventArgs args)
        {
            //store the indexer that needs rebuilding because it's empty for when the boot process
            // is complete and cancel this current event so the rebuild process doesn't start right now.
            args.Cancel = true;
            IndexesToRebuild.Add((BaseIndexProvider)args.Indexer);
        }
    }
}

<|MERGE_RESOLUTION|>--- conflicted
+++ resolved
@@ -1,575 +1,568 @@
-﻿using System;
-using System.Collections.Generic;
-using System.Collections.Specialized;
-using System.Configuration;
-using System.Linq;
-using System.Reflection;
-using System.Web;
-using System.Web.Configuration;
-using System.Web.Http;
-using System.Web.Http.Dispatcher;
-using System.Web.Mvc;
-using System.Web.Routing;
-using ClientDependency.Core.Config;
-using Examine;
-using Examine.Config;
-using Examine.Providers;
-using umbraco;
-using Umbraco.Core;
-using Umbraco.Core.Configuration;
-using Umbraco.Core.Dictionary;
-using Umbraco.Core.Logging;
-using Umbraco.Core.Macros;
-using Umbraco.Core.ObjectResolution;
-using Umbraco.Core.Profiling;
-using Umbraco.Core.PropertyEditors;
-using Umbraco.Core.PropertyEditors.ValueConverters;
-using Umbraco.Core.Sync;
-using Umbraco.Web.Dictionary;
-using Umbraco.Web.Install;
-using Umbraco.Web.Macros;
-using Umbraco.Web.Media;
-using Umbraco.Web.Media.ThumbnailProviders;
-using Umbraco.Web.Models;
-using Umbraco.Web.Mvc;
-using Umbraco.Web.PropertyEditors;
-using Umbraco.Web.PropertyEditors.ValueConverters;
-using Umbraco.Web.PublishedCache;
-using Umbraco.Web.Routing;
-using Umbraco.Web.Security;
-using Umbraco.Web.Scheduling;
-using Umbraco.Web.UI.JavaScript;
-using Umbraco.Web.WebApi;
-using umbraco.BusinessLogic;
-using Umbraco.Core.Cache;
-using Umbraco.Core.Persistence;
-using Umbraco.Core.Persistence.UnitOfWork;
-using Umbraco.Core.Publishing;
-using Umbraco.Core.Services;
-using Umbraco.Web.Editors;
-using GlobalSettings = Umbraco.Core.Configuration.GlobalSettings;
-using ProfilingViewEngine = Umbraco.Core.Profiling.ProfilingViewEngine;
-
-
-namespace Umbraco.Web
-{
-    /// <summary>
-    /// A bootstrapper for the Umbraco application which initializes all objects including the Web portion of the application
-    /// </summary>
-    public class WebBootManager : CoreBootManager
-    {
-        private readonly bool _isForTesting;
-        //NOTE: see the Initialize method for what this is used for
-        private static readonly List<BaseIndexProvider> IndexesToRebuild = new List<BaseIndexProvider>();
-
-        public WebBootManager(UmbracoApplicationBase umbracoApplication)
-            : base(umbracoApplication)
-        {
-            _isForTesting = false;
-        }
-
-        /// <summary>
-        /// Constructor for unit tests, ensures some resolvers are not initialized
-        /// </summary>
-        /// <param name="umbracoApplication"></param>
-        /// <param name="logger"></param>
-        /// <param name="isForTesting"></param>
-        internal WebBootManager(UmbracoApplicationBase umbracoApplication, ProfilingLogger logger, bool isForTesting)
-            : base(umbracoApplication, logger)
-        {
-            _isForTesting = isForTesting;
-        }
-
-        /// <summary>
-        /// Creates and returns the service context for the app
-        /// </summary>
-        /// <param name="dbContext"></param>
-        /// <param name="dbFactory"></param>
-        /// <returns></returns>
-        protected override ServiceContext CreateServiceContext(DatabaseContext dbContext, IDatabaseFactory dbFactory)
-        {
-            //use a request based messaging factory
-            var evtMsgs = new RequestLifespanMessagesFactory(new SingletonUmbracoContextAccessor());
-            return new ServiceContext(
-                new RepositoryFactory(ApplicationCache, ProfilingLogger.Logger, dbContext.SqlSyntax, UmbracoConfig.For.UmbracoSettings()),
-                new PetaPocoUnitOfWorkProvider(dbFactory),
-                new FileUnitOfWorkProvider(),
-                new PublishingStrategy(evtMsgs, ProfilingLogger.Logger),
-                ApplicationCache,
-                ProfilingLogger.Logger,
-                evtMsgs);
-        }
-
-        /// <summary>
-        /// Initialize objects before anything during the boot cycle happens
-        /// </summary>
-        /// <returns></returns>
-        public override IBootManager Initialize()
-        {
-             //This is basically a hack for this item: http://issues.umbraco.org/issue/U4-5976
-<<<<<<< HEAD
-             // when Examine initializes it will try to rebuild if the indexes are empty, however in many cases not all of Examine's 
-             // event handlers will be assigned during bootup when the rebuilding starts which is a problem. So with the examine 0.1.58.2941 build
-             // it has an event we can subscribe to in order to cancel this rebuilding process, but what we'll do is cancel it and postpone the rebuilding until the
-             // boot process has completed. It's a hack but it works.
-=======
-            // when Examine initializes it will try to rebuild if the indexes are empty, however in many cases not all of Examine's
-            // event handlers will be assigned during bootup when the rebuilding starts which is a problem. So with the examine 0.1.58.2941 build
-            // it has an event we can subscribe to in order to cancel this rebuilding process, but what we'll do is cancel it and postpone the rebuilding until the
-            // boot process has completed. It's a hack but it works.
->>>>>>> 856c3459
-            ExamineManager.Instance.BuildingEmptyIndexOnStartup += OnInstanceOnBuildingEmptyIndexOnStartup;
-
-            base.Initialize();
-
-            // Backwards compatibility - set the path and URL type for ClientDependency 1.5.1 [LK]
-            ClientDependency.Core.CompositeFiles.Providers.XmlFileMapper.FileMapVirtualFolder = "~/App_Data/TEMP/ClientDependency";
-            ClientDependency.Core.CompositeFiles.Providers.BaseCompositeFileProcessingProvider.UrlTypeDefault = ClientDependency.Core.CompositeFiles.Providers.CompositeUrlType.Base64QueryStrings;
-
-            var section = ConfigurationManager.GetSection("system.web/httpRuntime") as HttpRuntimeSection;
-            if (section != null)
-            {
-                //set the max url length for CDF to be the smallest of the max query length, max request length
-                ClientDependency.Core.CompositeFiles.CompositeDependencyHandler.MaxHandlerUrlLength = Math.Min(section.MaxQueryStringLength, section.MaxRequestLength);
-            }
-
-            //set master controller factory
-            ControllerBuilder.Current.SetControllerFactory(
-                new MasterControllerFactory(FilteredControllerFactoriesResolver.Current));
-
-            //set the render view engine
-            ViewEngines.Engines.Add(new RenderViewEngine());
-            //set the plugin view engine
-            ViewEngines.Engines.Add(new PluginViewEngine());
-
-            //set model binder
-            ModelBinderProviders.BinderProviders.Add(new RenderModelBinder()); // is a provider
-
-            ////add the profiling action filter
-            //GlobalFilters.Filters.Add(new ProfilingActionFilter());
-
-            //Register a custom renderer - used to process property editor dependencies
-            var renderer = new DependencyPathRenderer();
-            renderer.Initialize("Umbraco.DependencyPathRenderer", new NameValueCollection
-            {
-                { "compositeFileHandlerPath", ClientDependencySettings.Instance.CompositeFileHandlerPath }
-            });
-            ClientDependencySettings.Instance.MvcRendererCollection.Add(renderer);
-
-            // Disable the X-AspNetMvc-Version HTTP Header
-            MvcHandler.DisableMvcResponseHeader = true;
-
-            InstallHelper insHelper = new InstallHelper(UmbracoContext.Current);
-            insHelper.DeleteLegacyInstaller();
-
-            return this;
-        }
-
-        /// <summary>
-        /// Override this method in order to ensure that the UmbracoContext is also created, this can only be
-        /// created after resolution is frozen!
-        /// </summary>
-        protected override void FreezeResolution()
-        {
-            base.FreezeResolution();
-
-            //before we do anything, we'll ensure the umbraco context
-            //see: http://issues.umbraco.org/issue/U4-1717
-            var httpContext = new HttpContextWrapper(UmbracoApplication.Context);
-            UmbracoContext.EnsureContext(
-                httpContext,
-                ApplicationContext,
-                new WebSecurity(httpContext, ApplicationContext),
-                UmbracoConfig.For.UmbracoSettings(),
-                UrlProviderResolver.Current.Providers,
-                false);
-        }
-
-        /// <summary>
-        /// Ensure the current profiler is the web profiler
-        /// </summary>
-        protected override void InitializeProfilerResolver()
-        {
-            base.InitializeProfilerResolver();
-            //Set the profiler to be the web profiler
-            ProfilerResolver.Current.SetProfiler(new WebProfiler());
-        }
-
-        /// <summary>
-        /// Ensure that the OnApplicationStarted methods of the IApplicationEvents are called
-        /// </summary>
-        /// <param name="afterComplete"></param>
-        /// <returns></returns>
-        public override IBootManager Complete(Action<ApplicationContext> afterComplete)
-        {
-            //Wrap viewengines in the profiling engine
-            WrapViewEngines(ViewEngines.Engines);
-
-            //set routes
-            CreateRoutes();
-
-            base.Complete(afterComplete);
-
-            //Now, startup all of our legacy startup handler
-            ApplicationEventsResolver.Current.InstantiateLegacyStartupHandlers();
-
-            //Ok, now that everything is complete we'll check if we've stored any references to index that need rebuilding and run them
-            // (see the initialize method for notes) - we'll ensure we remove the event handler too in case examine manager doesn't actually
-            // initialize during startup, in which case we want it to rebuild the indexes itself.
-            ExamineManager.Instance.BuildingEmptyIndexOnStartup -= OnInstanceOnBuildingEmptyIndexOnStartup;
-            if (IndexesToRebuild.Any())
-            {
-                foreach (var indexer in IndexesToRebuild)
-                {
-                    indexer.RebuildIndex();
-                }
-            }
-
-            //Now ensure webapi is initialized after everything
-            GlobalConfiguration.Configuration.EnsureInitialized();
-
-            return this;
-        }
-
-        internal static void WrapViewEngines(IList<IViewEngine> viewEngines)
-        {
-            if (viewEngines == null || viewEngines.Count == 0) return;
-
-            var originalEngines = viewEngines.Select(e => e).ToArray();
-            viewEngines.Clear();
-            foreach (var engine in originalEngines)
-            {
-                var wrappedEngine = engine is ProfilingViewEngine ? engine : new ProfilingViewEngine(engine);
-                viewEngines.Add(wrappedEngine);
-            }
-        }
-
-        /// <summary>
-        /// Creates the application cache based on the HttpRuntime cache
-        /// </summary>
-        protected override CacheHelper CreateApplicationCache()
-        {
-            //create a web-based cache helper
-            var cacheHelper = new CacheHelper(
-                //we need to have the dep clone runtime cache provider to ensure
-                //all entities are cached properly (cloned in and cloned out)
-                new DeepCloneRuntimeCacheProvider(new HttpRuntimeCacheProvider(HttpRuntime.Cache)),
-                new StaticCacheProvider(),
-                //we have no request based cache when not running in web-based context
-                new NullCacheProvider(),
-                new IsolatedRuntimeCache(type =>
-                    //we need to have the dep clone runtime cache provider to ensure
-                    //all entities are cached properly (cloned in and cloned out)
-                    new DeepCloneRuntimeCacheProvider(new ObjectCacheRuntimeCacheProvider())));
-
-            return cacheHelper;
-        }
-
-        /// <summary>
-        /// Creates the routes
-        /// </summary>
-        protected internal void CreateRoutes()
-        {
-            var umbracoPath = GlobalSettings.UmbracoMvcArea;
-
-            //Create the front-end route
-            var defaultRoute = RouteTable.Routes.MapRoute(
-                "Umbraco_default",
-                umbracoPath + "/RenderMvc/{action}/{id}",
-                new { controller = "RenderMvc", action = "Index", id = UrlParameter.Optional }
-                );
-            defaultRoute.RouteHandler = new RenderRouteHandler(ControllerBuilder.Current.GetControllerFactory());
-
-            //register install routes
-            RouteTable.Routes.RegisterArea<UmbracoInstallArea>();
-
-            //register all back office routes
-            RouteTable.Routes.RegisterArea<BackOfficeArea>();
-
-            //plugin controllers must come first because the next route will catch many things
-            RoutePluginControllers();
-        }
-
-        private void RoutePluginControllers()
-        {
-            var umbracoPath = GlobalSettings.UmbracoMvcArea;
-
-            //we need to find the plugin controllers and route them
-            var pluginControllers =
-                SurfaceControllerResolver.Current.RegisteredSurfaceControllers.Concat(
-                    UmbracoApiControllerResolver.Current.RegisteredUmbracoApiControllers).ToArray();
-
-            //local controllers do not contain the attribute
-            var localControllers = pluginControllers.Where(x => PluginController.GetMetadata(x).AreaName.IsNullOrWhiteSpace());
-            foreach (var s in localControllers)
-            {
-                if (TypeHelper.IsTypeAssignableFrom<SurfaceController>(s))
-                {
-                    RouteLocalSurfaceController(s, umbracoPath);
-                }
-                else if (TypeHelper.IsTypeAssignableFrom<UmbracoApiController>(s))
-                {
-                    RouteLocalApiController(s, umbracoPath);
-                }
-            }
-
-            //need to get the plugin controllers that are unique to each area (group by)
-            var pluginSurfaceControlleres = pluginControllers.Where(x => !PluginController.GetMetadata(x).AreaName.IsNullOrWhiteSpace());
-            var groupedAreas = pluginSurfaceControlleres.GroupBy(controller => PluginController.GetMetadata(controller).AreaName);
-            //loop through each area defined amongst the controllers
-            foreach (var g in groupedAreas)
-            {
-                //create an area for the controllers (this will throw an exception if all controllers are not in the same area)
-                var pluginControllerArea = new PluginControllerArea(g.Select(PluginController.GetMetadata));
-                //register it
-                RouteTable.Routes.RegisterArea(pluginControllerArea);
-            }
-        }
-
-        private void RouteLocalApiController(Type controller, string umbracoPath)
-        {
-            var meta = PluginController.GetMetadata(controller);
-
-            //url to match
-            var routePath = meta.IsBackOffice == false
-                                ? umbracoPath + "/Api/" + meta.ControllerName + "/{action}/{id}"
-                                : umbracoPath + "/BackOffice/Api/" + meta.ControllerName + "/{action}/{id}";
-
-            var route = RouteTable.Routes.MapHttpRoute(
-                string.Format("umbraco-{0}-{1}", "api", meta.ControllerName),
-                routePath,
-                new { controller = meta.ControllerName, id = UrlParameter.Optional },
-                new[] { meta.ControllerNamespace });
-            //web api routes don't set the data tokens object
-            if (route.DataTokens == null)
-            {
-                route.DataTokens = new RouteValueDictionary();
-            }
-            route.DataTokens.Add("umbraco", "api"); //ensure the umbraco token is set
-        }
-
-        private void RouteLocalSurfaceController(Type controller, string umbracoPath)
-        {
-            var meta = PluginController.GetMetadata(controller);
-            var route = RouteTable.Routes.MapRoute(
-                string.Format("umbraco-{0}-{1}", "surface", meta.ControllerName),
-                umbracoPath + "/Surface/" + meta.ControllerName + "/{action}/{id}",//url to match
-                new { controller = meta.ControllerName, action = "Index", id = UrlParameter.Optional },
-                new[] { meta.ControllerNamespace }); //look in this namespace to create the controller
-            route.DataTokens.Add("umbraco", "surface"); //ensure the umbraco token is set
-            route.DataTokens.Add("UseNamespaceFallback", false); //Don't look anywhere else except this namespace!
-            //make it use our custom/special SurfaceMvcHandler
-            route.RouteHandler = new SurfaceRouteHandler();
-        }
-
-        /// <summary>
-        /// Initializes all web based and core resolves
-        /// </summary>
-        protected override void InitializeResolvers()
-        {
-            base.InitializeResolvers();
-
-            XsltExtensionsResolver.Current = new XsltExtensionsResolver(ServiceProvider, LoggerResolver.Current.Logger, () => PluginManager.ResolveXsltExtensions());
-
-            EditorValidationResolver.Current= new EditorValidationResolver(ServiceProvider, LoggerResolver.Current.Logger, () => PluginManager.ResolveTypes<IEditorValidator>());
-
-            //set the default RenderMvcController
-            DefaultRenderMvcControllerResolver.Current = new DefaultRenderMvcControllerResolver(typeof(RenderMvcController));
-
-            //Override the default server messenger, we need to check if the legacy dist calls is enabled, if that is the
-            // case, then we'll set the default messenger to be the old one, otherwise we'll set it to the db messenger
-            // which will always be on.
-            if (UmbracoConfig.For.UmbracoSettings().DistributedCall.Enabled)
-            {
-                //set the legacy one by default - this maintains backwards compat
-                ServerMessengerResolver.Current.SetServerMessenger(new BatchedWebServiceServerMessenger(() =>
-                {
-                    //we should not proceed to change this if the app/database is not configured since there will
-                    // be no user, plus we don't need to have server messages sent if this is the case.
-                    if (ApplicationContext.IsConfigured && ApplicationContext.DatabaseContext.IsDatabaseConfigured)
-                    {
-                        //disable if they are not enabled
-                        if (UmbracoConfig.For.UmbracoSettings().DistributedCall.Enabled == false)
-                        {
-                            return null;
-                        }
-
-                        try
-                        {
-                            var user = ApplicationContext.Services.UserService.GetUserById(UmbracoConfig.For.UmbracoSettings().DistributedCall.UserId);
-                            return new Tuple<string, string>(user.Username, user.RawPasswordValue);
-                        }
-                        catch (Exception e)
-                        {
-                            LoggerResolver.Current.Logger.Error<WebBootManager>("An error occurred trying to set the IServerMessenger during application startup", e);
-                            return null;
-                        }
-                    }
-                    LoggerResolver.Current.Logger.Warn<WebBootManager>("Could not initialize the DefaultServerMessenger, the application is not configured or the database is not configured");
-                    return null;
-                }));
-            }
-            else
-            {
-
-                //We are using a custom action here so we can check the examine settings value first, we don't want to
-                // put that check into the CreateIndexesOnColdBoot method because developers may choose to use this
-                // method directly and they will be in charge of this check if they need it
-                Action rebuildIndexes = () =>
-                {
-                    //If the developer has explicitly opted out of rebuilding indexes on startup then we
-                    // should adhere to that and not do it, this means that if they are load balancing things will be
-                    // out of sync if they are auto-scaling but there's not much we can do about that.
-                    if (ExamineSettings.Instance.RebuildOnAppStart == false) return;
-
-                    foreach (var indexer in GetIndexesForColdBoot())
-                    {
-                        indexer.RebuildIndex();
-                    }
-                };
-
-                ServerMessengerResolver.Current.SetServerMessenger(new BatchedDatabaseServerMessenger(
-                    ApplicationContext,
-                    true,
-                    //Default options for web including the required callbacks to build caches
-                    new DatabaseServerMessengerOptions
-                    {
-                        //These callbacks will be executed if the server has not been synced
-                        // (i.e. it is a new server or the lastsynced.txt file has been removed)
-                        InitializingCallbacks = new Action[]
-                        {
-                            //rebuild the xml cache file if the server is not synced
-                            () => global::umbraco.content.Instance.RefreshContentFromDatabase(),
-                            //rebuild indexes if the server is not synced
-                            // NOTE: This will rebuild ALL indexes including the members, if developers want to target specific
-                            // indexes then they can adjust this logic themselves.
-                            rebuildIndexes
-                        }
-                    }));
-            }
-
-            SurfaceControllerResolver.Current = new SurfaceControllerResolver(
-                ServiceProvider, LoggerResolver.Current.Logger,
-                PluginManager.ResolveSurfaceControllers());
-
-            UmbracoApiControllerResolver.Current = new UmbracoApiControllerResolver(
-                ServiceProvider, LoggerResolver.Current.Logger,
-                PluginManager.ResolveUmbracoApiControllers());
-
-            // both TinyMceValueConverter (in Core) and RteMacroRenderingValueConverter (in Web) will be
-            // discovered when CoreBootManager configures the converters. We HAVE to remove one of them
-            // here because there cannot be two converters for one property editor - and we want the full
-            // RteMacroRenderingValueConverter that converts macros, etc. So remove TinyMceValueConverter.
-            // (the limited one, defined in Core, is there for tests)
-            PropertyValueConvertersResolver.Current.RemoveType<TinyMceValueConverter>();
-            // same for other converters
-            PropertyValueConvertersResolver.Current.RemoveType<Core.PropertyEditors.ValueConverters.TextStringValueConverter>();
-            PropertyValueConvertersResolver.Current.RemoveType<Core.PropertyEditors.ValueConverters.MarkdownEditorValueConverter>();
-
-            PublishedCachesResolver.Current = new PublishedCachesResolver(new PublishedCaches(
-                new PublishedCache.XmlPublishedCache.PublishedContentCache(),
-                new PublishedCache.XmlPublishedCache.PublishedMediaCache(ApplicationContext)));
-
-            GlobalConfiguration.Configuration.Services.Replace(typeof(IHttpControllerSelector),
-                new NamespaceHttpControllerSelector(GlobalConfiguration.Configuration));
-
-            FilteredControllerFactoriesResolver.Current = new FilteredControllerFactoriesResolver(
-                ServiceProvider, LoggerResolver.Current.Logger,
-                // add all known factories, devs can then modify this list on application
-                // startup either by binding to events or in their own global.asax
-                new[]
-					{
-						typeof (RenderControllerFactory)
-					});
-
-            UrlProviderResolver.Current = new UrlProviderResolver(
-                ServiceProvider, LoggerResolver.Current.Logger,
-                    //typeof(AliasUrlProvider), // not enabled by default
-                    typeof(DefaultUrlProvider),
-                    typeof(CustomRouteUrlProvider)
-                );
-
-            ContentLastChanceFinderResolver.Current = new ContentLastChanceFinderResolver(
-                // handled by ContentLastChanceFinderByNotFoundHandlers for the time being
-                // soon as we get rid of INotFoundHandler support, we must enable this
-                //new ContentFinderByLegacy404()
-
-                // implement INotFoundHandler support... remove once we get rid of it
-                new ContentLastChanceFinderByNotFoundHandlers());
-
-            ContentFinderResolver.Current = new ContentFinderResolver(
-                ServiceProvider, LoggerResolver.Current.Logger,
-                // all built-in finders in the correct order, devs can then modify this list
-                // on application startup via an application event handler.
-                typeof(ContentFinderByPageIdQuery),
-                typeof(ContentFinderByNiceUrl),
-                typeof(ContentFinderByIdPath),
-
-                // these will be handled by ContentFinderByNotFoundHandlers so they can be enabled/disabled
-                // via the config file... soon as we get rid of INotFoundHandler support, we must enable
-                // them here.
-                //typeof (ContentFinderByNiceUrlAndTemplate),
-                //typeof (ContentFinderByProfile),
-                //typeof (ContentFinderByUrlAlias),
-
-                // implement INotFoundHandler support... remove once we get rid of it
-                typeof(ContentFinderByNotFoundHandlers)
-            );
-
-            SiteDomainHelperResolver.Current = new SiteDomainHelperResolver(new SiteDomainHelper());
-
-            // ain't that a bit dirty?
-            PublishedCache.XmlPublishedCache.PublishedContentCache.UnitTesting = _isForTesting;
-
-            ThumbnailProvidersResolver.Current = new ThumbnailProvidersResolver(
-                ServiceProvider, LoggerResolver.Current.Logger,
-                PluginManager.ResolveThumbnailProviders());
-
-            ImageUrlProviderResolver.Current = new ImageUrlProviderResolver(
-                ServiceProvider, LoggerResolver.Current.Logger,
-                PluginManager.ResolveImageUrlProviders());
-
-            CultureDictionaryFactoryResolver.Current = new CultureDictionaryFactoryResolver(
-                new DefaultCultureDictionaryFactory());
-        }
-
-        /// <summary>
-        /// The method used to create indexes on a cold boot
-        /// </summary>
-        /// <remarks>
-        /// A cold boot is when the server determines it will not (or cannot) process instructions in the cache table and
-        /// will rebuild it's own caches itself.
-        /// </remarks>
-        public static IEnumerable<BaseIndexProvider> GetIndexesForColdBoot()
-        {
-            // NOTE: This is IMPORTANT! ... we don't want to rebuild any index that is already flagged to be re-indexed
-            // on startup based on our _indexesToRebuild variable and how Examine auto-rebuilds when indexes are empty.
-            // This callback is used above for the DatabaseServerMessenger startup options.
-
-            // all indexes
-            IEnumerable<BaseIndexProvider> indexes = ExamineManager.Instance.IndexProviderCollection;
-
-            // except those that are already flagged
-            // and are processed in Complete()
-            if (IndexesToRebuild.Any())
-                indexes = indexes.Except(IndexesToRebuild);
-
-            // return
-            foreach (var index in indexes)
-                yield return index;
-
-            // and clear
-            IndexesToRebuild.Clear();
-        }
-
-
-        private void OnInstanceOnBuildingEmptyIndexOnStartup(object sender, BuildingEmptyIndexOnStartupEventArgs args)
-        {
-            //store the indexer that needs rebuilding because it's empty for when the boot process
-            // is complete and cancel this current event so the rebuild process doesn't start right now.
-            args.Cancel = true;
-            IndexesToRebuild.Add((BaseIndexProvider)args.Indexer);
-        }
-    }
-}
-
+﻿using System;
+using System.Collections.Generic;
+using System.Collections.Specialized;
+using System.Configuration;
+using System.Linq;
+using System.Reflection;
+using System.Web;
+using System.Web.Configuration;
+using System.Web.Http;
+using System.Web.Http.Dispatcher;
+using System.Web.Mvc;
+using System.Web.Routing;
+using ClientDependency.Core.Config;
+using Examine;
+using Examine.Config;
+using Examine.Providers;
+using umbraco;
+using Umbraco.Core;
+using Umbraco.Core.Configuration;
+using Umbraco.Core.Dictionary;
+using Umbraco.Core.Logging;
+using Umbraco.Core.Macros;
+using Umbraco.Core.ObjectResolution;
+using Umbraco.Core.Profiling;
+using Umbraco.Core.PropertyEditors;
+using Umbraco.Core.PropertyEditors.ValueConverters;
+using Umbraco.Core.Sync;
+using Umbraco.Web.Dictionary;
+using Umbraco.Web.Install;
+using Umbraco.Web.Macros;
+using Umbraco.Web.Media;
+using Umbraco.Web.Media.ThumbnailProviders;
+using Umbraco.Web.Models;
+using Umbraco.Web.Mvc;
+using Umbraco.Web.PropertyEditors;
+using Umbraco.Web.PropertyEditors.ValueConverters;
+using Umbraco.Web.PublishedCache;
+using Umbraco.Web.Routing;
+using Umbraco.Web.Security;
+using Umbraco.Web.Scheduling;
+using Umbraco.Web.UI.JavaScript;
+using Umbraco.Web.WebApi;
+using umbraco.BusinessLogic;
+using Umbraco.Core.Cache;
+using Umbraco.Core.Persistence;
+using Umbraco.Core.Persistence.UnitOfWork;
+using Umbraco.Core.Publishing;
+using Umbraco.Core.Services;
+using Umbraco.Web.Editors;
+using GlobalSettings = Umbraco.Core.Configuration.GlobalSettings;
+using ProfilingViewEngine = Umbraco.Core.Profiling.ProfilingViewEngine;
+
+
+namespace Umbraco.Web
+{
+    /// <summary>
+    /// A bootstrapper for the Umbraco application which initializes all objects including the Web portion of the application
+    /// </summary>
+    public class WebBootManager : CoreBootManager
+    {
+        private readonly bool _isForTesting;
+        //NOTE: see the Initialize method for what this is used for
+        private static readonly List<BaseIndexProvider> IndexesToRebuild = new List<BaseIndexProvider>();
+
+        public WebBootManager(UmbracoApplicationBase umbracoApplication)
+            : base(umbracoApplication)
+        {
+            _isForTesting = false;
+        }
+
+        /// <summary>
+        /// Constructor for unit tests, ensures some resolvers are not initialized
+        /// </summary>
+        /// <param name="umbracoApplication"></param>
+        /// <param name="logger"></param>
+        /// <param name="isForTesting"></param>
+        internal WebBootManager(UmbracoApplicationBase umbracoApplication, ProfilingLogger logger, bool isForTesting)
+            : base(umbracoApplication, logger)
+        {
+            _isForTesting = isForTesting;
+        }
+
+        /// <summary>
+        /// Creates and returns the service context for the app
+        /// </summary>
+        /// <param name="dbContext"></param>
+        /// <param name="dbFactory"></param>
+        /// <returns></returns>
+        protected override ServiceContext CreateServiceContext(DatabaseContext dbContext, IDatabaseFactory dbFactory)
+        {
+            //use a request based messaging factory
+            var evtMsgs = new RequestLifespanMessagesFactory(new SingletonUmbracoContextAccessor());
+            return new ServiceContext(
+                new RepositoryFactory(ApplicationCache, ProfilingLogger.Logger, dbContext.SqlSyntax, UmbracoConfig.For.UmbracoSettings()),
+                new PetaPocoUnitOfWorkProvider(dbFactory),
+                new FileUnitOfWorkProvider(),
+                new PublishingStrategy(evtMsgs, ProfilingLogger.Logger),
+                ApplicationCache,
+                ProfilingLogger.Logger,
+                evtMsgs);
+        }
+
+        /// <summary>
+        /// Initialize objects before anything during the boot cycle happens
+        /// </summary>
+        /// <returns></returns>
+        public override IBootManager Initialize()
+        {
+             //This is basically a hack for this item: http://issues.umbraco.org/issue/U4-5976
+             // when Examine initializes it will try to rebuild if the indexes are empty, however in many cases not all of Examine's 
+             // event handlers will be assigned during bootup when the rebuilding starts which is a problem. So with the examine 0.1.58.2941 build
+             // it has an event we can subscribe to in order to cancel this rebuilding process, but what we'll do is cancel it and postpone the rebuilding until the
+             // boot process has completed. It's a hack but it works.
+            ExamineManager.Instance.BuildingEmptyIndexOnStartup += OnInstanceOnBuildingEmptyIndexOnStartup;
+
+            base.Initialize();
+
+            // Backwards compatibility - set the path and URL type for ClientDependency 1.5.1 [LK]
+            ClientDependency.Core.CompositeFiles.Providers.XmlFileMapper.FileMapVirtualFolder = "~/App_Data/TEMP/ClientDependency";
+            ClientDependency.Core.CompositeFiles.Providers.BaseCompositeFileProcessingProvider.UrlTypeDefault = ClientDependency.Core.CompositeFiles.Providers.CompositeUrlType.Base64QueryStrings;
+
+            var section = ConfigurationManager.GetSection("system.web/httpRuntime") as HttpRuntimeSection;
+            if (section != null)
+            {
+                //set the max url length for CDF to be the smallest of the max query length, max request length
+                ClientDependency.Core.CompositeFiles.CompositeDependencyHandler.MaxHandlerUrlLength = Math.Min(section.MaxQueryStringLength, section.MaxRequestLength);
+            }
+
+            //set master controller factory
+            ControllerBuilder.Current.SetControllerFactory(
+                new MasterControllerFactory(FilteredControllerFactoriesResolver.Current));
+
+            //set the render view engine
+            ViewEngines.Engines.Add(new RenderViewEngine());
+            //set the plugin view engine
+            ViewEngines.Engines.Add(new PluginViewEngine());
+
+            //set model binder
+            ModelBinderProviders.BinderProviders.Add(new RenderModelBinder()); // is a provider
+
+            ////add the profiling action filter
+            //GlobalFilters.Filters.Add(new ProfilingActionFilter());
+
+            //Register a custom renderer - used to process property editor dependencies
+            var renderer = new DependencyPathRenderer();
+            renderer.Initialize("Umbraco.DependencyPathRenderer", new NameValueCollection
+            {
+                { "compositeFileHandlerPath", ClientDependencySettings.Instance.CompositeFileHandlerPath }
+            });
+            ClientDependencySettings.Instance.MvcRendererCollection.Add(renderer);
+
+            // Disable the X-AspNetMvc-Version HTTP Header
+            MvcHandler.DisableMvcResponseHeader = true;
+
+            InstallHelper insHelper = new InstallHelper(UmbracoContext.Current);
+            insHelper.DeleteLegacyInstaller();
+
+            return this;
+        }
+
+        /// <summary>
+        /// Override this method in order to ensure that the UmbracoContext is also created, this can only be
+        /// created after resolution is frozen!
+        /// </summary>
+        protected override void FreezeResolution()
+        {
+            base.FreezeResolution();
+
+            //before we do anything, we'll ensure the umbraco context
+            //see: http://issues.umbraco.org/issue/U4-1717
+            var httpContext = new HttpContextWrapper(UmbracoApplication.Context);
+            UmbracoContext.EnsureContext(
+                httpContext,
+                ApplicationContext,
+                new WebSecurity(httpContext, ApplicationContext),
+                UmbracoConfig.For.UmbracoSettings(),
+                UrlProviderResolver.Current.Providers,
+                false);
+        }
+
+        /// <summary>
+        /// Ensure the current profiler is the web profiler
+        /// </summary>
+        protected override void InitializeProfilerResolver()
+        {
+            base.InitializeProfilerResolver();
+            //Set the profiler to be the web profiler
+            ProfilerResolver.Current.SetProfiler(new WebProfiler());
+        }
+
+        /// <summary>
+        /// Ensure that the OnApplicationStarted methods of the IApplicationEvents are called
+        /// </summary>
+        /// <param name="afterComplete"></param>
+        /// <returns></returns>
+        public override IBootManager Complete(Action<ApplicationContext> afterComplete)
+        {
+            //Wrap viewengines in the profiling engine
+            WrapViewEngines(ViewEngines.Engines);
+
+            //set routes
+            CreateRoutes();
+
+            base.Complete(afterComplete);
+
+            //Now, startup all of our legacy startup handler
+            ApplicationEventsResolver.Current.InstantiateLegacyStartupHandlers();
+
+            //Ok, now that everything is complete we'll check if we've stored any references to index that need rebuilding and run them
+            // (see the initialize method for notes) - we'll ensure we remove the event handler too in case examine manager doesn't actually
+            // initialize during startup, in which case we want it to rebuild the indexes itself.
+            ExamineManager.Instance.BuildingEmptyIndexOnStartup -= OnInstanceOnBuildingEmptyIndexOnStartup;
+            if (IndexesToRebuild.Any())
+            {
+                foreach (var indexer in IndexesToRebuild)
+                {
+                    indexer.RebuildIndex();
+                }
+            }
+
+            //Now ensure webapi is initialized after everything
+            GlobalConfiguration.Configuration.EnsureInitialized();
+
+            return this;
+        }
+
+        internal static void WrapViewEngines(IList<IViewEngine> viewEngines)
+        {
+            if (viewEngines == null || viewEngines.Count == 0) return;
+
+            var originalEngines = viewEngines.Select(e => e).ToArray();
+            viewEngines.Clear();
+            foreach (var engine in originalEngines)
+            {
+                var wrappedEngine = engine is ProfilingViewEngine ? engine : new ProfilingViewEngine(engine);
+                viewEngines.Add(wrappedEngine);
+            }
+        }
+
+        /// <summary>
+        /// Creates the application cache based on the HttpRuntime cache
+        /// </summary>
+        protected override CacheHelper CreateApplicationCache()
+        {
+            //create a web-based cache helper
+            var cacheHelper = new CacheHelper(
+                //we need to have the dep clone runtime cache provider to ensure
+                //all entities are cached properly (cloned in and cloned out)
+                new DeepCloneRuntimeCacheProvider(new HttpRuntimeCacheProvider(HttpRuntime.Cache)),
+                new StaticCacheProvider(),
+                //we have no request based cache when not running in web-based context
+                new NullCacheProvider(),
+                new IsolatedRuntimeCache(type =>
+                    //we need to have the dep clone runtime cache provider to ensure
+                    //all entities are cached properly (cloned in and cloned out)
+                    new DeepCloneRuntimeCacheProvider(new ObjectCacheRuntimeCacheProvider())));
+
+            return cacheHelper;
+        }
+
+        /// <summary>
+        /// Creates the routes
+        /// </summary>
+        protected internal void CreateRoutes()
+        {
+            var umbracoPath = GlobalSettings.UmbracoMvcArea;
+
+            //Create the front-end route
+            var defaultRoute = RouteTable.Routes.MapRoute(
+                "Umbraco_default",
+                umbracoPath + "/RenderMvc/{action}/{id}",
+                new { controller = "RenderMvc", action = "Index", id = UrlParameter.Optional }
+                );
+            defaultRoute.RouteHandler = new RenderRouteHandler(ControllerBuilder.Current.GetControllerFactory());
+
+            //register install routes
+            RouteTable.Routes.RegisterArea<UmbracoInstallArea>();
+
+            //register all back office routes
+            RouteTable.Routes.RegisterArea<BackOfficeArea>();
+
+            //plugin controllers must come first because the next route will catch many things
+            RoutePluginControllers();
+        }
+
+        private void RoutePluginControllers()
+        {
+            var umbracoPath = GlobalSettings.UmbracoMvcArea;
+
+            //we need to find the plugin controllers and route them
+            var pluginControllers =
+                SurfaceControllerResolver.Current.RegisteredSurfaceControllers.Concat(
+                    UmbracoApiControllerResolver.Current.RegisteredUmbracoApiControllers).ToArray();
+
+            //local controllers do not contain the attribute
+            var localControllers = pluginControllers.Where(x => PluginController.GetMetadata(x).AreaName.IsNullOrWhiteSpace());
+            foreach (var s in localControllers)
+            {
+                if (TypeHelper.IsTypeAssignableFrom<SurfaceController>(s))
+                {
+                    RouteLocalSurfaceController(s, umbracoPath);
+                }
+                else if (TypeHelper.IsTypeAssignableFrom<UmbracoApiController>(s))
+                {
+                    RouteLocalApiController(s, umbracoPath);
+                }
+            }
+
+            //need to get the plugin controllers that are unique to each area (group by)
+            var pluginSurfaceControlleres = pluginControllers.Where(x => !PluginController.GetMetadata(x).AreaName.IsNullOrWhiteSpace());
+            var groupedAreas = pluginSurfaceControlleres.GroupBy(controller => PluginController.GetMetadata(controller).AreaName);
+            //loop through each area defined amongst the controllers
+            foreach (var g in groupedAreas)
+            {
+                //create an area for the controllers (this will throw an exception if all controllers are not in the same area)
+                var pluginControllerArea = new PluginControllerArea(g.Select(PluginController.GetMetadata));
+                //register it
+                RouteTable.Routes.RegisterArea(pluginControllerArea);
+            }
+        }
+
+        private void RouteLocalApiController(Type controller, string umbracoPath)
+        {
+            var meta = PluginController.GetMetadata(controller);
+
+            //url to match
+            var routePath = meta.IsBackOffice == false
+                                ? umbracoPath + "/Api/" + meta.ControllerName + "/{action}/{id}"
+                                : umbracoPath + "/BackOffice/Api/" + meta.ControllerName + "/{action}/{id}";
+
+            var route = RouteTable.Routes.MapHttpRoute(
+                string.Format("umbraco-{0}-{1}", "api", meta.ControllerName),
+                routePath,
+                new { controller = meta.ControllerName, id = UrlParameter.Optional },
+                new[] { meta.ControllerNamespace });
+            //web api routes don't set the data tokens object
+            if (route.DataTokens == null)
+            {
+                route.DataTokens = new RouteValueDictionary();
+            }
+            route.DataTokens.Add("umbraco", "api"); //ensure the umbraco token is set
+        }
+
+        private void RouteLocalSurfaceController(Type controller, string umbracoPath)
+        {
+            var meta = PluginController.GetMetadata(controller);
+            var route = RouteTable.Routes.MapRoute(
+                string.Format("umbraco-{0}-{1}", "surface", meta.ControllerName),
+                umbracoPath + "/Surface/" + meta.ControllerName + "/{action}/{id}",//url to match
+                new { controller = meta.ControllerName, action = "Index", id = UrlParameter.Optional },
+                new[] { meta.ControllerNamespace }); //look in this namespace to create the controller
+            route.DataTokens.Add("umbraco", "surface"); //ensure the umbraco token is set
+            route.DataTokens.Add("UseNamespaceFallback", false); //Don't look anywhere else except this namespace!
+            //make it use our custom/special SurfaceMvcHandler
+            route.RouteHandler = new SurfaceRouteHandler();
+        }
+
+        /// <summary>
+        /// Initializes all web based and core resolves
+        /// </summary>
+        protected override void InitializeResolvers()
+        {
+            base.InitializeResolvers();
+
+            XsltExtensionsResolver.Current = new XsltExtensionsResolver(ServiceProvider, LoggerResolver.Current.Logger, () => PluginManager.ResolveXsltExtensions());
+
+            EditorValidationResolver.Current= new EditorValidationResolver(ServiceProvider, LoggerResolver.Current.Logger, () => PluginManager.ResolveTypes<IEditorValidator>());
+
+            //set the default RenderMvcController
+            DefaultRenderMvcControllerResolver.Current = new DefaultRenderMvcControllerResolver(typeof(RenderMvcController));
+
+            //Override the default server messenger, we need to check if the legacy dist calls is enabled, if that is the
+            // case, then we'll set the default messenger to be the old one, otherwise we'll set it to the db messenger
+            // which will always be on.
+            if (UmbracoConfig.For.UmbracoSettings().DistributedCall.Enabled)
+            {
+                //set the legacy one by default - this maintains backwards compat
+                ServerMessengerResolver.Current.SetServerMessenger(new BatchedWebServiceServerMessenger(() =>
+                {
+                    //we should not proceed to change this if the app/database is not configured since there will
+                    // be no user, plus we don't need to have server messages sent if this is the case.
+                    if (ApplicationContext.IsConfigured && ApplicationContext.DatabaseContext.IsDatabaseConfigured)
+                    {
+                        //disable if they are not enabled
+                        if (UmbracoConfig.For.UmbracoSettings().DistributedCall.Enabled == false)
+                        {
+                            return null;
+                        }
+
+                        try
+                        {
+                            var user = ApplicationContext.Services.UserService.GetUserById(UmbracoConfig.For.UmbracoSettings().DistributedCall.UserId);
+                            return new Tuple<string, string>(user.Username, user.RawPasswordValue);
+                        }
+                        catch (Exception e)
+                        {
+                            LoggerResolver.Current.Logger.Error<WebBootManager>("An error occurred trying to set the IServerMessenger during application startup", e);
+                            return null;
+                        }
+                    }
+                    LoggerResolver.Current.Logger.Warn<WebBootManager>("Could not initialize the DefaultServerMessenger, the application is not configured or the database is not configured");
+                    return null;
+                }));
+            }
+            else
+            {
+
+                //We are using a custom action here so we can check the examine settings value first, we don't want to
+                // put that check into the CreateIndexesOnColdBoot method because developers may choose to use this
+                // method directly and they will be in charge of this check if they need it
+                Action rebuildIndexes = () =>
+                {
+                    //If the developer has explicitly opted out of rebuilding indexes on startup then we
+                    // should adhere to that and not do it, this means that if they are load balancing things will be
+                    // out of sync if they are auto-scaling but there's not much we can do about that.
+                    if (ExamineSettings.Instance.RebuildOnAppStart == false) return;
+
+                    foreach (var indexer in GetIndexesForColdBoot())
+                    {
+                        indexer.RebuildIndex();
+                    }
+                };
+
+                ServerMessengerResolver.Current.SetServerMessenger(new BatchedDatabaseServerMessenger(
+                    ApplicationContext,
+                    true,
+                    //Default options for web including the required callbacks to build caches
+                    new DatabaseServerMessengerOptions
+                    {
+                        //These callbacks will be executed if the server has not been synced
+                        // (i.e. it is a new server or the lastsynced.txt file has been removed)
+                        InitializingCallbacks = new Action[]
+                        {
+                            //rebuild the xml cache file if the server is not synced
+                            () => global::umbraco.content.Instance.RefreshContentFromDatabase(),
+                            //rebuild indexes if the server is not synced
+                            // NOTE: This will rebuild ALL indexes including the members, if developers want to target specific
+                            // indexes then they can adjust this logic themselves.
+                            rebuildIndexes
+                        }
+                    }));
+            }
+
+            SurfaceControllerResolver.Current = new SurfaceControllerResolver(
+                ServiceProvider, LoggerResolver.Current.Logger,
+                PluginManager.ResolveSurfaceControllers());
+
+            UmbracoApiControllerResolver.Current = new UmbracoApiControllerResolver(
+                ServiceProvider, LoggerResolver.Current.Logger,
+                PluginManager.ResolveUmbracoApiControllers());
+
+            // both TinyMceValueConverter (in Core) and RteMacroRenderingValueConverter (in Web) will be
+            // discovered when CoreBootManager configures the converters. We HAVE to remove one of them
+            // here because there cannot be two converters for one property editor - and we want the full
+            // RteMacroRenderingValueConverter that converts macros, etc. So remove TinyMceValueConverter.
+            // (the limited one, defined in Core, is there for tests)
+            PropertyValueConvertersResolver.Current.RemoveType<TinyMceValueConverter>();
+            // same for other converters
+            PropertyValueConvertersResolver.Current.RemoveType<Core.PropertyEditors.ValueConverters.TextStringValueConverter>();
+            PropertyValueConvertersResolver.Current.RemoveType<Core.PropertyEditors.ValueConverters.MarkdownEditorValueConverter>();
+
+            PublishedCachesResolver.Current = new PublishedCachesResolver(new PublishedCaches(
+                new PublishedCache.XmlPublishedCache.PublishedContentCache(),
+                new PublishedCache.XmlPublishedCache.PublishedMediaCache(ApplicationContext)));
+
+            GlobalConfiguration.Configuration.Services.Replace(typeof(IHttpControllerSelector),
+                new NamespaceHttpControllerSelector(GlobalConfiguration.Configuration));
+
+            FilteredControllerFactoriesResolver.Current = new FilteredControllerFactoriesResolver(
+                ServiceProvider, LoggerResolver.Current.Logger,
+                // add all known factories, devs can then modify this list on application
+                // startup either by binding to events or in their own global.asax
+                new[]
+					{
+						typeof (RenderControllerFactory)
+					});
+
+            UrlProviderResolver.Current = new UrlProviderResolver(
+                ServiceProvider, LoggerResolver.Current.Logger,
+                    //typeof(AliasUrlProvider), // not enabled by default
+                    typeof(DefaultUrlProvider),
+                    typeof(CustomRouteUrlProvider)
+                );
+
+            ContentLastChanceFinderResolver.Current = new ContentLastChanceFinderResolver(
+                // handled by ContentLastChanceFinderByNotFoundHandlers for the time being
+                // soon as we get rid of INotFoundHandler support, we must enable this
+                //new ContentFinderByLegacy404()
+
+                // implement INotFoundHandler support... remove once we get rid of it
+                new ContentLastChanceFinderByNotFoundHandlers());
+
+            ContentFinderResolver.Current = new ContentFinderResolver(
+                ServiceProvider, LoggerResolver.Current.Logger,
+                // all built-in finders in the correct order, devs can then modify this list
+                // on application startup via an application event handler.
+                typeof(ContentFinderByPageIdQuery),
+                typeof(ContentFinderByNiceUrl),
+                typeof(ContentFinderByIdPath),
+
+                // these will be handled by ContentFinderByNotFoundHandlers so they can be enabled/disabled
+                // via the config file... soon as we get rid of INotFoundHandler support, we must enable
+                // them here.
+                //typeof (ContentFinderByNiceUrlAndTemplate),
+                //typeof (ContentFinderByProfile),
+                //typeof (ContentFinderByUrlAlias),
+
+                // implement INotFoundHandler support... remove once we get rid of it
+                typeof(ContentFinderByNotFoundHandlers)
+            );
+
+            SiteDomainHelperResolver.Current = new SiteDomainHelperResolver(new SiteDomainHelper());
+
+            // ain't that a bit dirty?
+            PublishedCache.XmlPublishedCache.PublishedContentCache.UnitTesting = _isForTesting;
+
+            ThumbnailProvidersResolver.Current = new ThumbnailProvidersResolver(
+                ServiceProvider, LoggerResolver.Current.Logger,
+                PluginManager.ResolveThumbnailProviders());
+
+            ImageUrlProviderResolver.Current = new ImageUrlProviderResolver(
+                ServiceProvider, LoggerResolver.Current.Logger,
+                PluginManager.ResolveImageUrlProviders());
+
+            CultureDictionaryFactoryResolver.Current = new CultureDictionaryFactoryResolver(
+                new DefaultCultureDictionaryFactory());
+        }
+
+        /// <summary>
+        /// The method used to create indexes on a cold boot
+        /// </summary>
+        /// <remarks>
+        /// A cold boot is when the server determines it will not (or cannot) process instructions in the cache table and
+        /// will rebuild it's own caches itself.
+        /// </remarks>
+        public static IEnumerable<BaseIndexProvider> GetIndexesForColdBoot()
+        {
+            // NOTE: This is IMPORTANT! ... we don't want to rebuild any index that is already flagged to be re-indexed
+            // on startup based on our _indexesToRebuild variable and how Examine auto-rebuilds when indexes are empty.
+            // This callback is used above for the DatabaseServerMessenger startup options.
+
+            // all indexes
+            IEnumerable<BaseIndexProvider> indexes = ExamineManager.Instance.IndexProviderCollection;
+
+            // except those that are already flagged
+            // and are processed in Complete()
+            if (IndexesToRebuild.Any())
+                indexes = indexes.Except(IndexesToRebuild);
+
+            // return
+            foreach (var index in indexes)
+                yield return index;
+
+            // and clear
+            IndexesToRebuild.Clear();
+        }
+
+
+        private void OnInstanceOnBuildingEmptyIndexOnStartup(object sender, BuildingEmptyIndexOnStartupEventArgs args)
+        {
+            //store the indexer that needs rebuilding because it's empty for when the boot process
+            // is complete and cancel this current event so the rebuild process doesn't start right now.
+            args.Cancel = true;
+            IndexesToRebuild.Add((BaseIndexProvider)args.Indexer);
+        }
+    }
+}
+