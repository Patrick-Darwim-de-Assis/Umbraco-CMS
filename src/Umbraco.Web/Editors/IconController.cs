--- conflicted
+++ resolved
@@ -1,30 +1,22 @@
 ﻿using System.Collections.Generic;
 using Umbraco.Web.Mvc;
 using Umbraco.Web.WebApi;
-using Umbraco.Web.Models;
-<<<<<<< HEAD
-using System.IO;
+using Umbraco.Core.Logging;
 using Umbraco.Core;
-using Umbraco.Core.IO;
-using Ganss.XSS;
 using Umbraco.Core.Cache;
 using Umbraco.Core.Configuration;
-using Umbraco.Core.Hosting;
 using Umbraco.Core.Mapping;
+using Umbraco.Core.Models;
 using Umbraco.Core.Persistence;
 using Umbraco.Core.Services;
 using Umbraco.Web.Routing;
-=======
-using Umbraco.Web.Services;
->>>>>>> b12fad75
 
 namespace Umbraco.Web.Editors
 {
     [PluginController("UmbracoApi")]
     public class IconController : UmbracoAuthorizedApiController
     {
-<<<<<<< HEAD
-        private readonly IHostingEnvironment _hostingEnvironment;
+        private readonly IIconService _iconService;
 
         public IconController(
             IGlobalSettings globalSettings,
@@ -36,23 +28,9 @@
             IRuntimeState runtimeState,
             UmbracoMapper umbracoMapper,
             IPublishedUrlProvider publishedUrlProvider,
-            IHostingEnvironment hostingEnvironment) : base(globalSettings, umbracoContextAccessor, sqlContext, services, appCaches, logger, runtimeState, umbracoMapper, publishedUrlProvider)
+            IIconService iconService) : base(globalSettings, umbracoContextAccessor, sqlContext, services, appCaches, logger, runtimeState, umbracoMapper, publishedUrlProvider)
         {
-            _hostingEnvironment = hostingEnvironment;
-        }
-=======
-        private readonly IIconService _iconService;
->>>>>>> b12fad75
-
-        public IconController(IIconService iconService)
-        {
-<<<<<<< HEAD
-            return string.IsNullOrWhiteSpace(iconName)
-                ? null
-                : CreateIconModel(iconName.StripFileExtension(), _hostingEnvironment.MapPath($"{GlobalSettings.IconsPath}/{iconName}.svg"));
-=======
             _iconService = iconService;
->>>>>>> b12fad75
         }
 
         /// <summary>
@@ -69,36 +47,7 @@
         /// Gets a list of all svg icons found at at the global icons path.
         /// </summary>
         /// <returns></returns>
-<<<<<<< HEAD
-        public List<IconModel> GetAllIcons()
-        {
-            var icons = new List<IconModel>();
-            var directory = new DirectoryInfo(_hostingEnvironment.MapPath($"{GlobalSettings.IconsPath}/"));
-            var iconNames = directory.GetFiles("*.svg");
-
-            iconNames.OrderBy(f => f.Name).ToList().ForEach(iconInfo =>
-            {
-                var icon = GetIcon(iconInfo);
-
-                if (icon != null)
-                {
-                    icons.Add(icon);
-                }
-            });
-
-            return icons;
-        }
-
-        /// <summary>
-        /// Gets an IconModel containing the icon name and SvgString
-        /// </summary>
-        /// <param name="iconName"></param>
-        /// <param name="iconPath"></param>
-        /// <returns></returns>
-        private IconModel CreateIconModel(string iconName, string iconPath)
-=======
         public IList<IconModel> GetAllIcons()
->>>>>>> b12fad75
         {
             return _iconService.GetAllIcons();
         }
