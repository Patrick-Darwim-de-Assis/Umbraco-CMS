<<<<<<< HEAD
﻿using System;
using System.Collections.Generic;
using System.Linq;
using System.Net;
using System.Net.Http;
using System.Text;
using System.Web.Http;
using AutoMapper;
using Umbraco.Core;
using Umbraco.Core.Dictionary;
using Umbraco.Core.Exceptions;
using Umbraco.Core.Models;
using Umbraco.Core.Services;
using Umbraco.Web.Composing;
using Umbraco.Web.Models.ContentEditing;
using Umbraco.Web.Mvc;
using Umbraco.Web.WebApi;

namespace Umbraco.Web.Editors
{
    /// <summary>
    /// Am abstract API controller providing functionality used for dealing with content and media types
    /// </summary>
    [PluginController("UmbracoApi")]
    [PrefixlessBodyModelValidator]
    public abstract class ContentTypeControllerBase<TContentType> : UmbracoAuthorizedJsonController
        where TContentType : class, IContentTypeComposition
    {
        private ICultureDictionary _cultureDictionary;

        /// <summary>
        /// Returns the available composite content types for a given content type
        /// </summary>
        /// <param name="type"></param>
        /// <param name="filterContentTypes">
        /// This is normally an empty list but if additional content type aliases are passed in, any content types containing those aliases will be filtered out
        /// along with any content types that have matching property types that are included in the filtered content types
        /// </param>
        /// <param name="filterPropertyTypes">
        /// This is normally an empty list but if additional property type aliases are passed in, any content types that have these aliases will be filtered out.
        /// This is required because in the case of creating/modifying a content type because new property types being added to it are not yet persisted so cannot
        /// be looked up via the db, they need to be passed in.
        /// </param>
        /// <param name="contentTypeId"></param>
        /// <returns></returns>
        protected IEnumerable<Tuple<EntityBasic, bool>> PerformGetAvailableCompositeContentTypes(int contentTypeId,
            UmbracoObjectTypes type,
            string[] filterContentTypes,
            string[] filterPropertyTypes)
        {
            IContentTypeComposition source = null;

            //below is all ported from the old doc type editor and comes with the same weaknesses /insanity / magic

            IContentTypeComposition[] allContentTypes;

            switch (type)
            {
                case UmbracoObjectTypes.DocumentType:
                    if (contentTypeId > 0)
                    {
                        source = Services.ContentTypeService.Get(contentTypeId);
                        if (source == null) throw new HttpResponseException(Request.CreateResponse(HttpStatusCode.NotFound));
                    }
                    allContentTypes = Services.ContentTypeService.GetAll().Cast<IContentTypeComposition>().ToArray();
                    break;

                case UmbracoObjectTypes.MediaType:
                    if (contentTypeId > 0)
                    {
                        source = Services.MediaTypeService.Get(contentTypeId);
                        if (source == null) throw new HttpResponseException(Request.CreateResponse(HttpStatusCode.NotFound));
                    }
                    allContentTypes = Services.MediaTypeService.GetAll().Cast<IContentTypeComposition>().ToArray();
                    break;

                case UmbracoObjectTypes.MemberType:
                    if (contentTypeId > 0)
                    {
                        source = Services.MemberTypeService.Get(contentTypeId);
                        if (source == null) throw new HttpResponseException(Request.CreateResponse(HttpStatusCode.NotFound));
                    }
                    allContentTypes = Services.MemberTypeService.GetAll().Cast<IContentTypeComposition>().ToArray();
                    break;

                default:
                    throw new ArgumentOutOfRangeException("The entity type was not a content type");
            }

            var availableCompositions = Services.ContentTypeService.GetAvailableCompositeContentTypes(source, allContentTypes, filterContentTypes, filterPropertyTypes);

            var currCompositions = source == null ? new IContentTypeComposition[] { } : source.ContentTypeComposition.ToArray();
            var compAliases = currCompositions.Select(x => x.Alias).ToArray();
            var ancestors = availableCompositions.Ancestors.Select(x => x.Alias);

            return availableCompositions.Results
                .Select(x => new Tuple<EntityBasic, bool>(Mapper.Map<IContentTypeComposition, EntityBasic>(x.Composition), x.Allowed))
                .Select(x =>
                {
                    //translate the name
                    x.Item1.Name = TranslateItem(x.Item1.Name);

                    //we need to ensure that the item is enabled if it is already selected
                    // but do not allow it if it is any of the ancestors
                    if (compAliases.Contains(x.Item1.Alias) && ancestors.Contains(x.Item1.Alias) == false)
                    {
                        //re-set x to be allowed (NOTE: I didn't know you could set an enumerable item in a lambda!)
                        x = new Tuple<EntityBasic, bool>(x.Item1, true);
                    }

                    return x;
                })
                .ToList();
        }

        /// <summary>
        /// Returns a list of content types where a particular composition content type is used
        /// </summary>
        /// <param name="type">Type of content Type, eg documentType or mediaType</param>      
        /// <param name="contentTypeId">Id of composition content type</param>
        /// <returns></returns>
        protected IEnumerable<EntityBasic> PerformGetWhereCompositionIsUsedInContentTypes(int contentTypeId, UmbracoObjectTypes type)
        {
            var id = 0;

            if (contentTypeId > 0)
            {
                IContentTypeComposition source;

                switch (type)
                {
                    case UmbracoObjectTypes.DocumentType:
                        source = Services.ContentTypeService.Get(contentTypeId);
                        break;

                    case UmbracoObjectTypes.MediaType:
                        source = Services.ContentTypeService.Get(contentTypeId);
                        break;

                    case UmbracoObjectTypes.MemberType:
                        source = Services.MemberTypeService.Get(contentTypeId);
                        break;

                    default:
                        throw new ArgumentOutOfRangeException(nameof(type));
                }

                if (source == null)
                    throw new HttpResponseException(Request.CreateResponse(HttpStatusCode.NotFound));

                id = source.Id;
            }

            IEnumerable<IContentTypeComposition> composedOf;

            switch (type)
            {
                case UmbracoObjectTypes.DocumentType:
                    composedOf = Services.ContentTypeService.GetComposedOf(id);
                    break;

                case UmbracoObjectTypes.MediaType:
                    composedOf = Services.MediaTypeService.GetComposedOf(id);
                    break;

                case UmbracoObjectTypes.MemberType:
                    composedOf = Services.MemberTypeService.GetComposedOf(id);
                    break;

                default:
                    throw new ArgumentOutOfRangeException(nameof(type));
            }

            EntityBasic TranslateName(EntityBasic e)
            {
                e.Name = TranslateItem(e.Name);
                return e;
            }

            return composedOf
                .Select(Mapper.Map<IContentTypeComposition, EntityBasic>)
                .Select(TranslateName)
                .ToList();
        }

        protected string TranslateItem(string text)
        {
            if (text == null)
                return null;

            if (text.StartsWith("#") == false)
                return text;

            text = text.Substring(1);
            return CultureDictionary[text].IfNullOrWhiteSpace(text);
        }

        protected TContentType PerformPostSave<TContentTypeDisplay, TContentTypeSave, TPropertyType>(
            TContentTypeSave contentTypeSave,
            Func<int, TContentType> getContentType,
            Action<TContentType> saveContentType,
            Action<TContentTypeSave> beforeCreateNew = null)
            where TContentTypeDisplay : ContentTypeCompositionDisplay
            where TContentTypeSave : ContentTypeSave<TPropertyType>
            where TPropertyType : PropertyTypeBasic
        {
            var ctId = Convert.ToInt32(contentTypeSave.Id);
            var ct = ctId > 0 ? getContentType(ctId) : null;
            if (ctId > 0 && ct == null) throw new HttpResponseException(HttpStatusCode.NotFound);

            //Validate that there's no other ct with the same alias
            // it in fact cannot be the same as any content type alias (member, content or media) because
            // this would interfere with how ModelsBuilder works and also how many of the published caches
            // works since that is based on aliases.
            var allAliases = Services.ContentTypeService.GetAllContentTypeAliases();
            var exists = allAliases.InvariantContains(contentTypeSave.Alias);
            if (exists && (ctId == 0 || !ct.Alias.InvariantEquals(contentTypeSave.Alias)))
            {
                ModelState.AddModelError("Alias", Services.TextService.Localize("editcontenttype/aliasAlreadyExists"));
            }

            // execute the externam validators
            EditorValidator.Validate(ModelState, contentTypeSave);

            if (ModelState.IsValid == false)
            {
                throw CreateModelStateValidationException<TContentTypeSave, TContentTypeDisplay>(ctId, contentTypeSave, ct);
            }

            //filter out empty properties
            contentTypeSave.Groups = contentTypeSave.Groups.Where(x => x.Name.IsNullOrWhiteSpace() == false).ToList();
            foreach (var group in contentTypeSave.Groups)
            {
                group.Properties = group.Properties.Where(x => x.Alias.IsNullOrWhiteSpace() == false).ToList();
            }

            if (ctId > 0)
            {
                //its an update to an existing content type

                //This mapping will cause a lot of content type validation to occur which we need to deal with
                try
                {
                    Mapper.Map(contentTypeSave, ct);
                }
                catch (Exception ex)
                {
                    var responseEx = CreateInvalidCompositionResponseException<TContentTypeDisplay, TContentTypeSave, TPropertyType>(ex, contentTypeSave, ct, ctId);
                    if (responseEx != null) throw responseEx;
                }

                var exResult = CreateCompositionValidationExceptionIfInvalid<TContentTypeSave, TPropertyType, TContentTypeDisplay>(contentTypeSave, ct);
                if (exResult != null) throw exResult;

                saveContentType(ct);

                return ct;
            }
            else
            {
                if (beforeCreateNew != null)
                {
                    beforeCreateNew(contentTypeSave);
                }

                //check if the type is trying to allow type 0 below itself - id zero refers to the currently unsaved type
                //always filter these 0 types out
                var allowItselfAsChild = false;
                if (contentTypeSave.AllowedContentTypes != null)
                {
                    allowItselfAsChild = contentTypeSave.AllowedContentTypes.Any(x => x == 0);
                    contentTypeSave.AllowedContentTypes = contentTypeSave.AllowedContentTypes.Where(x => x > 0).ToList();
                }

                //save as new

                TContentType newCt = null;
                try
                {
                    //This mapping will cause a lot of content type validation to occur which we need to deal with
                    newCt = Mapper.Map<TContentType>(contentTypeSave);
                }
                catch (Exception ex)
                {
                    var responseEx = CreateInvalidCompositionResponseException<TContentTypeDisplay, TContentTypeSave, TPropertyType>(ex, contentTypeSave, ct, ctId);
                    throw responseEx ?? ex;
                }

                var exResult = CreateCompositionValidationExceptionIfInvalid<TContentTypeSave, TPropertyType, TContentTypeDisplay>(contentTypeSave, newCt);
                if (exResult != null) throw exResult;

                //set id to null to ensure its handled as a new type
                contentTypeSave.Id = null;
                contentTypeSave.CreateDate = DateTime.Now;
                contentTypeSave.UpdateDate = DateTime.Now;

                saveContentType(newCt);

                //we need to save it twice to allow itself under itself.
                if (allowItselfAsChild)
                {
                    //NOTE: This will throw if the composition isn't right... but it shouldn't be at this stage
                    newCt.AddContentType(newCt);
                    saveContentType(newCt);
                }
                return newCt;
            }
        }

        /// <summary>
        /// Move
        /// </summary>
        /// <param name="move"></param>
        /// <param name="getContentType"></param>
        /// <param name="doMove"></param>
        /// <returns></returns>
        protected HttpResponseMessage PerformMove(
            MoveOrCopy move,
            Func<int, TContentType> getContentType,
            Func<TContentType, int, Attempt<OperationResult<MoveOperationStatusType>>> doMove)
        {
            var toMove = getContentType(move.Id);
            if (toMove == null)
            {
                return Request.CreateResponse(HttpStatusCode.NotFound);
            }

            var result = doMove(toMove, move.ParentId);
            if (result.Success)
            {
                var response = Request.CreateResponse(HttpStatusCode.OK);
                response.Content = new StringContent(toMove.Path, Encoding.UTF8, "text/plain");
                return response;
            }

            switch (result.Result.Result)
            {
                case MoveOperationStatusType.FailedParentNotFound:
                    return Request.CreateResponse(HttpStatusCode.NotFound);
                case MoveOperationStatusType.FailedCancelledByEvent:
                    //returning an object of INotificationModel will ensure that any pending
                    // notification messages are added to the response.
                    return Request.CreateValidationErrorResponse(new SimpleNotificationModel());
                case MoveOperationStatusType.FailedNotAllowedByPath:
                    var notificationModel = new SimpleNotificationModel();
                    notificationModel.AddErrorNotification(Services.TextService.Localize("moveOrCopy/notAllowedByPath"), "");
                    return Request.CreateValidationErrorResponse(notificationModel);
                default:
                    throw new ArgumentOutOfRangeException();
            }
        }

        /// <summary>
        /// Move
        /// </summary>
        /// <param name="move"></param>
        /// <param name="getContentType"></param>
        /// <param name="doCopy"></param>
        /// <returns></returns>
        protected HttpResponseMessage PerformCopy(
            MoveOrCopy move,
            Func<int, TContentType> getContentType,
            Func<TContentType, int, Attempt<OperationResult<MoveOperationStatusType, TContentType>>> doCopy)
        {
            var toMove = getContentType(move.Id);
            if (toMove == null)
            {
                return Request.CreateResponse(HttpStatusCode.NotFound);
            }

            var result = doCopy(toMove, move.ParentId);
            if (result.Success)
            {
                var copy = result.Result.Entity;
                var response = Request.CreateResponse(HttpStatusCode.OK);
                response.Content = new StringContent(copy.Path, Encoding.UTF8, "text/plain");
                return response;
            }

            switch (result.Result.Result)
            {
                case MoveOperationStatusType.FailedParentNotFound:
                    return Request.CreateResponse(HttpStatusCode.NotFound);
                case MoveOperationStatusType.FailedCancelledByEvent:
                    //returning an object of INotificationModel will ensure that any pending
                    // notification messages are added to the response.
                    return Request.CreateValidationErrorResponse(new SimpleNotificationModel());
                case MoveOperationStatusType.FailedNotAllowedByPath:
                    var notificationModel = new SimpleNotificationModel();
                    notificationModel.AddErrorNotification(Services.TextService.Localize("moveOrCopy/notAllowedByPath"), "");
                    return Request.CreateValidationErrorResponse(notificationModel);
                default:
                    throw new ArgumentOutOfRangeException();
            }
        }

        /// <summary>
        /// Validates the composition and adds errors to the model state if any are found then throws an error response if there are errors
        /// </summary>
        /// <param name="contentTypeSave"></param>
        /// <param name="composition"></param>
        /// <returns></returns>
        private HttpResponseException CreateCompositionValidationExceptionIfInvalid<TContentTypeSave, TPropertyType, TContentTypeDisplay>(TContentTypeSave contentTypeSave, TContentType composition)
            where TContentTypeSave : ContentTypeSave<TPropertyType>
            where TPropertyType : PropertyTypeBasic
            where TContentTypeDisplay : ContentTypeCompositionDisplay
        {
            var service = Services.GetContentTypeService<TContentType>();
            var validateAttempt = service.ValidateComposition(composition);
            if (validateAttempt == false)
            {
                //if it's not successful then we need to return some model state for the property aliases that
                // are duplicated
                var invalidPropertyAliases = validateAttempt.Result.Distinct();
                AddCompositionValidationErrors<TContentTypeSave, TPropertyType>(contentTypeSave, invalidPropertyAliases);

                var display = Mapper.Map<TContentTypeDisplay>(composition);
                //map the 'save' data on top
                display = Mapper.Map(contentTypeSave, display);
                display.Errors = ModelState.ToErrorDictionary();
                throw new HttpResponseException(Request.CreateValidationErrorResponse(display));
            }
            return null;
        }

        /// <summary>
        /// Adds errors to the model state if any invalid aliases are found then throws an error response if there are errors
        /// </summary>
        /// <param name="contentTypeSave"></param>
        /// <param name="invalidPropertyAliases"></param>
        /// <returns></returns>
        private void AddCompositionValidationErrors<TContentTypeSave, TPropertyType>(TContentTypeSave contentTypeSave, IEnumerable<string> invalidPropertyAliases)
            where TContentTypeSave : ContentTypeSave<TPropertyType>
            where TPropertyType : PropertyTypeBasic
        {
            foreach (var propertyAlias in invalidPropertyAliases)
            {
                //find the property relating to these
                var prop = contentTypeSave.Groups.SelectMany(x => x.Properties).Single(x => x.Alias == propertyAlias);
                var group = contentTypeSave.Groups.Single(x => x.Properties.Contains(prop));

                var key = string.Format("Groups[{0}].Properties[{1}].Alias", group.SortOrder, prop.SortOrder);
                ModelState.AddModelError(key, "Duplicate property aliases not allowed between compositions");
            }
        }

        /// <summary>
        /// If the exception is an InvalidCompositionException create a response exception to be thrown for validation errors
        /// </summary>
        /// <typeparam name="TContentTypeDisplay"></typeparam>
        /// <typeparam name="TContentTypeSave"></typeparam>
        /// <typeparam name="TPropertyType"></typeparam>
        /// <param name="ex"></param>
        /// <param name="contentTypeSave"></param>
        /// <param name="ct"></param>
        /// <param name="ctId"></param>
        /// <returns></returns>
        private HttpResponseException CreateInvalidCompositionResponseException<TContentTypeDisplay, TContentTypeSave, TPropertyType>(
            Exception ex, TContentTypeSave contentTypeSave, TContentType ct, int ctId)
            where TContentTypeDisplay : ContentTypeCompositionDisplay
            where TContentTypeSave : ContentTypeSave<TPropertyType>
            where TPropertyType : PropertyTypeBasic
        {
            InvalidCompositionException invalidCompositionException = null;
            if (ex is AutoMapperMappingException && ex.InnerException is InvalidCompositionException)
            {
                invalidCompositionException = (InvalidCompositionException)ex.InnerException;
            }
            else if (ex.InnerException is InvalidCompositionException)
            {
                invalidCompositionException = (InvalidCompositionException)ex;
            }
            if (invalidCompositionException != null)
            {
                AddCompositionValidationErrors<TContentTypeSave, TPropertyType>(contentTypeSave, invalidCompositionException.PropertyTypeAliases);
                return CreateModelStateValidationException<TContentTypeSave, TContentTypeDisplay>(ctId, contentTypeSave, ct);
            }
            return null;
        }

        /// <summary>
        /// Used to throw the ModelState validation results when the ModelState is invalid
        /// </summary>
        /// <typeparam name="TContentTypeDisplay"></typeparam>
        /// <typeparam name="TContentTypeSave"></typeparam>
        /// <param name="ctId"></param>
        /// <param name="contentTypeSave"></param>
        /// <param name="ct"></param>
        private HttpResponseException CreateModelStateValidationException<TContentTypeSave, TContentTypeDisplay>(int ctId, TContentTypeSave contentTypeSave, TContentType ct)
            where TContentTypeDisplay : ContentTypeCompositionDisplay
            where TContentTypeSave : ContentTypeSave
        {
            TContentTypeDisplay forDisplay;
            if (ctId > 0)
            {
                //Required data is invalid so we cannot continue
                forDisplay = Mapper.Map<TContentTypeDisplay>(ct);
                //map the 'save' data on top
                forDisplay = Mapper.Map(contentTypeSave, forDisplay);
            }
            else
            {
                //map the 'save' data to display
                forDisplay = Mapper.Map<TContentTypeDisplay>(contentTypeSave);
            }

            forDisplay.Errors = ModelState.ToErrorDictionary();
            return new HttpResponseException(Request.CreateValidationErrorResponse(forDisplay));
        }

        private ICultureDictionary CultureDictionary
            => _cultureDictionary ?? (_cultureDictionary = Current.CultureDictionaryFactory.CreateDictionary());
    }
}
=======
﻿using System;
using System.Collections.Generic;
using System.Linq;
using System.Net;
using System.Net.Http;
using System.Text;
using System.Text.RegularExpressions;
using System.Web.Http;
using AutoMapper;
using Newtonsoft.Json;
using Umbraco.Core;
using Umbraco.Core.Configuration;
using Umbraco.Core.Dictionary;
using Umbraco.Core.Exceptions;
using Umbraco.Core.Models;
using Umbraco.Core.PropertyEditors;
using Umbraco.Core.Services;
using Umbraco.Web.Models.ContentEditing;
using Umbraco.Web.Mvc;
using Umbraco.Web.WebApi;
using Constants = Umbraco.Core.Constants;

namespace Umbraco.Web.Editors
{
    /// <summary>
    /// Am abstract API controller providing functionality used for dealing with content and media types
    /// </summary>
    [PluginController("UmbracoApi")]
    [PrefixlessBodyModelValidator]
    public abstract class ContentTypeControllerBase : UmbracoAuthorizedJsonController
    {
        private ICultureDictionary _cultureDictionary;

        /// <summary>
        /// Constructor
        /// </summary>
        protected ContentTypeControllerBase()
            : this(UmbracoContext.Current)
        {
        }

        /// <summary>
        /// Constructor
        /// </summary>
        /// <param name="umbracoContext"></param>
        protected ContentTypeControllerBase(UmbracoContext umbracoContext)
            : base(umbracoContext)
        {
        }

        /// <summary>
        /// Returns the available composite content types for a given content type
        /// </summary>
        /// <param name="type"></param>
        /// <param name="filterContentTypes">
        /// This is normally an empty list but if additional content type aliases are passed in, any content types containing those aliases will be filtered out
        /// along with any content types that have matching property types that are included in the filtered content types
        /// </param>
        /// <param name="filterPropertyTypes">
        /// This is normally an empty list but if additional property type aliases are passed in, any content types that have these aliases will be filtered out.
        /// This is required because in the case of creating/modifying a content type because new property types being added to it are not yet persisted so cannot
        /// be looked up via the db, they need to be passed in.
        /// </param>
        /// <param name="contentTypeId"></param>
        /// <returns></returns>
        protected IEnumerable<Tuple<EntityBasic, bool>> PerformGetAvailableCompositeContentTypes(int contentTypeId,
            UmbracoObjectTypes type,
            string[] filterContentTypes,
            string[] filterPropertyTypes)
        {
            IContentTypeComposition source = null;

            //below is all ported from the old doc type editor and comes with the same weaknesses /insanity / magic

            IContentTypeComposition[] allContentTypes;

            switch (type)
            {
                case UmbracoObjectTypes.DocumentType:
                    if (contentTypeId > 0)
                    {
                        source = Services.ContentTypeService.GetContentType(contentTypeId);
                        if (source == null) throw new HttpResponseException(Request.CreateResponse(HttpStatusCode.NotFound));
                    }
                    allContentTypes = Services.ContentTypeService.GetAllContentTypes().Cast<IContentTypeComposition>().ToArray();
                    break;

                case UmbracoObjectTypes.MediaType:
                    if (contentTypeId > 0)
                    {
                        source = Services.ContentTypeService.GetMediaType(contentTypeId);
                        if (source == null) throw new HttpResponseException(Request.CreateResponse(HttpStatusCode.NotFound));
                    }
                    allContentTypes = Services.ContentTypeService.GetAllMediaTypes().Cast<IContentTypeComposition>().ToArray();
                    break;

                case UmbracoObjectTypes.MemberType:
                    if (contentTypeId > 0)
                    {
                        source = Services.MemberTypeService.Get(contentTypeId);
                        if (source == null) throw new HttpResponseException(Request.CreateResponse(HttpStatusCode.NotFound));
                    }
                    allContentTypes = Services.MemberTypeService.GetAll().Cast<IContentTypeComposition>().ToArray();
                    break;

                default:
                    throw new ArgumentOutOfRangeException("The entity type was not a content type");
            }

            var availableCompositions = Services.ContentTypeService.GetAvailableCompositeContentTypes(source, allContentTypes, filterContentTypes, filterPropertyTypes);

            Func<IContentTypeComposition, IEnumerable<EntityContainer>> getEntityContainers = contentType =>
            {
                if (contentType == null)
                {
                    return null;
                }
                switch (type)
                {
                    case UmbracoObjectTypes.DocumentType:
                        return Services.ContentTypeService.GetContentTypeContainers(contentType as IContentType);
                    case UmbracoObjectTypes.MediaType:
                        return Services.ContentTypeService.GetMediaTypeContainers(contentType as IMediaType);
                    case UmbracoObjectTypes.MemberType:
                        return new EntityContainer[0];
                    default:
                        throw new ArgumentOutOfRangeException("The entity type was not a content type");
                }
            };

            var currCompositions = source == null ? new IContentTypeComposition[] { } : source.ContentTypeComposition.ToArray();
            var compAliases = currCompositions.Select(x => x.Alias).ToArray();
            var ancestors = availableCompositions.Ancestors.Select(x => x.Alias);

            return availableCompositions.Results
                .Select(x => new Tuple<EntityBasic, bool>(Mapper.Map<IContentTypeComposition, EntityBasic>(x.Composition), x.Allowed))
                .Select(x =>
                {
                    //we need to ensure that the item is enabled if it is already selected
                    // but do not allow it if it is any of the ancestors
                    if (compAliases.Contains(x.Item1.Alias) && ancestors.Contains(x.Item1.Alias) == false)
                    {
                        //re-set x to be allowed (NOTE: I didn't know you could set an enumerable item in a lambda!)
                        x = new Tuple<EntityBasic, bool>(x.Item1, true);
                    }

                    //translate the name
                    x.Item1.Name = TranslateItem(x.Item1.Name);

                    var contentType = allContentTypes.FirstOrDefault(c => c.Key == x.Item1.Key);
                    var containers = getEntityContainers(contentType)?.ToArray();
                    var containerPath = $"/{(containers != null && containers.Any() ? $"{string.Join("/", containers.Select(c => c.Name))}/" : null)}";
                    x.Item1.AdditionalData["containerPath"] = containerPath;

                    return x;
                })
                .ToList();
        }

        /// <summary>
        /// Returns a list of content types where a particular composition content type is used
        /// </summary>
        /// <param name="type">Type of content Type, eg documentType or mediaType</param>      
        /// <param name="contentTypeId">Id of composition content type</param>
        /// <returns></returns>
        protected IEnumerable<EntityBasic> PerformGetWhereCompositionIsUsedInContentTypes(int contentTypeId,
            UmbracoObjectTypes type)
        {
            IContentTypeComposition source = null;

            //below is all ported from the old doc type editor and comes with the same weaknesses /insanity / magic

            IContentTypeComposition[] allContentTypes;

            switch (type)
            {
                case UmbracoObjectTypes.DocumentType:
                    if (contentTypeId > 0)
                    {
                        source = Services.ContentTypeService.GetContentType(contentTypeId);
                        if (source == null) throw new HttpResponseException(Request.CreateResponse(HttpStatusCode.NotFound));
                    }
                    allContentTypes = Services.ContentTypeService.GetAllContentTypes().Cast<IContentTypeComposition>().ToArray();
                    break;

                case UmbracoObjectTypes.MediaType:
                    if (contentTypeId > 0)
                    {
                        source = Services.ContentTypeService.GetMediaType(contentTypeId);
                        if (source == null) throw new HttpResponseException(Request.CreateResponse(HttpStatusCode.NotFound));
                    }
                    allContentTypes = Services.ContentTypeService.GetAllMediaTypes().Cast<IContentTypeComposition>().ToArray();
                    break;

                case UmbracoObjectTypes.MemberType:
                    if (contentTypeId > 0)
                    {
                        source = Services.MemberTypeService.Get(contentTypeId);
                        if (source == null) throw new HttpResponseException(Request.CreateResponse(HttpStatusCode.NotFound));
                    }
                    allContentTypes = Services.MemberTypeService.GetAll().Cast<IContentTypeComposition>().ToArray();
                    break;

                default:
                    throw new ArgumentOutOfRangeException("The entity type was not a content type");
            }

            var contentTypesWhereCompositionIsUsed = Services.ContentTypeService.GetWhereCompositionIsUsedInContentTypes(source, allContentTypes);
           return contentTypesWhereCompositionIsUsed
                .Select(x => Mapper.Map<IContentTypeComposition, EntityBasic>(x))
                .Select(x =>
                {
                    //translate the name
                    x.Name = TranslateItem(x.Name);               

                    return x;
                })
                .ToList();
        }
        protected string TranslateItem(string text)
        {
            if (text == null)
            {
                return null;
            }

            if (text.StartsWith("#") == false)
                return text;

            text = text.Substring(1);
            return CultureDictionary[text].IfNullOrWhiteSpace(text);
        }

        protected TContentType PerformPostSave<TContentType, TContentTypeDisplay, TContentTypeSave, TPropertyType>(
            TContentTypeSave contentTypeSave,
            Func<int, TContentType> getContentType,
            Action<TContentType> saveContentType,
            Action<TContentTypeSave> beforeCreateNew = null)
            where TContentType : class, IContentTypeComposition
            where TContentTypeDisplay : ContentTypeCompositionDisplay
            where TContentTypeSave : ContentTypeSave<TPropertyType>
            where TPropertyType : PropertyTypeBasic
        {
            var ctId = Convert.ToInt32(contentTypeSave.Id);
            var ct = ctId > 0 ? getContentType(ctId) : null;
            if (ctId > 0 && ct == null) throw new HttpResponseException(HttpStatusCode.NotFound);

            //Validate that there's no other ct with the same alias
            // it in fact cannot be the same as any content type alias (member, content or media) because
            // this would interfere with how ModelsBuilder works and also how many of the published caches
            // works since that is based on aliases.
            var allAliases = Services.ContentTypeService.GetAllContentTypeAliases();
            var exists = allAliases.InvariantContains(contentTypeSave.Alias);
            if (exists && (ctId == 0 || ct.Alias.InvariantEquals(contentTypeSave.Alias) == false))
            {
                ModelState.AddModelError("Alias", Services.TextService.Localize("editcontenttype/aliasAlreadyExists"));
            }

            //now let the external validators execute
            ValidationHelper.ValidateEditorModelWithResolver(ModelState, contentTypeSave);

            if (ModelState.IsValid == false)
            {
                throw CreateModelStateValidationException<TContentTypeSave, TContentTypeDisplay, TContentType>(ctId, contentTypeSave, ct);
            }

            //filter out empty properties
            contentTypeSave.Groups = contentTypeSave.Groups.Where(x => x.Name.IsNullOrWhiteSpace() == false).ToList();
            foreach (var group in contentTypeSave.Groups)
            {
                group.Properties = group.Properties.Where(x => x.Alias.IsNullOrWhiteSpace() == false).ToList();
            }

            if (ctId > 0)
            {
                //its an update to an existing content type

                //This mapping will cause a lot of content type validation to occur which we need to deal with
                try
                {
                    Mapper.Map(contentTypeSave, ct);
                }
                catch (Exception ex)
                {
                    var responseEx = CreateInvalidCompositionResponseException<TContentTypeDisplay, TContentType, TContentTypeSave, TPropertyType>(ex, contentTypeSave, ct, ctId);
                    if (responseEx != null) throw responseEx;
                }

                var exResult = CreateCompositionValidationExceptionIfInvalid<TContentTypeSave, TPropertyType, TContentTypeDisplay>(contentTypeSave, ct);
                if (exResult != null) throw exResult;

                saveContentType(ct);

                return ct;
            }
            else
            {
                if (beforeCreateNew != null)
                {
                    beforeCreateNew(contentTypeSave);
                }

                //check if the type is trying to allow type 0 below itself - id zero refers to the currently unsaved type
                //always filter these 0 types out
                var allowItselfAsChild = false;
                if (contentTypeSave.AllowedContentTypes != null)
                {
                    allowItselfAsChild = contentTypeSave.AllowedContentTypes.Any(x => x == 0);
                    contentTypeSave.AllowedContentTypes = contentTypeSave.AllowedContentTypes.Where(x => x > 0).ToList();
                }

                //save as new

                TContentType newCt = null;
                try
                {
                    //This mapping will cause a lot of content type validation to occur which we need to deal with
                    newCt = Mapper.Map<TContentType>(contentTypeSave);
                }
                catch (Exception ex)
                {
                    var responseEx = CreateInvalidCompositionResponseException<TContentTypeDisplay, TContentType, TContentTypeSave, TPropertyType>(ex, contentTypeSave, ct, ctId);
                    if (responseEx != null) throw responseEx;
                }

                var exResult = CreateCompositionValidationExceptionIfInvalid<TContentTypeSave, TPropertyType, TContentTypeDisplay>(contentTypeSave, newCt);
                if (exResult != null) throw exResult;

                //set id to null to ensure its handled as a new type
                contentTypeSave.Id = null;
                contentTypeSave.CreateDate = DateTime.Now;
                contentTypeSave.UpdateDate = DateTime.Now;

                saveContentType(newCt);

                //we need to save it twice to allow itself under itself.
                if (allowItselfAsChild)
                {
                    //NOTE: This will throw if the composition isn't right... but it shouldn't be at this stage
                    newCt.AddContentType(newCt);
                    saveContentType(newCt);
                }
                return newCt;
            }
        }

        /// <summary>
        /// Move
        /// </summary>
        /// <param name="move"></param>
        /// <param name="getContentType"></param>
        /// <param name="doMove"></param>
        /// <returns></returns>
        protected HttpResponseMessage PerformMove<TContentType>(
            MoveOrCopy move,
            Func<int, TContentType> getContentType,
            Func<TContentType, int, Attempt<OperationStatus<MoveOperationStatusType>>> doMove)
            where TContentType : IContentTypeComposition
        {
            var toMove = getContentType(move.Id);
            if (toMove == null)
            {
                return Request.CreateResponse(HttpStatusCode.NotFound);
            }

            var result = doMove(toMove, move.ParentId);
            if (result.Success)
            {
                var response = Request.CreateResponse(HttpStatusCode.OK);
                response.Content = new StringContent(toMove.Path, Encoding.UTF8, "application/json");
                return response;
            }

            switch (result.Result.StatusType)
            {
                case MoveOperationStatusType.FailedParentNotFound:
                    return Request.CreateResponse(HttpStatusCode.NotFound);
                case MoveOperationStatusType.FailedCancelledByEvent:
                    //returning an object of INotificationModel will ensure that any pending
                    // notification messages are added to the response.
                    return Request.CreateValidationErrorResponse(new SimpleNotificationModel());
                case MoveOperationStatusType.FailedNotAllowedByPath:
                    var notificationModel = new SimpleNotificationModel();
                    notificationModel.AddErrorNotification(Services.TextService.Localize("moveOrCopy/notAllowedByPath"), "");
                    return Request.CreateValidationErrorResponse(notificationModel);
                default:
                    throw new ArgumentOutOfRangeException();
            }
        }

        /// <summary>
        /// Move
        /// </summary>
        /// <param name="move"></param>
        /// <param name="getContentType"></param>
        /// <param name="doCopy"></param>
        /// <returns></returns>
        protected HttpResponseMessage PerformCopy<TContentType>(
            MoveOrCopy move,
            Func<int, TContentType> getContentType,
            Func<TContentType, int, Attempt<OperationStatus<TContentType, MoveOperationStatusType>>> doCopy)
            where TContentType : IContentTypeComposition
        {
            var toMove = getContentType(move.Id);
            if (toMove == null)
            {
                return Request.CreateResponse(HttpStatusCode.NotFound);
            }

            var result = doCopy(toMove, move.ParentId);
            if (result.Success)
            {
                var copy = result.Result.Entity;
                var response = Request.CreateResponse(HttpStatusCode.OK);
                response.Content = new StringContent(copy.Path, Encoding.UTF8, "application/json");
                return response;
            }

            switch (result.Result.StatusType)
            {
                case MoveOperationStatusType.FailedParentNotFound:
                    return Request.CreateResponse(HttpStatusCode.NotFound);
                case MoveOperationStatusType.FailedCancelledByEvent:
                    //returning an object of INotificationModel will ensure that any pending
                    // notification messages are added to the response.
                    return Request.CreateValidationErrorResponse(new SimpleNotificationModel());
                case MoveOperationStatusType.FailedNotAllowedByPath:
                    var notificationModel = new SimpleNotificationModel();
                    notificationModel.AddErrorNotification(Services.TextService.Localize("moveOrCopy/notAllowedByPath"), "");
                    return Request.CreateValidationErrorResponse(notificationModel);
                default:
                    throw new ArgumentOutOfRangeException();
            }
        }

        /// <summary>
        /// Validates the composition and adds errors to the model state if any are found then throws an error response if there are errors
        /// </summary>
        /// <param name="contentTypeSave"></param>
        /// <param name="composition"></param>
        /// <returns></returns>
        private HttpResponseException CreateCompositionValidationExceptionIfInvalid<TContentTypeSave, TPropertyType, TContentTypeDisplay>(TContentTypeSave contentTypeSave, IContentTypeComposition composition)
            where TContentTypeSave : ContentTypeSave<TPropertyType>
            where TPropertyType : PropertyTypeBasic
            where TContentTypeDisplay : ContentTypeCompositionDisplay
        {
            var validateAttempt = Services.ContentTypeService.ValidateComposition(composition);
            if (validateAttempt == false)
            {
                //if it's not successful then we need to return some model state for the property aliases that
                // are duplicated
                var invalidPropertyAliases = validateAttempt.Result.Distinct();
                AddCompositionValidationErrors<TContentTypeSave, TPropertyType>(contentTypeSave, invalidPropertyAliases);

                var display = Mapper.Map<TContentTypeDisplay>(composition);
                //map the 'save' data on top
                display = Mapper.Map(contentTypeSave, display);
                display.Errors = ModelState.ToErrorDictionary();
                throw new HttpResponseException(Request.CreateValidationErrorResponse(display));
            }
            return null;
        }

        /// <summary>
        /// Adds errors to the model state if any invalid aliases are found then throws an error response if there are errors
        /// </summary>
        /// <param name="contentTypeSave"></param>
        /// <param name="invalidPropertyAliases"></param>
        /// <returns></returns>
        private void AddCompositionValidationErrors<TContentTypeSave, TPropertyType>(TContentTypeSave contentTypeSave, IEnumerable<string> invalidPropertyAliases)
            where TContentTypeSave : ContentTypeSave<TPropertyType>
            where TPropertyType : PropertyTypeBasic
        {
            foreach (var propertyAlias in invalidPropertyAliases)
            {
                //find the property relating to these
                var prop = contentTypeSave.Groups.SelectMany(x => x.Properties).Single(x => x.Alias == propertyAlias);
                var group = contentTypeSave.Groups.Single(x => x.Properties.Contains(prop));

                var key = string.Format("Groups[{0}].Properties[{1}].Alias", group.SortOrder, prop.SortOrder);
                ModelState.AddModelError(key, "Duplicate property aliases not allowed between compositions");
            }
        }

        /// <summary>
        /// If the exception is an InvalidCompositionException create a response exception to be thrown for validation errors
        /// </summary>
        /// <typeparam name="TContentTypeDisplay"></typeparam>
        /// <typeparam name="TContentType"></typeparam>
        /// <typeparam name="TContentTypeSave"></typeparam>
        /// <typeparam name="TPropertyType"></typeparam>
        /// <param name="ex"></param>
        /// <param name="contentTypeSave"></param>
        /// <param name="ct"></param>
        /// <param name="ctId"></param>
        /// <returns></returns>
        private HttpResponseException CreateInvalidCompositionResponseException<TContentTypeDisplay, TContentType, TContentTypeSave, TPropertyType>(
            Exception ex, TContentTypeSave contentTypeSave, TContentType ct, int ctId)
            where TContentType : class, IContentTypeComposition
            where TContentTypeDisplay : ContentTypeCompositionDisplay
            where TContentTypeSave : ContentTypeSave<TPropertyType>
            where TPropertyType : PropertyTypeBasic
        {
            InvalidCompositionException invalidCompositionException = null;
            if (ex is AutoMapperMappingException && ex.InnerException is InvalidCompositionException)
            {
                invalidCompositionException = (InvalidCompositionException)ex.InnerException;
            }
            else if (ex.InnerException is InvalidCompositionException)
            {
                invalidCompositionException = (InvalidCompositionException)ex;
            }
            if (invalidCompositionException != null)
            {
                AddCompositionValidationErrors<TContentTypeSave, TPropertyType>(contentTypeSave, invalidCompositionException.PropertyTypeAliases);
                return CreateModelStateValidationException<TContentTypeSave, TContentTypeDisplay, TContentType>(ctId, contentTypeSave, ct);
            }
            return null;
        }

        /// <summary>
        /// Used to throw the ModelState validation results when the ModelState is invalid
        /// </summary>
        /// <typeparam name="TContentTypeDisplay"></typeparam>
        /// <typeparam name="TContentType"></typeparam>
        /// <typeparam name="TContentTypeSave"></typeparam>
        /// <param name="ctId"></param>
        /// <param name="contentTypeSave"></param>
        /// <param name="ct"></param>
        private HttpResponseException CreateModelStateValidationException<TContentTypeSave, TContentTypeDisplay, TContentType>(int ctId, TContentTypeSave contentTypeSave, TContentType ct)
            where TContentType : class, IContentTypeComposition
            where TContentTypeDisplay : ContentTypeCompositionDisplay
            where TContentTypeSave : ContentTypeSave
        {
            TContentTypeDisplay forDisplay;
            if (ctId > 0)
            {
                //Required data is invalid so we cannot continue
                forDisplay = Mapper.Map<TContentTypeDisplay>(ct);
                //map the 'save' data on top
                forDisplay = Mapper.Map(contentTypeSave, forDisplay);
            }
            else
            {
                //map the 'save' data to display
                forDisplay = Mapper.Map<TContentTypeDisplay>(contentTypeSave);
            }

            forDisplay.Errors = ModelState.ToErrorDictionary();
            return new HttpResponseException(Request.CreateValidationErrorResponse(forDisplay));
        }

        private ICultureDictionary CultureDictionary
        {
            get
            {
                return
                    _cultureDictionary ??
                    (_cultureDictionary = CultureDictionaryFactoryResolver.Current.Factory.CreateDictionary());
            }
        }


    }
}
>>>>>>> 97f91514
<|MERGE_RESOLUTION|>--- conflicted
+++ resolved
@@ -1,4 +1,3 @@
-<<<<<<< HEAD
 ﻿using System;
 using System.Collections.Generic;
 using System.Linq;
@@ -90,6 +89,25 @@
 
             var availableCompositions = Services.ContentTypeService.GetAvailableCompositeContentTypes(source, allContentTypes, filterContentTypes, filterPropertyTypes);
 
+            Func<IContentTypeComposition, IEnumerable<EntityContainer>> getEntityContainers = contentType =>
+            {
+                if (contentType == null)
+                {
+                    return null;
+                }
+                switch (type)
+                {
+                    case UmbracoObjectTypes.DocumentType:
+                        return Services.ContentTypeService.GetContentTypeContainers(contentType as IContentType);
+                    case UmbracoObjectTypes.MediaType:
+                        return Services.ContentTypeService.GetMediaTypeContainers(contentType as IMediaType);
+                    case UmbracoObjectTypes.MemberType:
+                        return new EntityContainer[0];
+                    default:
+                        throw new ArgumentOutOfRangeException("The entity type was not a content type");
+                }
+            };
+
             var currCompositions = source == null ? new IContentTypeComposition[] { } : source.ContentTypeComposition.ToArray();
             var compAliases = currCompositions.Select(x => x.Alias).ToArray();
             var ancestors = availableCompositions.Ancestors.Select(x => x.Alias);
@@ -98,9 +116,6 @@
                 .Select(x => new Tuple<EntityBasic, bool>(Mapper.Map<IContentTypeComposition, EntityBasic>(x.Composition), x.Allowed))
                 .Select(x =>
                 {
-                    //translate the name
-                    x.Item1.Name = TranslateItem(x.Item1.Name);
-
                     //we need to ensure that the item is enabled if it is already selected
                     // but do not allow it if it is any of the ancestors
                     if (compAliases.Contains(x.Item1.Alias) && ancestors.Contains(x.Item1.Alias) == false)
@@ -108,6 +123,14 @@
                         //re-set x to be allowed (NOTE: I didn't know you could set an enumerable item in a lambda!)
                         x = new Tuple<EntityBasic, bool>(x.Item1, true);
                     }
+
+                    //translate the name
+                    x.Item1.Name = TranslateItem(x.Item1.Name);
+
+                    var contentType = allContentTypes.FirstOrDefault(c => c.Key == x.Item1.Key);
+                    var containers = getEntityContainers(contentType)?.ToArray();
+                    var containerPath = $"/{(containers != null && containers.Any() ? $"{string.Join("/", containers.Select(c => c.Name))}/" : null)}";
+                    x.Item1.AdditionalData["containerPath"] = containerPath;
 
                     return x;
                 })
@@ -512,571 +535,4 @@
         private ICultureDictionary CultureDictionary
             => _cultureDictionary ?? (_cultureDictionary = Current.CultureDictionaryFactory.CreateDictionary());
     }
-}
-=======
-﻿using System;
-using System.Collections.Generic;
-using System.Linq;
-using System.Net;
-using System.Net.Http;
-using System.Text;
-using System.Text.RegularExpressions;
-using System.Web.Http;
-using AutoMapper;
-using Newtonsoft.Json;
-using Umbraco.Core;
-using Umbraco.Core.Configuration;
-using Umbraco.Core.Dictionary;
-using Umbraco.Core.Exceptions;
-using Umbraco.Core.Models;
-using Umbraco.Core.PropertyEditors;
-using Umbraco.Core.Services;
-using Umbraco.Web.Models.ContentEditing;
-using Umbraco.Web.Mvc;
-using Umbraco.Web.WebApi;
-using Constants = Umbraco.Core.Constants;
-
-namespace Umbraco.Web.Editors
-{
-    /// <summary>
-    /// Am abstract API controller providing functionality used for dealing with content and media types
-    /// </summary>
-    [PluginController("UmbracoApi")]
-    [PrefixlessBodyModelValidator]
-    public abstract class ContentTypeControllerBase : UmbracoAuthorizedJsonController
-    {
-        private ICultureDictionary _cultureDictionary;
-
-        /// <summary>
-        /// Constructor
-        /// </summary>
-        protected ContentTypeControllerBase()
-            : this(UmbracoContext.Current)
-        {
-        }
-
-        /// <summary>
-        /// Constructor
-        /// </summary>
-        /// <param name="umbracoContext"></param>
-        protected ContentTypeControllerBase(UmbracoContext umbracoContext)
-            : base(umbracoContext)
-        {
-        }
-
-        /// <summary>
-        /// Returns the available composite content types for a given content type
-        /// </summary>
-        /// <param name="type"></param>
-        /// <param name="filterContentTypes">
-        /// This is normally an empty list but if additional content type aliases are passed in, any content types containing those aliases will be filtered out
-        /// along with any content types that have matching property types that are included in the filtered content types
-        /// </param>
-        /// <param name="filterPropertyTypes">
-        /// This is normally an empty list but if additional property type aliases are passed in, any content types that have these aliases will be filtered out.
-        /// This is required because in the case of creating/modifying a content type because new property types being added to it are not yet persisted so cannot
-        /// be looked up via the db, they need to be passed in.
-        /// </param>
-        /// <param name="contentTypeId"></param>
-        /// <returns></returns>
-        protected IEnumerable<Tuple<EntityBasic, bool>> PerformGetAvailableCompositeContentTypes(int contentTypeId,
-            UmbracoObjectTypes type,
-            string[] filterContentTypes,
-            string[] filterPropertyTypes)
-        {
-            IContentTypeComposition source = null;
-
-            //below is all ported from the old doc type editor and comes with the same weaknesses /insanity / magic
-
-            IContentTypeComposition[] allContentTypes;
-
-            switch (type)
-            {
-                case UmbracoObjectTypes.DocumentType:
-                    if (contentTypeId > 0)
-                    {
-                        source = Services.ContentTypeService.GetContentType(contentTypeId);
-                        if (source == null) throw new HttpResponseException(Request.CreateResponse(HttpStatusCode.NotFound));
-                    }
-                    allContentTypes = Services.ContentTypeService.GetAllContentTypes().Cast<IContentTypeComposition>().ToArray();
-                    break;
-
-                case UmbracoObjectTypes.MediaType:
-                    if (contentTypeId > 0)
-                    {
-                        source = Services.ContentTypeService.GetMediaType(contentTypeId);
-                        if (source == null) throw new HttpResponseException(Request.CreateResponse(HttpStatusCode.NotFound));
-                    }
-                    allContentTypes = Services.ContentTypeService.GetAllMediaTypes().Cast<IContentTypeComposition>().ToArray();
-                    break;
-
-                case UmbracoObjectTypes.MemberType:
-                    if (contentTypeId > 0)
-                    {
-                        source = Services.MemberTypeService.Get(contentTypeId);
-                        if (source == null) throw new HttpResponseException(Request.CreateResponse(HttpStatusCode.NotFound));
-                    }
-                    allContentTypes = Services.MemberTypeService.GetAll().Cast<IContentTypeComposition>().ToArray();
-                    break;
-
-                default:
-                    throw new ArgumentOutOfRangeException("The entity type was not a content type");
-            }
-
-            var availableCompositions = Services.ContentTypeService.GetAvailableCompositeContentTypes(source, allContentTypes, filterContentTypes, filterPropertyTypes);
-
-            Func<IContentTypeComposition, IEnumerable<EntityContainer>> getEntityContainers = contentType =>
-            {
-                if (contentType == null)
-                {
-                    return null;
-                }
-                switch (type)
-                {
-                    case UmbracoObjectTypes.DocumentType:
-                        return Services.ContentTypeService.GetContentTypeContainers(contentType as IContentType);
-                    case UmbracoObjectTypes.MediaType:
-                        return Services.ContentTypeService.GetMediaTypeContainers(contentType as IMediaType);
-                    case UmbracoObjectTypes.MemberType:
-                        return new EntityContainer[0];
-                    default:
-                        throw new ArgumentOutOfRangeException("The entity type was not a content type");
-                }
-            };
-
-            var currCompositions = source == null ? new IContentTypeComposition[] { } : source.ContentTypeComposition.ToArray();
-            var compAliases = currCompositions.Select(x => x.Alias).ToArray();
-            var ancestors = availableCompositions.Ancestors.Select(x => x.Alias);
-
-            return availableCompositions.Results
-                .Select(x => new Tuple<EntityBasic, bool>(Mapper.Map<IContentTypeComposition, EntityBasic>(x.Composition), x.Allowed))
-                .Select(x =>
-                {
-                    //we need to ensure that the item is enabled if it is already selected
-                    // but do not allow it if it is any of the ancestors
-                    if (compAliases.Contains(x.Item1.Alias) && ancestors.Contains(x.Item1.Alias) == false)
-                    {
-                        //re-set x to be allowed (NOTE: I didn't know you could set an enumerable item in a lambda!)
-                        x = new Tuple<EntityBasic, bool>(x.Item1, true);
-                    }
-
-                    //translate the name
-                    x.Item1.Name = TranslateItem(x.Item1.Name);
-
-                    var contentType = allContentTypes.FirstOrDefault(c => c.Key == x.Item1.Key);
-                    var containers = getEntityContainers(contentType)?.ToArray();
-                    var containerPath = $"/{(containers != null && containers.Any() ? $"{string.Join("/", containers.Select(c => c.Name))}/" : null)}";
-                    x.Item1.AdditionalData["containerPath"] = containerPath;
-
-                    return x;
-                })
-                .ToList();
-        }
-
-        /// <summary>
-        /// Returns a list of content types where a particular composition content type is used
-        /// </summary>
-        /// <param name="type">Type of content Type, eg documentType or mediaType</param>      
-        /// <param name="contentTypeId">Id of composition content type</param>
-        /// <returns></returns>
-        protected IEnumerable<EntityBasic> PerformGetWhereCompositionIsUsedInContentTypes(int contentTypeId,
-            UmbracoObjectTypes type)
-        {
-            IContentTypeComposition source = null;
-
-            //below is all ported from the old doc type editor and comes with the same weaknesses /insanity / magic
-
-            IContentTypeComposition[] allContentTypes;
-
-            switch (type)
-            {
-                case UmbracoObjectTypes.DocumentType:
-                    if (contentTypeId > 0)
-                    {
-                        source = Services.ContentTypeService.GetContentType(contentTypeId);
-                        if (source == null) throw new HttpResponseException(Request.CreateResponse(HttpStatusCode.NotFound));
-                    }
-                    allContentTypes = Services.ContentTypeService.GetAllContentTypes().Cast<IContentTypeComposition>().ToArray();
-                    break;
-
-                case UmbracoObjectTypes.MediaType:
-                    if (contentTypeId > 0)
-                    {
-                        source = Services.ContentTypeService.GetMediaType(contentTypeId);
-                        if (source == null) throw new HttpResponseException(Request.CreateResponse(HttpStatusCode.NotFound));
-                    }
-                    allContentTypes = Services.ContentTypeService.GetAllMediaTypes().Cast<IContentTypeComposition>().ToArray();
-                    break;
-
-                case UmbracoObjectTypes.MemberType:
-                    if (contentTypeId > 0)
-                    {
-                        source = Services.MemberTypeService.Get(contentTypeId);
-                        if (source == null) throw new HttpResponseException(Request.CreateResponse(HttpStatusCode.NotFound));
-                    }
-                    allContentTypes = Services.MemberTypeService.GetAll().Cast<IContentTypeComposition>().ToArray();
-                    break;
-
-                default:
-                    throw new ArgumentOutOfRangeException("The entity type was not a content type");
-            }
-
-            var contentTypesWhereCompositionIsUsed = Services.ContentTypeService.GetWhereCompositionIsUsedInContentTypes(source, allContentTypes);
-           return contentTypesWhereCompositionIsUsed
-                .Select(x => Mapper.Map<IContentTypeComposition, EntityBasic>(x))
-                .Select(x =>
-                {
-                    //translate the name
-                    x.Name = TranslateItem(x.Name);               
-
-                    return x;
-                })
-                .ToList();
-        }
-        protected string TranslateItem(string text)
-        {
-            if (text == null)
-            {
-                return null;
-            }
-
-            if (text.StartsWith("#") == false)
-                return text;
-
-            text = text.Substring(1);
-            return CultureDictionary[text].IfNullOrWhiteSpace(text);
-        }
-
-        protected TContentType PerformPostSave<TContentType, TContentTypeDisplay, TContentTypeSave, TPropertyType>(
-            TContentTypeSave contentTypeSave,
-            Func<int, TContentType> getContentType,
-            Action<TContentType> saveContentType,
-            Action<TContentTypeSave> beforeCreateNew = null)
-            where TContentType : class, IContentTypeComposition
-            where TContentTypeDisplay : ContentTypeCompositionDisplay
-            where TContentTypeSave : ContentTypeSave<TPropertyType>
-            where TPropertyType : PropertyTypeBasic
-        {
-            var ctId = Convert.ToInt32(contentTypeSave.Id);
-            var ct = ctId > 0 ? getContentType(ctId) : null;
-            if (ctId > 0 && ct == null) throw new HttpResponseException(HttpStatusCode.NotFound);
-
-            //Validate that there's no other ct with the same alias
-            // it in fact cannot be the same as any content type alias (member, content or media) because
-            // this would interfere with how ModelsBuilder works and also how many of the published caches
-            // works since that is based on aliases.
-            var allAliases = Services.ContentTypeService.GetAllContentTypeAliases();
-            var exists = allAliases.InvariantContains(contentTypeSave.Alias);
-            if (exists && (ctId == 0 || ct.Alias.InvariantEquals(contentTypeSave.Alias) == false))
-            {
-                ModelState.AddModelError("Alias", Services.TextService.Localize("editcontenttype/aliasAlreadyExists"));
-            }
-
-            //now let the external validators execute
-            ValidationHelper.ValidateEditorModelWithResolver(ModelState, contentTypeSave);
-
-            if (ModelState.IsValid == false)
-            {
-                throw CreateModelStateValidationException<TContentTypeSave, TContentTypeDisplay, TContentType>(ctId, contentTypeSave, ct);
-            }
-
-            //filter out empty properties
-            contentTypeSave.Groups = contentTypeSave.Groups.Where(x => x.Name.IsNullOrWhiteSpace() == false).ToList();
-            foreach (var group in contentTypeSave.Groups)
-            {
-                group.Properties = group.Properties.Where(x => x.Alias.IsNullOrWhiteSpace() == false).ToList();
-            }
-
-            if (ctId > 0)
-            {
-                //its an update to an existing content type
-
-                //This mapping will cause a lot of content type validation to occur which we need to deal with
-                try
-                {
-                    Mapper.Map(contentTypeSave, ct);
-                }
-                catch (Exception ex)
-                {
-                    var responseEx = CreateInvalidCompositionResponseException<TContentTypeDisplay, TContentType, TContentTypeSave, TPropertyType>(ex, contentTypeSave, ct, ctId);
-                    if (responseEx != null) throw responseEx;
-                }
-
-                var exResult = CreateCompositionValidationExceptionIfInvalid<TContentTypeSave, TPropertyType, TContentTypeDisplay>(contentTypeSave, ct);
-                if (exResult != null) throw exResult;
-
-                saveContentType(ct);
-
-                return ct;
-            }
-            else
-            {
-                if (beforeCreateNew != null)
-                {
-                    beforeCreateNew(contentTypeSave);
-                }
-
-                //check if the type is trying to allow type 0 below itself - id zero refers to the currently unsaved type
-                //always filter these 0 types out
-                var allowItselfAsChild = false;
-                if (contentTypeSave.AllowedContentTypes != null)
-                {
-                    allowItselfAsChild = contentTypeSave.AllowedContentTypes.Any(x => x == 0);
-                    contentTypeSave.AllowedContentTypes = contentTypeSave.AllowedContentTypes.Where(x => x > 0).ToList();
-                }
-
-                //save as new
-
-                TContentType newCt = null;
-                try
-                {
-                    //This mapping will cause a lot of content type validation to occur which we need to deal with
-                    newCt = Mapper.Map<TContentType>(contentTypeSave);
-                }
-                catch (Exception ex)
-                {
-                    var responseEx = CreateInvalidCompositionResponseException<TContentTypeDisplay, TContentType, TContentTypeSave, TPropertyType>(ex, contentTypeSave, ct, ctId);
-                    if (responseEx != null) throw responseEx;
-                }
-
-                var exResult = CreateCompositionValidationExceptionIfInvalid<TContentTypeSave, TPropertyType, TContentTypeDisplay>(contentTypeSave, newCt);
-                if (exResult != null) throw exResult;
-
-                //set id to null to ensure its handled as a new type
-                contentTypeSave.Id = null;
-                contentTypeSave.CreateDate = DateTime.Now;
-                contentTypeSave.UpdateDate = DateTime.Now;
-
-                saveContentType(newCt);
-
-                //we need to save it twice to allow itself under itself.
-                if (allowItselfAsChild)
-                {
-                    //NOTE: This will throw if the composition isn't right... but it shouldn't be at this stage
-                    newCt.AddContentType(newCt);
-                    saveContentType(newCt);
-                }
-                return newCt;
-            }
-        }
-
-        /// <summary>
-        /// Move
-        /// </summary>
-        /// <param name="move"></param>
-        /// <param name="getContentType"></param>
-        /// <param name="doMove"></param>
-        /// <returns></returns>
-        protected HttpResponseMessage PerformMove<TContentType>(
-            MoveOrCopy move,
-            Func<int, TContentType> getContentType,
-            Func<TContentType, int, Attempt<OperationStatus<MoveOperationStatusType>>> doMove)
-            where TContentType : IContentTypeComposition
-        {
-            var toMove = getContentType(move.Id);
-            if (toMove == null)
-            {
-                return Request.CreateResponse(HttpStatusCode.NotFound);
-            }
-
-            var result = doMove(toMove, move.ParentId);
-            if (result.Success)
-            {
-                var response = Request.CreateResponse(HttpStatusCode.OK);
-                response.Content = new StringContent(toMove.Path, Encoding.UTF8, "application/json");
-                return response;
-            }
-
-            switch (result.Result.StatusType)
-            {
-                case MoveOperationStatusType.FailedParentNotFound:
-                    return Request.CreateResponse(HttpStatusCode.NotFound);
-                case MoveOperationStatusType.FailedCancelledByEvent:
-                    //returning an object of INotificationModel will ensure that any pending
-                    // notification messages are added to the response.
-                    return Request.CreateValidationErrorResponse(new SimpleNotificationModel());
-                case MoveOperationStatusType.FailedNotAllowedByPath:
-                    var notificationModel = new SimpleNotificationModel();
-                    notificationModel.AddErrorNotification(Services.TextService.Localize("moveOrCopy/notAllowedByPath"), "");
-                    return Request.CreateValidationErrorResponse(notificationModel);
-                default:
-                    throw new ArgumentOutOfRangeException();
-            }
-        }
-
-        /// <summary>
-        /// Move
-        /// </summary>
-        /// <param name="move"></param>
-        /// <param name="getContentType"></param>
-        /// <param name="doCopy"></param>
-        /// <returns></returns>
-        protected HttpResponseMessage PerformCopy<TContentType>(
-            MoveOrCopy move,
-            Func<int, TContentType> getContentType,
-            Func<TContentType, int, Attempt<OperationStatus<TContentType, MoveOperationStatusType>>> doCopy)
-            where TContentType : IContentTypeComposition
-        {
-            var toMove = getContentType(move.Id);
-            if (toMove == null)
-            {
-                return Request.CreateResponse(HttpStatusCode.NotFound);
-            }
-
-            var result = doCopy(toMove, move.ParentId);
-            if (result.Success)
-            {
-                var copy = result.Result.Entity;
-                var response = Request.CreateResponse(HttpStatusCode.OK);
-                response.Content = new StringContent(copy.Path, Encoding.UTF8, "application/json");
-                return response;
-            }
-
-            switch (result.Result.StatusType)
-            {
-                case MoveOperationStatusType.FailedParentNotFound:
-                    return Request.CreateResponse(HttpStatusCode.NotFound);
-                case MoveOperationStatusType.FailedCancelledByEvent:
-                    //returning an object of INotificationModel will ensure that any pending
-                    // notification messages are added to the response.
-                    return Request.CreateValidationErrorResponse(new SimpleNotificationModel());
-                case MoveOperationStatusType.FailedNotAllowedByPath:
-                    var notificationModel = new SimpleNotificationModel();
-                    notificationModel.AddErrorNotification(Services.TextService.Localize("moveOrCopy/notAllowedByPath"), "");
-                    return Request.CreateValidationErrorResponse(notificationModel);
-                default:
-                    throw new ArgumentOutOfRangeException();
-            }
-        }
-
-        /// <summary>
-        /// Validates the composition and adds errors to the model state if any are found then throws an error response if there are errors
-        /// </summary>
-        /// <param name="contentTypeSave"></param>
-        /// <param name="composition"></param>
-        /// <returns></returns>
-        private HttpResponseException CreateCompositionValidationExceptionIfInvalid<TContentTypeSave, TPropertyType, TContentTypeDisplay>(TContentTypeSave contentTypeSave, IContentTypeComposition composition)
-            where TContentTypeSave : ContentTypeSave<TPropertyType>
-            where TPropertyType : PropertyTypeBasic
-            where TContentTypeDisplay : ContentTypeCompositionDisplay
-        {
-            var validateAttempt = Services.ContentTypeService.ValidateComposition(composition);
-            if (validateAttempt == false)
-            {
-                //if it's not successful then we need to return some model state for the property aliases that
-                // are duplicated
-                var invalidPropertyAliases = validateAttempt.Result.Distinct();
-                AddCompositionValidationErrors<TContentTypeSave, TPropertyType>(contentTypeSave, invalidPropertyAliases);
-
-                var display = Mapper.Map<TContentTypeDisplay>(composition);
-                //map the 'save' data on top
-                display = Mapper.Map(contentTypeSave, display);
-                display.Errors = ModelState.ToErrorDictionary();
-                throw new HttpResponseException(Request.CreateValidationErrorResponse(display));
-            }
-            return null;
-        }
-
-        /// <summary>
-        /// Adds errors to the model state if any invalid aliases are found then throws an error response if there are errors
-        /// </summary>
-        /// <param name="contentTypeSave"></param>
-        /// <param name="invalidPropertyAliases"></param>
-        /// <returns></returns>
-        private void AddCompositionValidationErrors<TContentTypeSave, TPropertyType>(TContentTypeSave contentTypeSave, IEnumerable<string> invalidPropertyAliases)
-            where TContentTypeSave : ContentTypeSave<TPropertyType>
-            where TPropertyType : PropertyTypeBasic
-        {
-            foreach (var propertyAlias in invalidPropertyAliases)
-            {
-                //find the property relating to these
-                var prop = contentTypeSave.Groups.SelectMany(x => x.Properties).Single(x => x.Alias == propertyAlias);
-                var group = contentTypeSave.Groups.Single(x => x.Properties.Contains(prop));
-
-                var key = string.Format("Groups[{0}].Properties[{1}].Alias", group.SortOrder, prop.SortOrder);
-                ModelState.AddModelError(key, "Duplicate property aliases not allowed between compositions");
-            }
-        }
-
-        /// <summary>
-        /// If the exception is an InvalidCompositionException create a response exception to be thrown for validation errors
-        /// </summary>
-        /// <typeparam name="TContentTypeDisplay"></typeparam>
-        /// <typeparam name="TContentType"></typeparam>
-        /// <typeparam name="TContentTypeSave"></typeparam>
-        /// <typeparam name="TPropertyType"></typeparam>
-        /// <param name="ex"></param>
-        /// <param name="contentTypeSave"></param>
-        /// <param name="ct"></param>
-        /// <param name="ctId"></param>
-        /// <returns></returns>
-        private HttpResponseException CreateInvalidCompositionResponseException<TContentTypeDisplay, TContentType, TContentTypeSave, TPropertyType>(
-            Exception ex, TContentTypeSave contentTypeSave, TContentType ct, int ctId)
-            where TContentType : class, IContentTypeComposition
-            where TContentTypeDisplay : ContentTypeCompositionDisplay
-            where TContentTypeSave : ContentTypeSave<TPropertyType>
-            where TPropertyType : PropertyTypeBasic
-        {
-            InvalidCompositionException invalidCompositionException = null;
-            if (ex is AutoMapperMappingException && ex.InnerException is InvalidCompositionException)
-            {
-                invalidCompositionException = (InvalidCompositionException)ex.InnerException;
-            }
-            else if (ex.InnerException is InvalidCompositionException)
-            {
-                invalidCompositionException = (InvalidCompositionException)ex;
-            }
-            if (invalidCompositionException != null)
-            {
-                AddCompositionValidationErrors<TContentTypeSave, TPropertyType>(contentTypeSave, invalidCompositionException.PropertyTypeAliases);
-                return CreateModelStateValidationException<TContentTypeSave, TContentTypeDisplay, TContentType>(ctId, contentTypeSave, ct);
-            }
-            return null;
-        }
-
-        /// <summary>
-        /// Used to throw the ModelState validation results when the ModelState is invalid
-        /// </summary>
-        /// <typeparam name="TContentTypeDisplay"></typeparam>
-        /// <typeparam name="TContentType"></typeparam>
-        /// <typeparam name="TContentTypeSave"></typeparam>
-        /// <param name="ctId"></param>
-        /// <param name="contentTypeSave"></param>
-        /// <param name="ct"></param>
-        private HttpResponseException CreateModelStateValidationException<TContentTypeSave, TContentTypeDisplay, TContentType>(int ctId, TContentTypeSave contentTypeSave, TContentType ct)
-            where TContentType : class, IContentTypeComposition
-            where TContentTypeDisplay : ContentTypeCompositionDisplay
-            where TContentTypeSave : ContentTypeSave
-        {
-            TContentTypeDisplay forDisplay;
-            if (ctId > 0)
-            {
-                //Required data is invalid so we cannot continue
-                forDisplay = Mapper.Map<TContentTypeDisplay>(ct);
-                //map the 'save' data on top
-                forDisplay = Mapper.Map(contentTypeSave, forDisplay);
-            }
-            else
-            {
-                //map the 'save' data to display
-                forDisplay = Mapper.Map<TContentTypeDisplay>(contentTypeSave);
-            }
-
-            forDisplay.Errors = ModelState.ToErrorDictionary();
-            return new HttpResponseException(Request.CreateValidationErrorResponse(forDisplay));
-        }
-
-        private ICultureDictionary CultureDictionary
-        {
-            get
-            {
-                return
-                    _cultureDictionary ??
-                    (_cultureDictionary = CultureDictionaryFactoryResolver.Current.Factory.CreateDictionary());
-            }
-        }
-
-
-    }
-}
->>>>>>> 97f91514
+}