--- conflicted
+++ resolved
@@ -1,663 +1,651 @@
-﻿using System;
-using System.Collections.Generic;
-using System.Globalization;
-using System.IO;
-using System.Linq;
-using System.Text;
-using System.Threading;
-using System.Threading.Tasks;
-using System.Web;
-using System.Web.Mvc;
-using System.Web.UI;
-using Microsoft.AspNet.Identity;
-using Microsoft.AspNet.Identity.Owin;
-using Microsoft.Owin.Security;
-using Newtonsoft.Json;
-using Newtonsoft.Json.Linq;
-using Umbraco.Core;
-using Umbraco.Core.Cache;
-using Umbraco.Core.Configuration;
-using Umbraco.Core.IO;
-using Umbraco.Core.Logging;
-using Umbraco.Core.Manifest;
-using Umbraco.Core.Models.Identity;
-using Umbraco.Core.Models.Membership;
-using Umbraco.Core.Security;
-using Umbraco.Web.Models;
-using Umbraco.Web.Mvc;
-using Umbraco.Web.Security.Identity;
-using Umbraco.Web.Trees;
-using Umbraco.Web.UI.JavaScript;
-using Umbraco.Core.Services;
-using Action = umbraco.BusinessLogic.Actions.Action;
-using Constants = Umbraco.Core.Constants;
-
-namespace Umbraco.Web.Editors
-{
-    /// <summary>
-    /// A controller to render out the default back office view and JS results
-    /// </summary>
-    [UmbracoRequireHttps]
-    [DisableClientCache]
-    public class BackOfficeController : UmbracoController
-    {
-        private BackOfficeUserManager<BackOfficeIdentityUser> _userManager;
-        private BackOfficeSignInManager _signInManager;
-
-        private const string TokenExternalSignInError = "ExternalSignInError";
-        private const string TokenPasswordResetCode = "PasswordResetCode";
-        private static readonly string[] TempDataTokenNames = { TokenExternalSignInError, TokenPasswordResetCode };
-
-        protected BackOfficeSignInManager SignInManager
-        {
-            get { return _signInManager ?? (_signInManager = OwinContext.GetBackOfficeSignInManager()); }
-        }
-        protected BackOfficeUserManager<BackOfficeIdentityUser> UserManager
-        {
-            get { return _userManager ?? (_userManager = OwinContext.GetBackOfficeUserManager()); }
-        }
-
-        protected IAuthenticationManager AuthenticationManager
-        {
-            get { return OwinContext.Authentication; }
-        }
-
-        /// <summary>
-        /// Render the default view
-        /// </summary>
-        /// <returns></returns>
-        public async Task<ActionResult> Default()
-        {
-            return await RenderDefaultOrProcessExternalLoginAsync(
-                () => View(GlobalSettings.Path.EnsureEndsWith('/') + "Views/Default.cshtml"),
-                () => View(GlobalSettings.Path.EnsureEndsWith('/') + "Views/Default.cshtml"));
-        }
-
-        [HttpGet]
-        public async Task<ActionResult> VerifyInvite(string invite)
-        {
-            //if you are hitting VerifyInvite, you're already signed in as a different user, and the token is invalid
-            //you'll exit on one of the return RedirectToAction("Default") but you're still logged in so you just get
-            //dumped at the default admin view with no detail
-            if(Security.IsAuthenticated())
-            {
-                AuthenticationManager.SignOut(
-                    Core.Constants.Security.BackOfficeAuthenticationType,
-                    Core.Constants.Security.BackOfficeExternalAuthenticationType);
-            }
-            
-            if (invite == null)
-            {
-                Logger.Warn<BackOfficeController>("VerifyUser endpoint reached with invalid token: NULL");
-                return RedirectToAction("Default");
-            }
-
-            var parts = Server.UrlDecode(invite).Split('|');
-
-            if (parts.Length != 2)
-            {
-                Logger.Warn<BackOfficeController>("VerifyUser endpoint reached with invalid token: " + invite);
-                return RedirectToAction("Default");
-            }
-
-            var token = parts[1];
-
-            var decoded = token.FromUrlBase64();
-            if (decoded.IsNullOrWhiteSpace())
-            {
-                Logger.Warn<BackOfficeController>("VerifyUser endpoint reached with invalid token: " + invite);
-                return RedirectToAction("Default");
-            }
-
-            var id = parts[0];
-            int intId;
-            if (int.TryParse(id, out intId) == false)
-            {
-                Logger.Warn<BackOfficeController>("VerifyUser endpoint reached with invalid token: " + invite);
-                return RedirectToAction("Default");
-            }
-
-            var identityUser = await UserManager.FindByIdAsync(intId);
-            if (identityUser == null)
-            {
-                Logger.Warn<BackOfficeController>("VerifyUser endpoint reached with non existing user: " + id);
-                return RedirectToAction("Default");
-            }
-
-            var result = await UserManager.ConfirmEmailAsync(intId, decoded);
-
-            if (result.Succeeded == false)
-            {
-                Logger.Warn<BackOfficeController>("Could not verify email, Error: " + string.Join(",", result.Errors) + ", Token: " + invite);
-                return new RedirectResult(Url.Action("Default") + "#/login/false?invite=3");
-            }
-
-            //sign the user in
-            DateTime? previousLastLoginDate = identityUser.LastLoginDateUtc;
-            await SignInManager.SignInAsync(identityUser, false, false);
-            //reset the lastlogindate back to previous as the user hasn't actually logged in, to add a flag or similar to SignInManager would be a breaking change
-            identityUser.LastLoginDateUtc = previousLastLoginDate;
-            await UserManager.UpdateAsync(identityUser);
-
-            return new RedirectResult(Url.Action("Default") + "#/login/false?invite=1");
-        }
-
-        /// <summary>
-        /// This Action is used by the installer when an upgrade is detected but the admin user is not logged in. We need to 
-        /// ensure the user is authenticated before the install takes place so we redirect here to show the standard login screen.
-        /// </summary>
-        /// <returns></returns>      
-        [HttpGet]
-        public async Task<ActionResult> AuthorizeUpgrade()
-        {
-            return await RenderDefaultOrProcessExternalLoginAsync(
-                //The default view to render when there is no external login info or errors
-                () => View(GlobalSettings.Path.EnsureEndsWith('/') + "Views/AuthorizeUpgrade.cshtml"),
-                //The ActionResult to perform if external login is successful
-                () => Redirect("/"));
-        }
-
-        /// <summary>
-        /// Get the json localized text for a given culture or the culture for the current user
-        /// </summary>
-        /// <param name="culture"></param>
-        /// <returns></returns>
-        [HttpGet]
-        public JsonNetResult LocalizedText(string culture = null)
-        {
-            var cultureInfo = string.IsNullOrWhiteSpace(culture)
-                //if the user is logged in, get their culture, otherwise default to 'en'
-                ? Security.IsAuthenticated()
-                    //current culture is set at the very beginning of each request
-                    ? Thread.CurrentThread.CurrentCulture
-                    : CultureInfo.GetCultureInfo(GlobalSettings.DefaultUILanguage)
-                : CultureInfo.GetCultureInfo(culture);
-
-            var textForCulture = Services.TextService.GetAllStoredValues(cultureInfo)
-                //the dictionary returned is fine but the delimiter between an 'area' and a 'value' is a '/' but the javascript
-                // in the back office requres the delimiter to be a '_' so we'll just replace it
-                .ToDictionary(key => key.Key.Replace("/", "_"), val => val.Value);
-<<<<<<< HEAD
-            var formatting = GlobalSettings.DebugMode ? Formatting.Indented : Formatting.None;
-            return new JsonNetResult { Data = textForCulture, Formatting = formatting };
-=======
-            return new JsonNetResult { Data = textForCulture, Formatting = Formatting.None };
->>>>>>> bf272318
-        }
-
-        /// <summary>
-        /// Returns the JavaScript main file including all references found in manifests
-        /// </summary>
-        /// <returns></returns>
-        [MinifyJavaScriptResult(Order = 0)]
-        [OutputCache(Order = 1, VaryByParam = "none", Location = OutputCacheLocation.Server, Duration = 5000)]
-        public JavaScriptResult Application()
-        {
-            var plugins = new DirectoryInfo(Server.MapPath("~/App_Plugins"));
-            var parser = new ManifestParser(plugins, ApplicationContext.ApplicationCache.RuntimeCache);
-            var initJs = new JsInitialization(parser);
-            var initCss = new CssInitialization(parser);
-
-            //get the legacy ActionJs file references to append as well
-            var legacyActionJsRef = new JArray(GetLegacyActionJs(LegacyJsActionType.JsUrl));
-
-            var result = initJs.GetJavascriptInitialization(HttpContext, JsInitialization.GetDefaultInitialization(), legacyActionJsRef);
-            result += initCss.GetStylesheetInitialization(HttpContext);
-
-            return JavaScript(result);
-        }
-
-        /// <summary>
-        /// Returns a js array of all of the manifest assets
-        /// </summary>
-        /// <returns></returns>
-        [UmbracoAuthorize(Order = 0)]
-        [HttpGet]
-        public JsonNetResult GetManifestAssetList()
-        {
-            Func<JArray> getResult = () =>
-            {
-                var plugins = new DirectoryInfo(Server.MapPath("~/App_Plugins"));
-                var parser = new ManifestParser(plugins, ApplicationContext.ApplicationCache.RuntimeCache);
-                var initJs = new JsInitialization(parser);
-                var initCss = new CssInitialization(parser);
-                var jsResult = initJs.GetJavascriptInitializationArray(HttpContext, new JArray());
-                var cssResult = initCss.GetStylesheetInitializationArray(HttpContext);
-                ManifestParser.MergeJArrays(jsResult, cssResult);
-                return jsResult;
-            };
-
-            //cache the result if debugging is disabled
-            var result = HttpContext.IsDebuggingEnabled
-                ? getResult()
-                : ApplicationContext.ApplicationCache.RuntimeCache.GetCacheItem<JArray>(
-                    typeof(BackOfficeController) + "GetManifestAssetList",
-                    () => getResult(),
-                    new TimeSpan(0, 10, 0));
-<<<<<<< HEAD
-            var formatting = GlobalSettings.DebugMode ? Formatting.Indented : Formatting.None;
-            return new JsonNetResult { Data = result, Formatting = formatting };
-=======
-            return new JsonNetResult { Data = result, Formatting = Formatting.None };
->>>>>>> bf272318
-        }
-
-        [UmbracoAuthorize(Order = 0)]
-        [HttpGet]
-        public JsonNetResult GetGridConfig()
-        {
-            var gridConfig = UmbracoConfig.For.GridConfig(
-                Logger,
-                ApplicationContext.ApplicationCache.RuntimeCache,
-                new DirectoryInfo(Server.MapPath(SystemDirectories.AppPlugins)),
-                new DirectoryInfo(Server.MapPath(SystemDirectories.Config)),
-                HttpContext.IsDebuggingEnabled);
-<<<<<<< HEAD
-            var formatting = GlobalSettings.DebugMode ? Formatting.Indented : Formatting.None;
-            return new JsonNetResult { Data = gridConfig.EditorsConfig.Editors, Formatting = formatting };
-=======
-            return new JsonNetResult { Data = gridConfig.EditorsConfig.Editors, Formatting = Formatting.None };
->>>>>>> bf272318
-        }
-
-        
-
-        /// <summary>
-        /// Returns the JavaScript object representing the static server variables javascript object
-        /// </summary>
-        /// <returns></returns>
-        [UmbracoAuthorize(Order = 0)]
-        [MinifyJavaScriptResult(Order = 1)]
-        public JavaScriptResult ServerVariables()
-        {
-            var serverVars = new BackOfficeServerVariables(Url, ApplicationContext, UmbracoConfig.For.UmbracoSettings());
-
-            //cache the result if debugging is disabled
-            var result = HttpContext.IsDebuggingEnabled
-                ? ServerVariablesParser.Parse(serverVars.GetServerVariables())
-                : ApplicationContext.ApplicationCache.RuntimeCache.GetCacheItem<string>(
-                    typeof(BackOfficeController) + "ServerVariables",
-                    () => ServerVariablesParser.Parse(serverVars.GetServerVariables()),
-                    new TimeSpan(0, 10, 0));
-
-            return JavaScript(result);
-        }
-
-        
-
-        [HttpPost]
-        public ActionResult ExternalLogin(string provider, string redirectUrl = null)
-        {
-            if (redirectUrl == null)
-            {
-                redirectUrl = Url.Action("Default", "BackOffice");
-            }
-
-            // Request a redirect to the external login provider
-            return new ChallengeResult(provider, redirectUrl);
-        }
-
-        [UmbracoAuthorize]
-        [HttpPost]
-        public ActionResult LinkLogin(string provider)
-        {
-            // Request a redirect to the external login provider to link a login for the current user
-            return new ChallengeResult(provider,
-                Url.Action("ExternalLinkLoginCallback", "BackOffice"),
-                User.Identity.GetUserId());
-        }
-
-        [HttpGet]
-        public async Task<ActionResult> ValidatePasswordResetCode([Bind(Prefix = "u")]int userId, [Bind(Prefix = "r")]string resetCode)
-        {
-            var user = UserManager.FindById(userId);
-            if (user != null)
-            {
-                var result = await UserManager.UserTokenProvider.ValidateAsync("ResetPassword", resetCode, UserManager, user);
-                if (result)
-                {
-                    //Add a flag and redirect for it to be displayed
-                    TempData[TokenPasswordResetCode] = new ValidatePasswordResetCodeModel { UserId = userId, ResetCode = resetCode };
-                    return RedirectToLocal(Url.Action("Default", "BackOffice"));
-                }
-            }
-
-            //Add error and redirect for it to be displayed
-            TempData[TokenPasswordResetCode] = new[] { Services.TextService.Localize("login/resetCodeExpired") };
-            return RedirectToLocal(Url.Action("Default", "BackOffice"));
-        }
-
-        [HttpGet]
-        public async Task<ActionResult> ExternalLinkLoginCallback()
-        {
-            var loginInfo = await AuthenticationManager.GetExternalLoginInfoAsync(
-                Constants.Security.BackOfficeExternalAuthenticationType,
-                XsrfKey, User.Identity.GetUserId());
-
-            if (loginInfo == null)
-            {
-                //Add error and redirect for it to be displayed
-                TempData[TokenExternalSignInError] = new[] { "An error occurred, could not get external login info" };
-                return RedirectToLocal(Url.Action("Default", "BackOffice"));
-            }
-
-            var result = await UserManager.AddLoginAsync(User.Identity.GetUserId<int>(), loginInfo.Login);
-            if (result.Succeeded)
-            {
-                return RedirectToLocal(Url.Action("Default", "BackOffice"));
-            }
-
-            //Add errors and redirect for it to be displayed
-            TempData[TokenExternalSignInError] = result.Errors;
-            return RedirectToLocal(Url.Action("Default", "BackOffice"));
-        }
-
-        /// <summary>
-        /// Used by Default and AuthorizeUpgrade to render as per normal if there's no external login info, 
-        /// otherwise process the external login info.
-        /// </summary>
-        /// <returns></returns>       
-        private async Task<ActionResult> RenderDefaultOrProcessExternalLoginAsync(
-            Func<ActionResult> defaultResponse,
-            Func<ActionResult> externalSignInResponse)
-        {
-            if (defaultResponse == null) throw new ArgumentNullException("defaultResponse");
-            if (externalSignInResponse == null) throw new ArgumentNullException("externalSignInResponse");
-
-            ViewBag.UmbracoPath = GlobalSettings.UmbracoMvcArea;
-
-            //check if there is the TempData with the any token name specified, if so, assign to view bag and render the view
-            foreach (var tempDataTokenName in TempDataTokenNames)
-            {
-                if (TempData[tempDataTokenName] != null)
-                {
-                    ViewData[tempDataTokenName] = TempData[tempDataTokenName];
-                    return defaultResponse();
-                }
-            }
-
-            //First check if there's external login info, if there's not proceed as normal
-            var loginInfo = await OwinContext.Authentication.GetExternalLoginInfoAsync(
-                Constants.Security.BackOfficeExternalAuthenticationType);
-
-            if (loginInfo == null || loginInfo.ExternalIdentity.IsAuthenticated == false)
-            {
-                return defaultResponse();
-            }
-
-            //we're just logging in with an external source, not linking accounts
-            return await ExternalSignInAsync(loginInfo, externalSignInResponse);
-        }
-
-        private async Task<ActionResult> ExternalSignInAsync(ExternalLoginInfo loginInfo, Func<ActionResult> response)
-        {
-            if (loginInfo == null) throw new ArgumentNullException("loginInfo");
-            if (response == null) throw new ArgumentNullException("response");
-            ExternalSignInAutoLinkOptions autoLinkOptions = null;
-
-            //Here we can check if the provider associated with the request has been configured to allow
-            // new users (auto-linked external accounts). This would never be used with public providers such as 
-            // Google, unless you for some reason wanted anybody to be able to access the backend if they have a Google account
-            // .... not likely! 
-            var authType = OwinContext.Authentication.GetExternalAuthenticationTypes().FirstOrDefault(x => x.AuthenticationType == loginInfo.Login.LoginProvider);
-            if (authType == null)
-            {
-                Logger.Warn<BackOfficeController>("Could not find external authentication provider registered: " + loginInfo.Login.LoginProvider);
-            }
-            else
-            {
-                autoLinkOptions = authType.GetExternalAuthenticationOptions();
-            }
-
-            // Sign in the user with this external login provider if the user already has a login
-            var user = await UserManager.FindAsync(loginInfo.Login);
-            if (user != null)
-            {
-                //TODO: It might be worth keeping some of the claims associated with the ExternalLoginInfo, in which case we 
-                // wouldn't necessarily sign the user in here with the standard login, instead we'd update the 
-                // UseUmbracoBackOfficeExternalCookieAuthentication extension method to have the correct provider and claims factory,
-                // ticket format, etc.. to create our back office user including the claims assigned and in this method we'd just ensure 
-                // that the ticket is created and stored and that the user is logged in.
-
-                var shouldSignIn = true;
-                if (autoLinkOptions != null && autoLinkOptions.OnExternalLogin != null)
-                {
-                    shouldSignIn = autoLinkOptions.OnExternalLogin(user, loginInfo);
-                    if (shouldSignIn == false)
-                    {
-                        Logger.Warn<BackOfficeController>("The AutoLinkOptions of the external authentication provider '" + loginInfo.Login.LoginProvider + "' have refused the login based on the OnExternalLogin method. Affected user id: '" + user.Id + "'");
-                    }
-                }
-
-                if (shouldSignIn)
-                {
-                    //sign in
-                    await SignInManager.SignInAsync(user, isPersistent: false, rememberBrowser: false);
-                }
-            }
-            else
-            {
-                if (await AutoLinkAndSignInExternalAccount(loginInfo, autoLinkOptions) == false)
-                {
-                    ViewData[TokenExternalSignInError] = new[] { "The requested provider (" + loginInfo.Login.LoginProvider + ") has not been linked to to an account" };
-                }
-
-                //Remove the cookie otherwise this message will keep appearing
-                if (Response.Cookies[Constants.Security.BackOfficeExternalCookieName] != null)
-                {
-                    Response.Cookies[Constants.Security.BackOfficeExternalCookieName].Expires = DateTime.MinValue;
-                }
-            }
-
-            return response();
-        }
-
-        private async Task<bool> AutoLinkAndSignInExternalAccount(ExternalLoginInfo loginInfo, ExternalSignInAutoLinkOptions autoLinkOptions)
-        {
-            if (autoLinkOptions == null)
-                return false;
-
-            if (autoLinkOptions.ShouldAutoLinkExternalAccount(UmbracoContext, loginInfo) == false)
-                return true;
-
-            //we are allowing auto-linking/creating of local accounts
-            if (loginInfo.Email.IsNullOrWhiteSpace())
-            {
-                ViewData[TokenExternalSignInError] = new[] { "The requested provider (" + loginInfo.Login.LoginProvider + ") has not provided an email address, the account cannot be linked." };
-            }
-            else
-            {
-                //Now we need to perform the auto-link, so first we need to lookup/create a user with the email address
-                var foundByEmail = Services.UserService.GetByEmail(loginInfo.Email);
-                if (foundByEmail != null)
-                {
-                    ViewData[TokenExternalSignInError] = new[] { "A user with this email address already exists locally. You will need to login locally to Umbraco and link this external provider: " + loginInfo.Login.LoginProvider };
-                }
-                else
-                {
-                    if (loginInfo.Email.IsNullOrWhiteSpace()) throw new InvalidOperationException("The Email value cannot be null");
-                    if (loginInfo.ExternalIdentity.Name.IsNullOrWhiteSpace()) throw new InvalidOperationException("The Name value cannot be null");
-
-                    var groups = Services.UserService.GetUserGroupsByAlias(autoLinkOptions.GetDefaultUserGroups(UmbracoContext, loginInfo));
-
-                    var autoLinkUser = BackOfficeIdentityUser.CreateNew(
-                        loginInfo.Email,
-                        loginInfo.Email,
-                        autoLinkOptions.GetDefaultCulture(UmbracoContext, loginInfo));
-                    autoLinkUser.Name = loginInfo.ExternalIdentity.Name;
-                    foreach (var userGroup in groups)
-                    {
-                        autoLinkUser.AddRole(userGroup.Alias);
-                    }
-                            
-                    //call the callback if one is assigned
-                    if (autoLinkOptions.OnAutoLinking != null)
-                    {
-                        autoLinkOptions.OnAutoLinking(autoLinkUser, loginInfo);
-                    }
-
-                    var userCreationResult = await UserManager.CreateAsync(autoLinkUser);
-
-                    if (userCreationResult.Succeeded == false)
-                    {
-                        ViewData[TokenExternalSignInError] = userCreationResult.Errors;
-                    }
-                    else
-                    {
-                        var linkResult = await UserManager.AddLoginAsync(autoLinkUser.Id, loginInfo.Login);
-                        if (linkResult.Succeeded == false)
-                        {
-                            ViewData[TokenExternalSignInError] = linkResult.Errors;
-
-                            //If this fails, we should really delete the user since it will be in an inconsistent state!
-                            var deleteResult = await UserManager.DeleteAsync(autoLinkUser);
-                            if (deleteResult.Succeeded == false)
-                            {
-                                //DOH! ... this isn't good, combine all errors to be shown
-                                ViewData[TokenExternalSignInError] = linkResult.Errors.Concat(deleteResult.Errors);
-                            }
-                        }
-                        else
-                        {
-                            //sign in
-                            await SignInManager.SignInAsync(autoLinkUser, isPersistent: false, rememberBrowser: false);
-                        }
-                    }
-                }
-
-            }
-            return true;
-        }
-
-        /// <summary>
-        /// Returns the JavaScript blocks for any legacy trees declared
-        /// </summary>
-        /// <returns></returns>
-        [UmbracoAuthorize(Order = 0)]
-        [MinifyJavaScriptResult(Order = 1)]
-        public JavaScriptResult LegacyTreeJs()
-        {
-            Func<string> getResult = () =>
-            {
-                var javascript = new StringBuilder();
-                javascript.AppendLine(LegacyTreeJavascript.GetLegacyTreeJavascript());
-                javascript.AppendLine(LegacyTreeJavascript.GetLegacyIActionJavascript());
-                //add all of the menu blocks
-                foreach (var file in GetLegacyActionJs(LegacyJsActionType.JsBlock))
-                {
-                    javascript.AppendLine(file);
-                }
-                return javascript.ToString();
-            };
-
-            //cache the result if debugging is disabled
-            var result = HttpContext.IsDebuggingEnabled
-                ? getResult()
-                : ApplicationContext.ApplicationCache.RuntimeCache.GetCacheItem<string>(
-                    typeof(BackOfficeController) + "LegacyTreeJs",
-                    () => getResult(),
-                    new TimeSpan(0, 10, 0));
-
-            return JavaScript(result);
-        }
-
-        internal static IEnumerable<string> GetLegacyActionJsForActions(LegacyJsActionType type, IEnumerable<string> values)
-        {
-            var blockList = new List<string>();
-            var urlList = new List<string>();
-            foreach (var jsFile in values)
-            {
-                var isJsPath = jsFile.DetectIsJavaScriptPath();
-                if (isJsPath.Success)
-
-                {
-                    urlList.Add(isJsPath.Result);
-                }
-                else
-                {
-                    blockList.Add(isJsPath.Result);
-                }
-            }
-
-            switch (type)
-            {
-                case LegacyJsActionType.JsBlock:
-                    return blockList;
-                case LegacyJsActionType.JsUrl:
-                    return urlList;
-            }
-
-            return blockList;
-        }
-
-        /// <summary>
-        /// Renders out all JavaScript references that have bee declared in IActions
-        /// </summary>
-        private static IEnumerable<string> GetLegacyActionJs(LegacyJsActionType type)
-        {
-            return GetLegacyActionJsForActions(type, Action.GetJavaScriptFileReferences());
-        }
-
-        internal enum LegacyJsActionType
-        {
-            JsBlock,
-            JsUrl
-        }
-
-        private ActionResult RedirectToLocal(string returnUrl)
-        {
-            if (Url.IsLocalUrl(returnUrl))
-            {
-                return Redirect(returnUrl);
-            }
-            return Redirect("/");
-        }
-
-        // Used for XSRF protection when adding external logins
-        private const string XsrfKey = "XsrfId";
-
-        private class ChallengeResult : HttpUnauthorizedResult
-        {
-            public ChallengeResult(string provider, string redirectUri, string userId = null)
-            {
-                LoginProvider = provider;
-                RedirectUri = redirectUri;
-                UserId = userId;
-            }
-
-            private string LoginProvider { get; set; }
-            private string RedirectUri { get; set; }
-            private string UserId { get; set; }
-
-            public override void ExecuteResult(ControllerContext context)
-            {
-                //Ensure the forms auth module doesn't do a redirect!
-                context.HttpContext.Response.SuppressFormsAuthenticationRedirect = true;
-
-                var owinCtx = context.HttpContext.GetOwinContext();
-
-                //First, see if a custom challenge result callback is specified for the provider
-                // and use it instead of the default if one is supplied.
-                var loginProvider = owinCtx.Authentication
-                    .GetExternalAuthenticationTypes()
-                    .FirstOrDefault(p => p.AuthenticationType == LoginProvider);
-                if (loginProvider != null)
-                {
-                    var providerChallengeResult = loginProvider.GetSignInChallengeResult(owinCtx);
-                    if (providerChallengeResult != null)
-                    {
-                        owinCtx.Authentication.Challenge(providerChallengeResult, LoginProvider);
-                        return;
-                    }
-                }
-
-                var properties = new AuthenticationProperties() { RedirectUri = RedirectUri.EnsureEndsWith('/') };
-                if (UserId != null)
-                {
-                    properties.Dictionary[XsrfKey] = UserId;
-                }
-                owinCtx.Authentication.Challenge(properties, LoginProvider);
-            }
-        }
-    }
-}
+﻿using System;
+using System.Collections.Generic;
+using System.Globalization;
+using System.IO;
+using System.Linq;
+using System.Text;
+using System.Threading;
+using System.Threading.Tasks;
+using System.Web;
+using System.Web.Mvc;
+using System.Web.UI;
+using Microsoft.AspNet.Identity;
+using Microsoft.AspNet.Identity.Owin;
+using Microsoft.Owin.Security;
+using Newtonsoft.Json;
+using Newtonsoft.Json.Linq;
+using Umbraco.Core;
+using Umbraco.Core.Cache;
+using Umbraco.Core.Configuration;
+using Umbraco.Core.IO;
+using Umbraco.Core.Logging;
+using Umbraco.Core.Manifest;
+using Umbraco.Core.Models.Identity;
+using Umbraco.Core.Models.Membership;
+using Umbraco.Core.Security;
+using Umbraco.Web.Models;
+using Umbraco.Web.Mvc;
+using Umbraco.Web.Security.Identity;
+using Umbraco.Web.Trees;
+using Umbraco.Web.UI.JavaScript;
+using Umbraco.Core.Services;
+using Action = umbraco.BusinessLogic.Actions.Action;
+using Constants = Umbraco.Core.Constants;
+
+namespace Umbraco.Web.Editors
+{
+    /// <summary>
+    /// A controller to render out the default back office view and JS results
+    /// </summary>
+    [UmbracoRequireHttps]
+    [DisableClientCache]
+    public class BackOfficeController : UmbracoController
+    {
+        private BackOfficeUserManager<BackOfficeIdentityUser> _userManager;
+        private BackOfficeSignInManager _signInManager;
+
+        private const string TokenExternalSignInError = "ExternalSignInError";
+        private const string TokenPasswordResetCode = "PasswordResetCode";
+        private static readonly string[] TempDataTokenNames = { TokenExternalSignInError, TokenPasswordResetCode };
+
+        protected BackOfficeSignInManager SignInManager
+        {
+            get { return _signInManager ?? (_signInManager = OwinContext.GetBackOfficeSignInManager()); }
+        }
+        protected BackOfficeUserManager<BackOfficeIdentityUser> UserManager
+        {
+            get { return _userManager ?? (_userManager = OwinContext.GetBackOfficeUserManager()); }
+        }
+
+        protected IAuthenticationManager AuthenticationManager
+        {
+            get { return OwinContext.Authentication; }
+        }
+
+        /// <summary>
+        /// Render the default view
+        /// </summary>
+        /// <returns></returns>
+        public async Task<ActionResult> Default()
+        {
+            return await RenderDefaultOrProcessExternalLoginAsync(
+                () => View(GlobalSettings.Path.EnsureEndsWith('/') + "Views/Default.cshtml"),
+                () => View(GlobalSettings.Path.EnsureEndsWith('/') + "Views/Default.cshtml"));
+        }
+
+        [HttpGet]
+        public async Task<ActionResult> VerifyInvite(string invite)
+        {
+            //if you are hitting VerifyInvite, you're already signed in as a different user, and the token is invalid
+            //you'll exit on one of the return RedirectToAction("Default") but you're still logged in so you just get
+            //dumped at the default admin view with no detail
+            if(Security.IsAuthenticated())
+            {
+                AuthenticationManager.SignOut(
+                    Core.Constants.Security.BackOfficeAuthenticationType,
+                    Core.Constants.Security.BackOfficeExternalAuthenticationType);
+            }
+            
+            if (invite == null)
+            {
+                Logger.Warn<BackOfficeController>("VerifyUser endpoint reached with invalid token: NULL");
+                return RedirectToAction("Default");
+            }
+
+            var parts = Server.UrlDecode(invite).Split('|');
+
+            if (parts.Length != 2)
+            {
+                Logger.Warn<BackOfficeController>("VerifyUser endpoint reached with invalid token: " + invite);
+                return RedirectToAction("Default");
+            }
+
+            var token = parts[1];
+
+            var decoded = token.FromUrlBase64();
+            if (decoded.IsNullOrWhiteSpace())
+            {
+                Logger.Warn<BackOfficeController>("VerifyUser endpoint reached with invalid token: " + invite);
+                return RedirectToAction("Default");
+            }
+
+            var id = parts[0];
+            int intId;
+            if (int.TryParse(id, out intId) == false)
+            {
+                Logger.Warn<BackOfficeController>("VerifyUser endpoint reached with invalid token: " + invite);
+                return RedirectToAction("Default");
+            }
+
+            var identityUser = await UserManager.FindByIdAsync(intId);
+            if (identityUser == null)
+            {
+                Logger.Warn<BackOfficeController>("VerifyUser endpoint reached with non existing user: " + id);
+                return RedirectToAction("Default");
+            }
+
+            var result = await UserManager.ConfirmEmailAsync(intId, decoded);
+
+            if (result.Succeeded == false)
+            {
+                Logger.Warn<BackOfficeController>("Could not verify email, Error: " + string.Join(",", result.Errors) + ", Token: " + invite);
+                return new RedirectResult(Url.Action("Default") + "#/login/false?invite=3");
+            }
+
+            //sign the user in
+            DateTime? previousLastLoginDate = identityUser.LastLoginDateUtc;
+            await SignInManager.SignInAsync(identityUser, false, false);
+            //reset the lastlogindate back to previous as the user hasn't actually logged in, to add a flag or similar to SignInManager would be a breaking change
+            identityUser.LastLoginDateUtc = previousLastLoginDate;
+            await UserManager.UpdateAsync(identityUser);
+
+            return new RedirectResult(Url.Action("Default") + "#/login/false?invite=1");
+        }
+
+        /// <summary>
+        /// This Action is used by the installer when an upgrade is detected but the admin user is not logged in. We need to 
+        /// ensure the user is authenticated before the install takes place so we redirect here to show the standard login screen.
+        /// </summary>
+        /// <returns></returns>      
+        [HttpGet]
+        public async Task<ActionResult> AuthorizeUpgrade()
+        {
+            return await RenderDefaultOrProcessExternalLoginAsync(
+                //The default view to render when there is no external login info or errors
+                () => View(GlobalSettings.Path.EnsureEndsWith('/') + "Views/AuthorizeUpgrade.cshtml"),
+                //The ActionResult to perform if external login is successful
+                () => Redirect("/"));
+        }
+
+        /// <summary>
+        /// Get the json localized text for a given culture or the culture for the current user
+        /// </summary>
+        /// <param name="culture"></param>
+        /// <returns></returns>
+        [HttpGet]
+        public JsonNetResult LocalizedText(string culture = null)
+        {
+            var cultureInfo = string.IsNullOrWhiteSpace(culture)
+                //if the user is logged in, get their culture, otherwise default to 'en'
+                ? Security.IsAuthenticated()
+                    //current culture is set at the very beginning of each request
+                    ? Thread.CurrentThread.CurrentCulture
+                    : CultureInfo.GetCultureInfo(GlobalSettings.DefaultUILanguage)
+                : CultureInfo.GetCultureInfo(culture);
+
+            var textForCulture = Services.TextService.GetAllStoredValues(cultureInfo)
+                //the dictionary returned is fine but the delimiter between an 'area' and a 'value' is a '/' but the javascript
+                // in the back office requres the delimiter to be a '_' so we'll just replace it
+                .ToDictionary(key => key.Key.Replace("/", "_"), val => val.Value);
+            var formatting = GlobalSettings.DebugMode ? Formatting.Indented : Formatting.None;
+            return new JsonNetResult { Data = textForCulture, Formatting = Formatting.Indented };
+        }
+
+        /// <summary>
+        /// Returns the JavaScript main file including all references found in manifests
+        /// </summary>
+        /// <returns></returns>
+        [MinifyJavaScriptResult(Order = 0)]
+        [OutputCache(Order = 1, VaryByParam = "none", Location = OutputCacheLocation.Server, Duration = 5000)]
+        public JavaScriptResult Application()
+        {
+            var plugins = new DirectoryInfo(Server.MapPath("~/App_Plugins"));
+            var parser = new ManifestParser(plugins, ApplicationContext.ApplicationCache.RuntimeCache);
+            var initJs = new JsInitialization(parser);
+            var initCss = new CssInitialization(parser);
+
+            //get the legacy ActionJs file references to append as well
+            var legacyActionJsRef = new JArray(GetLegacyActionJs(LegacyJsActionType.JsUrl));
+
+            var result = initJs.GetJavascriptInitialization(HttpContext, JsInitialization.GetDefaultInitialization(), legacyActionJsRef);
+            result += initCss.GetStylesheetInitialization(HttpContext);
+
+            return JavaScript(result);
+        }
+
+        /// <summary>
+        /// Returns a js array of all of the manifest assets
+        /// </summary>
+        /// <returns></returns>
+        [UmbracoAuthorize(Order = 0)]
+        [HttpGet]
+        public JsonNetResult GetManifestAssetList()
+        {
+            Func<JArray> getResult = () =>
+            {
+                var plugins = new DirectoryInfo(Server.MapPath("~/App_Plugins"));
+                var parser = new ManifestParser(plugins, ApplicationContext.ApplicationCache.RuntimeCache);
+                var initJs = new JsInitialization(parser);
+                var initCss = new CssInitialization(parser);
+                var jsResult = initJs.GetJavascriptInitializationArray(HttpContext, new JArray());
+                var cssResult = initCss.GetStylesheetInitializationArray(HttpContext);
+                ManifestParser.MergeJArrays(jsResult, cssResult);
+                return jsResult;
+            };
+
+            //cache the result if debugging is disabled
+            var result = HttpContext.IsDebuggingEnabled
+                ? getResult()
+                : ApplicationContext.ApplicationCache.RuntimeCache.GetCacheItem<JArray>(
+                    typeof(BackOfficeController) + "GetManifestAssetList",
+                    () => getResult(),
+                    new TimeSpan(0, 10, 0));
+            var formatting = GlobalSettings.DebugMode ? Formatting.Indented : Formatting.None;
+            return new JsonNetResult { Data = result, Formatting = Formatting.Indented };
+        }
+
+        [UmbracoAuthorize(Order = 0)]
+        [HttpGet]
+        public JsonNetResult GetGridConfig()
+        {
+            var gridConfig = UmbracoConfig.For.GridConfig(
+                Logger,
+                ApplicationContext.ApplicationCache.RuntimeCache,
+                new DirectoryInfo(Server.MapPath(SystemDirectories.AppPlugins)),
+                new DirectoryInfo(Server.MapPath(SystemDirectories.Config)),
+                HttpContext.IsDebuggingEnabled);
+            var formatting = GlobalSettings.DebugMode ? Formatting.Indented : Formatting.None;
+            return new JsonNetResult { Data = gridConfig.EditorsConfig.Editors, Formatting = Formatting.Indented };
+        }
+
+        
+
+        /// <summary>
+        /// Returns the JavaScript object representing the static server variables javascript object
+        /// </summary>
+        /// <returns></returns>
+        [UmbracoAuthorize(Order = 0)]
+        [MinifyJavaScriptResult(Order = 1)]
+        public JavaScriptResult ServerVariables()
+        {
+            var serverVars = new BackOfficeServerVariables(Url, ApplicationContext, UmbracoConfig.For.UmbracoSettings());
+
+            //cache the result if debugging is disabled
+            var result = HttpContext.IsDebuggingEnabled
+                ? ServerVariablesParser.Parse(serverVars.GetServerVariables())
+                : ApplicationContext.ApplicationCache.RuntimeCache.GetCacheItem<string>(
+                    typeof(BackOfficeController) + "ServerVariables",
+                    () => ServerVariablesParser.Parse(serverVars.GetServerVariables()),
+                    new TimeSpan(0, 10, 0));
+
+            return JavaScript(result);
+        }
+
+        
+
+        [HttpPost]
+        public ActionResult ExternalLogin(string provider, string redirectUrl = null)
+        {
+            if (redirectUrl == null)
+            {
+                redirectUrl = Url.Action("Default", "BackOffice");
+            }
+
+            // Request a redirect to the external login provider
+            return new ChallengeResult(provider, redirectUrl);
+        }
+
+        [UmbracoAuthorize]
+        [HttpPost]
+        public ActionResult LinkLogin(string provider)
+        {
+            // Request a redirect to the external login provider to link a login for the current user
+            return new ChallengeResult(provider,
+                Url.Action("ExternalLinkLoginCallback", "BackOffice"),
+                User.Identity.GetUserId());
+        }
+
+        [HttpGet]
+        public async Task<ActionResult> ValidatePasswordResetCode([Bind(Prefix = "u")]int userId, [Bind(Prefix = "r")]string resetCode)
+        {
+            var user = UserManager.FindById(userId);
+            if (user != null)
+            {
+                var result = await UserManager.UserTokenProvider.ValidateAsync("ResetPassword", resetCode, UserManager, user);
+                if (result)
+                {
+                    //Add a flag and redirect for it to be displayed
+                    TempData[TokenPasswordResetCode] = new ValidatePasswordResetCodeModel { UserId = userId, ResetCode = resetCode };
+                    return RedirectToLocal(Url.Action("Default", "BackOffice"));
+                }
+            }
+
+            //Add error and redirect for it to be displayed
+            TempData[TokenPasswordResetCode] = new[] { Services.TextService.Localize("login/resetCodeExpired") };
+            return RedirectToLocal(Url.Action("Default", "BackOffice"));
+        }
+
+        [HttpGet]
+        public async Task<ActionResult> ExternalLinkLoginCallback()
+        {
+            var loginInfo = await AuthenticationManager.GetExternalLoginInfoAsync(
+                Constants.Security.BackOfficeExternalAuthenticationType,
+                XsrfKey, User.Identity.GetUserId());
+
+            if (loginInfo == null)
+            {
+                //Add error and redirect for it to be displayed
+                TempData[TokenExternalSignInError] = new[] { "An error occurred, could not get external login info" };
+                return RedirectToLocal(Url.Action("Default", "BackOffice"));
+            }
+
+            var result = await UserManager.AddLoginAsync(User.Identity.GetUserId<int>(), loginInfo.Login);
+            if (result.Succeeded)
+            {
+                return RedirectToLocal(Url.Action("Default", "BackOffice"));
+            }
+
+            //Add errors and redirect for it to be displayed
+            TempData[TokenExternalSignInError] = result.Errors;
+            return RedirectToLocal(Url.Action("Default", "BackOffice"));
+        }
+
+        /// <summary>
+        /// Used by Default and AuthorizeUpgrade to render as per normal if there's no external login info, 
+        /// otherwise process the external login info.
+        /// </summary>
+        /// <returns></returns>       
+        private async Task<ActionResult> RenderDefaultOrProcessExternalLoginAsync(
+            Func<ActionResult> defaultResponse,
+            Func<ActionResult> externalSignInResponse)
+        {
+            if (defaultResponse == null) throw new ArgumentNullException("defaultResponse");
+            if (externalSignInResponse == null) throw new ArgumentNullException("externalSignInResponse");
+
+            ViewBag.UmbracoPath = GlobalSettings.UmbracoMvcArea;
+
+            //check if there is the TempData with the any token name specified, if so, assign to view bag and render the view
+            foreach (var tempDataTokenName in TempDataTokenNames)
+            {
+                if (TempData[tempDataTokenName] != null)
+                {
+                    ViewData[tempDataTokenName] = TempData[tempDataTokenName];
+                    return defaultResponse();
+                }
+            }
+
+            //First check if there's external login info, if there's not proceed as normal
+            var loginInfo = await OwinContext.Authentication.GetExternalLoginInfoAsync(
+                Constants.Security.BackOfficeExternalAuthenticationType);
+
+            if (loginInfo == null || loginInfo.ExternalIdentity.IsAuthenticated == false)
+            {
+                return defaultResponse();
+            }
+
+            //we're just logging in with an external source, not linking accounts
+            return await ExternalSignInAsync(loginInfo, externalSignInResponse);
+        }
+
+        private async Task<ActionResult> ExternalSignInAsync(ExternalLoginInfo loginInfo, Func<ActionResult> response)
+        {
+            if (loginInfo == null) throw new ArgumentNullException("loginInfo");
+            if (response == null) throw new ArgumentNullException("response");
+            ExternalSignInAutoLinkOptions autoLinkOptions = null;
+
+            //Here we can check if the provider associated with the request has been configured to allow
+            // new users (auto-linked external accounts). This would never be used with public providers such as 
+            // Google, unless you for some reason wanted anybody to be able to access the backend if they have a Google account
+            // .... not likely! 
+            var authType = OwinContext.Authentication.GetExternalAuthenticationTypes().FirstOrDefault(x => x.AuthenticationType == loginInfo.Login.LoginProvider);
+            if (authType == null)
+            {
+                Logger.Warn<BackOfficeController>("Could not find external authentication provider registered: " + loginInfo.Login.LoginProvider);
+            }
+            else
+            {
+                autoLinkOptions = authType.GetExternalAuthenticationOptions();
+            }
+
+            // Sign in the user with this external login provider if the user already has a login
+            var user = await UserManager.FindAsync(loginInfo.Login);
+            if (user != null)
+            {
+                //TODO: It might be worth keeping some of the claims associated with the ExternalLoginInfo, in which case we 
+                // wouldn't necessarily sign the user in here with the standard login, instead we'd update the 
+                // UseUmbracoBackOfficeExternalCookieAuthentication extension method to have the correct provider and claims factory,
+                // ticket format, etc.. to create our back office user including the claims assigned and in this method we'd just ensure 
+                // that the ticket is created and stored and that the user is logged in.
+
+                var shouldSignIn = true;
+                if (autoLinkOptions != null && autoLinkOptions.OnExternalLogin != null)
+                {
+                    shouldSignIn = autoLinkOptions.OnExternalLogin(user, loginInfo);
+                    if (shouldSignIn == false)
+                    {
+                        Logger.Warn<BackOfficeController>("The AutoLinkOptions of the external authentication provider '" + loginInfo.Login.LoginProvider + "' have refused the login based on the OnExternalLogin method. Affected user id: '" + user.Id + "'");
+                    }
+                }
+
+                if (shouldSignIn)
+                {
+                    //sign in
+                    await SignInManager.SignInAsync(user, isPersistent: false, rememberBrowser: false);
+                }
+            }
+            else
+            {
+                if (await AutoLinkAndSignInExternalAccount(loginInfo, autoLinkOptions) == false)
+                {
+                    ViewData[TokenExternalSignInError] = new[] { "The requested provider (" + loginInfo.Login.LoginProvider + ") has not been linked to to an account" };
+                }
+
+                //Remove the cookie otherwise this message will keep appearing
+                if (Response.Cookies[Constants.Security.BackOfficeExternalCookieName] != null)
+                {
+                    Response.Cookies[Constants.Security.BackOfficeExternalCookieName].Expires = DateTime.MinValue;
+                }
+            }
+
+            return response();
+        }
+
+        private async Task<bool> AutoLinkAndSignInExternalAccount(ExternalLoginInfo loginInfo, ExternalSignInAutoLinkOptions autoLinkOptions)
+        {
+            if (autoLinkOptions == null)
+                return false;
+
+            if (autoLinkOptions.ShouldAutoLinkExternalAccount(UmbracoContext, loginInfo) == false)
+                return true;
+
+            //we are allowing auto-linking/creating of local accounts
+            if (loginInfo.Email.IsNullOrWhiteSpace())
+            {
+                ViewData[TokenExternalSignInError] = new[] { "The requested provider (" + loginInfo.Login.LoginProvider + ") has not provided an email address, the account cannot be linked." };
+            }
+            else
+            {
+                //Now we need to perform the auto-link, so first we need to lookup/create a user with the email address
+                var foundByEmail = Services.UserService.GetByEmail(loginInfo.Email);
+                if (foundByEmail != null)
+                {
+                    ViewData[TokenExternalSignInError] = new[] { "A user with this email address already exists locally. You will need to login locally to Umbraco and link this external provider: " + loginInfo.Login.LoginProvider };
+                }
+                else
+                {
+                    if (loginInfo.Email.IsNullOrWhiteSpace()) throw new InvalidOperationException("The Email value cannot be null");
+                    if (loginInfo.ExternalIdentity.Name.IsNullOrWhiteSpace()) throw new InvalidOperationException("The Name value cannot be null");
+
+                    var groups = Services.UserService.GetUserGroupsByAlias(autoLinkOptions.GetDefaultUserGroups(UmbracoContext, loginInfo));
+
+                    var autoLinkUser = BackOfficeIdentityUser.CreateNew(
+                        loginInfo.Email,
+                        loginInfo.Email,
+                        autoLinkOptions.GetDefaultCulture(UmbracoContext, loginInfo));
+                    autoLinkUser.Name = loginInfo.ExternalIdentity.Name;
+                    foreach (var userGroup in groups)
+                    {
+                        autoLinkUser.AddRole(userGroup.Alias);
+                    }
+                            
+                    //call the callback if one is assigned
+                    if (autoLinkOptions.OnAutoLinking != null)
+                    {
+                        autoLinkOptions.OnAutoLinking(autoLinkUser, loginInfo);
+                    }
+
+                    var userCreationResult = await UserManager.CreateAsync(autoLinkUser);
+
+                    if (userCreationResult.Succeeded == false)
+                    {
+                        ViewData[TokenExternalSignInError] = userCreationResult.Errors;
+                    }
+                    else
+                    {
+                        var linkResult = await UserManager.AddLoginAsync(autoLinkUser.Id, loginInfo.Login);
+                        if (linkResult.Succeeded == false)
+                        {
+                            ViewData[TokenExternalSignInError] = linkResult.Errors;
+
+                            //If this fails, we should really delete the user since it will be in an inconsistent state!
+                            var deleteResult = await UserManager.DeleteAsync(autoLinkUser);
+                            if (deleteResult.Succeeded == false)
+                            {
+                                //DOH! ... this isn't good, combine all errors to be shown
+                                ViewData[TokenExternalSignInError] = linkResult.Errors.Concat(deleteResult.Errors);
+                            }
+                        }
+                        else
+                        {
+                            //sign in
+                            await SignInManager.SignInAsync(autoLinkUser, isPersistent: false, rememberBrowser: false);
+                        }
+                    }
+                }
+
+            }
+            return true;
+        }
+
+        /// <summary>
+        /// Returns the JavaScript blocks for any legacy trees declared
+        /// </summary>
+        /// <returns></returns>
+        [UmbracoAuthorize(Order = 0)]
+        [MinifyJavaScriptResult(Order = 1)]
+        public JavaScriptResult LegacyTreeJs()
+        {
+            Func<string> getResult = () =>
+            {
+                var javascript = new StringBuilder();
+                javascript.AppendLine(LegacyTreeJavascript.GetLegacyTreeJavascript());
+                javascript.AppendLine(LegacyTreeJavascript.GetLegacyIActionJavascript());
+                //add all of the menu blocks
+                foreach (var file in GetLegacyActionJs(LegacyJsActionType.JsBlock))
+                {
+                    javascript.AppendLine(file);
+                }
+                return javascript.ToString();
+            };
+
+            //cache the result if debugging is disabled
+            var result = HttpContext.IsDebuggingEnabled
+                ? getResult()
+                : ApplicationContext.ApplicationCache.RuntimeCache.GetCacheItem<string>(
+                    typeof(BackOfficeController) + "LegacyTreeJs",
+                    () => getResult(),
+                    new TimeSpan(0, 10, 0));
+
+            return JavaScript(result);
+        }
+
+        internal static IEnumerable<string> GetLegacyActionJsForActions(LegacyJsActionType type, IEnumerable<string> values)
+        {
+            var blockList = new List<string>();
+            var urlList = new List<string>();
+            foreach (var jsFile in values)
+            {
+                var isJsPath = jsFile.DetectIsJavaScriptPath();
+                if (isJsPath.Success)
+
+                {
+                    urlList.Add(isJsPath.Result);
+                }
+                else
+                {
+                    blockList.Add(isJsPath.Result);
+                }
+            }
+
+            switch (type)
+            {
+                case LegacyJsActionType.JsBlock:
+                    return blockList;
+                case LegacyJsActionType.JsUrl:
+                    return urlList;
+            }
+
+            return blockList;
+        }
+
+        /// <summary>
+        /// Renders out all JavaScript references that have bee declared in IActions
+        /// </summary>
+        private static IEnumerable<string> GetLegacyActionJs(LegacyJsActionType type)
+        {
+            return GetLegacyActionJsForActions(type, Action.GetJavaScriptFileReferences());
+        }
+
+        internal enum LegacyJsActionType
+        {
+            JsBlock,
+            JsUrl
+        }
+
+        private ActionResult RedirectToLocal(string returnUrl)
+        {
+            if (Url.IsLocalUrl(returnUrl))
+            {
+                return Redirect(returnUrl);
+            }
+            return Redirect("/");
+        }
+
+        // Used for XSRF protection when adding external logins
+        private const string XsrfKey = "XsrfId";
+
+        private class ChallengeResult : HttpUnauthorizedResult
+        {
+            public ChallengeResult(string provider, string redirectUri, string userId = null)
+            {
+                LoginProvider = provider;
+                RedirectUri = redirectUri;
+                UserId = userId;
+            }
+
+            private string LoginProvider { get; set; }
+            private string RedirectUri { get; set; }
+            private string UserId { get; set; }
+
+            public override void ExecuteResult(ControllerContext context)
+            {
+                //Ensure the forms auth module doesn't do a redirect!
+                context.HttpContext.Response.SuppressFormsAuthenticationRedirect = true;
+
+                var owinCtx = context.HttpContext.GetOwinContext();
+
+                //First, see if a custom challenge result callback is specified for the provider
+                // and use it instead of the default if one is supplied.
+                var loginProvider = owinCtx.Authentication
+                    .GetExternalAuthenticationTypes()
+                    .FirstOrDefault(p => p.AuthenticationType == LoginProvider);
+                if (loginProvider != null)
+                {
+                    var providerChallengeResult = loginProvider.GetSignInChallengeResult(owinCtx);
+                    if (providerChallengeResult != null)
+                    {
+                        owinCtx.Authentication.Challenge(providerChallengeResult, LoginProvider);
+                        return;
+                    }
+                }
+
+                var properties = new AuthenticationProperties() { RedirectUri = RedirectUri.EnsureEndsWith('/') };
+                if (UserId != null)
+                {
+                    properties.Dictionary[XsrfKey] = UserId;
+                }
+                owinCtx.Authentication.Challenge(properties, LoginProvider);
+            }
+        }
+    }
+}