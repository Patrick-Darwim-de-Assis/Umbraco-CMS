--- conflicted
+++ resolved
@@ -88,18 +88,6 @@
             _manifestParser = manifestParser;
             _features = features;
             _runtimeState = runtimeState;
-<<<<<<< HEAD
-=======
-            _iconService = Current.IconService;
-        }
-
-        public BackOfficeController(ManifestParser manifestParser, UmbracoFeatures features, IGlobalSettings globalSettings, IUmbracoContextAccessor umbracoContextAccessor, ServiceContext services, AppCaches appCaches, IProfilingLogger profilingLogger, IRuntimeState runtimeState, UmbracoHelper umbracoHelper, IIconService iconService)
-            : base(globalSettings, umbracoContextAccessor, services, appCaches, profilingLogger, umbracoHelper)
-        {
-            _manifestParser = manifestParser;
-            _features = features;
-            _runtimeState = runtimeState;
->>>>>>> 6e56b163
             _iconService = iconService;
         }
 
@@ -115,19 +103,10 @@
         /// <returns></returns>
         public async Task<ActionResult> Default()
         {
-            var backofficeModel = new BackOfficeModel(_features, GlobalSettings)
-            {
-                IconCheckData = _iconService.GetIcon("icon-check")?.SvgString,
-                IconDeleteData = _iconService.GetIcon("icon-delete")?.SvgString
-            };
+            var backofficeModel = new BackOfficeModel(_features, GlobalSettings, _iconService);
             return await RenderDefaultOrProcessExternalLoginAsync(
-<<<<<<< HEAD
-                () => View(GlobalSettings.Path.EnsureEndsWith('/') + "Views/Default.cshtml", new BackOfficeModel(_features, GlobalSettings, _iconService)),
-                () => View(GlobalSettings.Path.EnsureEndsWith('/') + "Views/Default.cshtml", new BackOfficeModel(_features, GlobalSettings, _iconService)));
-=======
                 () => View(GlobalSettings.Path.EnsureEndsWith('/') + "Views/Default.cshtml", backofficeModel),
                 () => View(GlobalSettings.Path.EnsureEndsWith('/') + "Views/Default.cshtml", backofficeModel));
->>>>>>> 6e56b163
         }
 
         [HttpGet]
