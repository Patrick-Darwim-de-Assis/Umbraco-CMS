﻿using System.Collections.Generic;
using System.Linq;
using System.Net;
using System.Web.Http;
using AutoMapper;
using Umbraco.Core.Models;
using Umbraco.Web.Models;
using Umbraco.Web.Models.ContentEditing;
using Umbraco.Web.Mvc;
using Constants = Umbraco.Core.Constants;
<<<<<<< HEAD
using Newtonsoft.Json;
using Umbraco.Core.PropertyEditors;
using System;
using System.Net.Http;
=======
>>>>>>> 4c325881
using Umbraco.Core.Services;

namespace Umbraco.Web.Editors
{
    //TODO:  We'll need to be careful about the security on this controller, when we start implementing 
    // methods to modify content types we'll need to enforce security on the individual methods, we
    // cannot put security on the whole controller because things like 
    //  GetAllowedChildren, GetPropertyTypeScaffold, GetAllPropertyTypeAliases are required for content editing.

    /// <summary>
    /// An API controller used for dealing with content types
    /// </summary>
    [PluginController("UmbracoApi")]
    [UmbracoTreeAuthorize(Constants.Trees.DocumentTypes)]
    [EnableOverrideAuthorization]
    public class ContentTypeController : ContentTypeControllerBase
    {
        /// <summary>
        /// Constructor
        /// </summary>
        public ContentTypeController()
            : this(UmbracoContext.Current)
        {
        }

        /// <summary>
        /// Constructor
        /// </summary>
        /// <param name="umbracoContext"></param>
        public ContentTypeController(UmbracoContext umbracoContext)
            : base(umbracoContext)
        {
        }


        public ContentTypeDisplay GetById(int id)
        {
            var ct = Services.ContentTypeService.GetContentType(id);
            if (ct == null)
            {
                throw new HttpResponseException(HttpStatusCode.NotFound);
            }

            var dto = Mapper.Map<IContentType, ContentTypeDisplay>(ct);
            return dto;
        }

        /// <summary>
        /// Deletes a document type wth a given ID
        /// </summary>
        /// <param name="id"></param>
        /// <returns></returns>
        [HttpDelete]
        [HttpPost]
        public HttpResponseMessage DeleteById(int id)
        {
            var foundType = Services.ContentTypeService.GetContentType(id);
            if (foundType == null)
            {
                throw new HttpResponseException(HttpStatusCode.NotFound);
            }

            Services.ContentTypeService.Delete(foundType, Security.CurrentUser.Id);
            return Request.CreateResponse(HttpStatusCode.OK);
        }

        /// <summary>
        /// Gets all user defined properties.
        /// </summary>
        /// <returns></returns>
        [UmbracoTreeAuthorize(
            Constants.Trees.DocumentTypes, Constants.Trees.Content,
            Constants.Trees.MediaTypes, Constants.Trees.Media,
            Constants.Trees.MemberTypes, Constants.Trees.Members)]
        public IEnumerable<string> GetAllPropertyTypeAliases()
        {
            return ApplicationContext.Services.ContentTypeService.GetAllPropertyTypeAliases();
        }

        public IEnumerable<EntityBasic> GetAvailableCompositeContentTypes(int contentTypeId)
        {
            return PerformGetAvailableCompositeContentTypes(contentTypeId, UmbracoObjectTypes.DocumentType);
        }

        [UmbracoTreeAuthorize(
            Constants.Trees.DocumentTypes, Constants.Trees.Content, 
            Constants.Trees.MediaTypes, Constants.Trees.Media,
            Constants.Trees.MemberTypes, Constants.Trees.Members)]
        public ContentPropertyDisplay GetPropertyTypeScaffold(int id)
        {
            var dataTypeDiff = Services.DataTypeService.GetDataTypeDefinitionById(id);

            if (dataTypeDiff == null)
            {
                throw new HttpResponseException(HttpStatusCode.NotFound);
            }

            var preVals = UmbracoContext.Current.Application.Services.DataTypeService.GetPreValuesCollectionByDataTypeId(id);
            var editor = PropertyEditorResolver.Current.GetByAlias(dataTypeDiff.PropertyEditorAlias);

            return new ContentPropertyDisplay()
            {
                Editor = dataTypeDiff.PropertyEditorAlias,
                Validation = new PropertyTypeValidation() { },
                View = editor.ValueEditor.View,
                Config = editor.PreValueEditor.ConvertDbToEditor(editor.DefaultPreValues, preVals)
            };
        }

        /// <summary>
        /// Deletes a document type container wth a given ID
        /// </summary>
        /// <param name="id"></param>
        /// <returns></returns>
        [HttpDelete]
        [HttpPost]
        public HttpResponseMessage DeleteContainer(int id)
        {
            Services.ContentTypeService.DeleteContentTypeContainer(id, Security.CurrentUser.Id);

            return Request.CreateResponse(HttpStatusCode.OK);
        }
        
        public HttpResponseMessage PostCreateContainer(int parentId, string name)
        {
            var result = Services.ContentTypeService.CreateContentTypeContainer(parentId, name, Security.CurrentUser.Id);

            return result
                ? Request.CreateResponse(HttpStatusCode.OK, result.Result) //return the id 
                : Request.CreateNotificationValidationErrorResponse(result.Exception.Message);
        }

        public ContentTypeDisplay PostSave(ContentTypeSave contentTypeSave)
        {
            var savedCt = PerformPostSave<IContentType, ContentTypeDisplay>(
                contentTypeSave:    contentTypeSave,
                getContentType:     i => Services.ContentTypeService.GetContentType(i),
                saveContentType:    type => Services.ContentTypeService.Save(type),
                beforeCreateNew:    ctSave =>
                {
                    //create a default template if it doesnt exist -but only if default template is == to the content type
                    //TODO: Is this really what we want? What if we don't want any template assigned at all ?
                    if (ctSave.DefaultTemplate.IsNullOrWhiteSpace() == false && ctSave.DefaultTemplate == ctSave.Alias)
                    {
                        var template = Services.FileService.GetTemplate(ctSave.Alias);
                        if (template == null)
                        {
                            template = new Template(ctSave.Name, ctSave.Alias);
                            Services.FileService.SaveTemplate(template);
                        }

                        //make sure the template alias is set on the default and allowed template so we can map it back
                        ctSave.DefaultTemplate = template.Alias;
                    }
                });

            var display = Mapper.Map<ContentTypeDisplay>(savedCt);

            display.AddSuccessNotification(
                            Services.TextService.Localize("speechBubbles/contentTypeSavedHeader"),
                            string.Empty);

            return display;
        }

        /// <summary>
        /// Returns an empty content type for use as a scaffold when creating a new type
        /// </summary>
        /// <param name="parentId"></param>
        /// <returns></returns>
        public ContentTypeDisplay GetEmpty(int parentId)
        {
            var ct = new ContentType(parentId);
            ct.Icon = "icon-document";

            var dto = Mapper.Map<IContentType, ContentTypeDisplay>(ct);
            return dto;
        }


        /// <summary>
        /// Returns all content type objects
        /// </summary>
        public IEnumerable<ContentTypeBasic> GetAll()
        {
            var types = Services.ContentTypeService.GetAllContentTypes();
            var basics = types.Select(Mapper.Map<IContentType, ContentTypeBasic>);

            return basics.Select(basic =>
            {
                basic.Name = TranslateItem(basic.Name);
                basic.Description = TranslateItem(basic.Description);
                return basic;
            });
        }

        /// <summary>
        /// Returns the allowed child content type objects for the content item id passed in
        /// </summary>
        /// <param name="contentId"></param>
        [UmbracoTreeAuthorize(Constants.Trees.DocumentTypes, Constants.Trees.Content)]
        public IEnumerable<ContentTypeBasic> GetAllowedChildren(int contentId)
        {
            if (contentId == Constants.System.RecycleBinContent)
                return Enumerable.Empty<ContentTypeBasic>();

            IEnumerable<IContentType> types;
            if (contentId == Constants.System.Root)
            {
                types = Services.ContentTypeService.GetAllContentTypes().ToList();

                //if no allowed root types are set, just return everything
                if (types.Any(x => x.AllowedAsRoot))
                    types = types.Where(x => x.AllowedAsRoot);
            }
            else
            {
                var contentItem = Services.ContentService.GetById(contentId);
                if (contentItem == null)
                {
                    return Enumerable.Empty<ContentTypeBasic>();
                }

                var ids = contentItem.ContentType.AllowedContentTypes.Select(x => x.Id.Value).ToArray();

                if (ids.Any() == false) return Enumerable.Empty<ContentTypeBasic>();

                types = Services.ContentTypeService.GetAllContentTypes(ids).ToList();
            }

            var basics = types.Select(Mapper.Map<IContentType, ContentTypeBasic>).ToList();

            var localizedTextService = Services.TextService;
            foreach (var basic in basics)
            {
                basic.Name = localizedTextService.UmbracoDictionaryTranslate(basic.Name);
                basic.Description = localizedTextService.UmbracoDictionaryTranslate(basic.Description);
            }
            return basics;
        }
<<<<<<< HEAD

        /// <summary>
        /// Move the media type
        /// </summary>
        /// <param name="move"></param>
        /// <returns></returns>
        public HttpResponseMessage PostMove(MoveOrCopy move)
        {
            return PerformMove(
                move,
                getContentType: i => Services.ContentTypeService.GetContentType(i),
                doMove: (type, i) => Services.ContentTypeService.MoveContentType(type, i));
        }


=======
>>>>>>> 4c325881
    }
}<|MERGE_RESOLUTION|>--- conflicted
+++ resolved
@@ -1,277 +1,272 @@
-﻿using System.Collections.Generic;
-using System.Linq;
-using System.Net;
-using System.Web.Http;
-using AutoMapper;
-using Umbraco.Core.Models;
-using Umbraco.Web.Models;
-using Umbraco.Web.Models.ContentEditing;
-using Umbraco.Web.Mvc;
-using Constants = Umbraco.Core.Constants;
-<<<<<<< HEAD
-using Newtonsoft.Json;
-using Umbraco.Core.PropertyEditors;
-using System;
-using System.Net.Http;
-=======
->>>>>>> 4c325881
-using Umbraco.Core.Services;
-
-namespace Umbraco.Web.Editors
-{
-    //TODO:  We'll need to be careful about the security on this controller, when we start implementing 
-    // methods to modify content types we'll need to enforce security on the individual methods, we
-    // cannot put security on the whole controller because things like 
-    //  GetAllowedChildren, GetPropertyTypeScaffold, GetAllPropertyTypeAliases are required for content editing.
-
-    /// <summary>
-    /// An API controller used for dealing with content types
-    /// </summary>
-    [PluginController("UmbracoApi")]
-    [UmbracoTreeAuthorize(Constants.Trees.DocumentTypes)]
-    [EnableOverrideAuthorization]
-    public class ContentTypeController : ContentTypeControllerBase
-    {
-        /// <summary>
-        /// Constructor
-        /// </summary>
-        public ContentTypeController()
-            : this(UmbracoContext.Current)
-        {
-        }
-
-        /// <summary>
-        /// Constructor
-        /// </summary>
-        /// <param name="umbracoContext"></param>
-        public ContentTypeController(UmbracoContext umbracoContext)
-            : base(umbracoContext)
-        {
-        }
-
-
-        public ContentTypeDisplay GetById(int id)
-        {
-            var ct = Services.ContentTypeService.GetContentType(id);
-            if (ct == null)
-            {
-                throw new HttpResponseException(HttpStatusCode.NotFound);
-            }
-
-            var dto = Mapper.Map<IContentType, ContentTypeDisplay>(ct);
-            return dto;
-        }
-
-        /// <summary>
-        /// Deletes a document type wth a given ID
-        /// </summary>
-        /// <param name="id"></param>
-        /// <returns></returns>
-        [HttpDelete]
-        [HttpPost]
-        public HttpResponseMessage DeleteById(int id)
-        {
-            var foundType = Services.ContentTypeService.GetContentType(id);
-            if (foundType == null)
-            {
-                throw new HttpResponseException(HttpStatusCode.NotFound);
-            }
-
-            Services.ContentTypeService.Delete(foundType, Security.CurrentUser.Id);
-            return Request.CreateResponse(HttpStatusCode.OK);
-        }
-
-        /// <summary>
-        /// Gets all user defined properties.
-        /// </summary>
-        /// <returns></returns>
-        [UmbracoTreeAuthorize(
-            Constants.Trees.DocumentTypes, Constants.Trees.Content,
-            Constants.Trees.MediaTypes, Constants.Trees.Media,
-            Constants.Trees.MemberTypes, Constants.Trees.Members)]
-        public IEnumerable<string> GetAllPropertyTypeAliases()
-        {
-            return ApplicationContext.Services.ContentTypeService.GetAllPropertyTypeAliases();
-        }
-
-        public IEnumerable<EntityBasic> GetAvailableCompositeContentTypes(int contentTypeId)
-        {
-            return PerformGetAvailableCompositeContentTypes(contentTypeId, UmbracoObjectTypes.DocumentType);
-        }
-
-        [UmbracoTreeAuthorize(
-            Constants.Trees.DocumentTypes, Constants.Trees.Content, 
-            Constants.Trees.MediaTypes, Constants.Trees.Media,
-            Constants.Trees.MemberTypes, Constants.Trees.Members)]
-        public ContentPropertyDisplay GetPropertyTypeScaffold(int id)
-        {
-            var dataTypeDiff = Services.DataTypeService.GetDataTypeDefinitionById(id);
-
-            if (dataTypeDiff == null)
-            {
-                throw new HttpResponseException(HttpStatusCode.NotFound);
-            }
-
-            var preVals = UmbracoContext.Current.Application.Services.DataTypeService.GetPreValuesCollectionByDataTypeId(id);
-            var editor = PropertyEditorResolver.Current.GetByAlias(dataTypeDiff.PropertyEditorAlias);
-
-            return new ContentPropertyDisplay()
-            {
-                Editor = dataTypeDiff.PropertyEditorAlias,
-                Validation = new PropertyTypeValidation() { },
-                View = editor.ValueEditor.View,
-                Config = editor.PreValueEditor.ConvertDbToEditor(editor.DefaultPreValues, preVals)
-            };
-        }
-
-        /// <summary>
-        /// Deletes a document type container wth a given ID
-        /// </summary>
-        /// <param name="id"></param>
-        /// <returns></returns>
-        [HttpDelete]
-        [HttpPost]
-        public HttpResponseMessage DeleteContainer(int id)
-        {
-            Services.ContentTypeService.DeleteContentTypeContainer(id, Security.CurrentUser.Id);
-
-            return Request.CreateResponse(HttpStatusCode.OK);
-        }
-        
-        public HttpResponseMessage PostCreateContainer(int parentId, string name)
-        {
-            var result = Services.ContentTypeService.CreateContentTypeContainer(parentId, name, Security.CurrentUser.Id);
-
-            return result
-                ? Request.CreateResponse(HttpStatusCode.OK, result.Result) //return the id 
-                : Request.CreateNotificationValidationErrorResponse(result.Exception.Message);
-        }
-
-        public ContentTypeDisplay PostSave(ContentTypeSave contentTypeSave)
-        {
-            var savedCt = PerformPostSave<IContentType, ContentTypeDisplay>(
-                contentTypeSave:    contentTypeSave,
-                getContentType:     i => Services.ContentTypeService.GetContentType(i),
-                saveContentType:    type => Services.ContentTypeService.Save(type),
-                beforeCreateNew:    ctSave =>
-                {
-                    //create a default template if it doesnt exist -but only if default template is == to the content type
-                    //TODO: Is this really what we want? What if we don't want any template assigned at all ?
-                    if (ctSave.DefaultTemplate.IsNullOrWhiteSpace() == false && ctSave.DefaultTemplate == ctSave.Alias)
-                    {
-                        var template = Services.FileService.GetTemplate(ctSave.Alias);
-                        if (template == null)
-                        {
-                            template = new Template(ctSave.Name, ctSave.Alias);
-                            Services.FileService.SaveTemplate(template);
-                        }
-
-                        //make sure the template alias is set on the default and allowed template so we can map it back
-                        ctSave.DefaultTemplate = template.Alias;
-                    }
-                });
-
-            var display = Mapper.Map<ContentTypeDisplay>(savedCt);
-
-            display.AddSuccessNotification(
-                            Services.TextService.Localize("speechBubbles/contentTypeSavedHeader"),
-                            string.Empty);
-
-            return display;
-        }
-
-        /// <summary>
-        /// Returns an empty content type for use as a scaffold when creating a new type
-        /// </summary>
-        /// <param name="parentId"></param>
-        /// <returns></returns>
-        public ContentTypeDisplay GetEmpty(int parentId)
-        {
-            var ct = new ContentType(parentId);
-            ct.Icon = "icon-document";
-
-            var dto = Mapper.Map<IContentType, ContentTypeDisplay>(ct);
-            return dto;
-        }
-
-
-        /// <summary>
-        /// Returns all content type objects
-        /// </summary>
-        public IEnumerable<ContentTypeBasic> GetAll()
-        {
-            var types = Services.ContentTypeService.GetAllContentTypes();
-            var basics = types.Select(Mapper.Map<IContentType, ContentTypeBasic>);
-
-            return basics.Select(basic =>
-            {
-                basic.Name = TranslateItem(basic.Name);
-                basic.Description = TranslateItem(basic.Description);
-                return basic;
-            });
-        }
-
-        /// <summary>
-        /// Returns the allowed child content type objects for the content item id passed in
-        /// </summary>
-        /// <param name="contentId"></param>
-        [UmbracoTreeAuthorize(Constants.Trees.DocumentTypes, Constants.Trees.Content)]
-        public IEnumerable<ContentTypeBasic> GetAllowedChildren(int contentId)
-        {
-            if (contentId == Constants.System.RecycleBinContent)
-                return Enumerable.Empty<ContentTypeBasic>();
-
-            IEnumerable<IContentType> types;
-            if (contentId == Constants.System.Root)
-            {
-                types = Services.ContentTypeService.GetAllContentTypes().ToList();
-
-                //if no allowed root types are set, just return everything
-                if (types.Any(x => x.AllowedAsRoot))
-                    types = types.Where(x => x.AllowedAsRoot);
-            }
-            else
-            {
-                var contentItem = Services.ContentService.GetById(contentId);
-                if (contentItem == null)
-                {
-                    return Enumerable.Empty<ContentTypeBasic>();
-                }
-
-                var ids = contentItem.ContentType.AllowedContentTypes.Select(x => x.Id.Value).ToArray();
-
-                if (ids.Any() == false) return Enumerable.Empty<ContentTypeBasic>();
-
-                types = Services.ContentTypeService.GetAllContentTypes(ids).ToList();
-            }
-
-            var basics = types.Select(Mapper.Map<IContentType, ContentTypeBasic>).ToList();
-
-            var localizedTextService = Services.TextService;
-            foreach (var basic in basics)
-            {
-                basic.Name = localizedTextService.UmbracoDictionaryTranslate(basic.Name);
-                basic.Description = localizedTextService.UmbracoDictionaryTranslate(basic.Description);
-            }
-            return basics;
-        }
-<<<<<<< HEAD
-
-        /// <summary>
-        /// Move the media type
-        /// </summary>
-        /// <param name="move"></param>
-        /// <returns></returns>
-        public HttpResponseMessage PostMove(MoveOrCopy move)
-        {
-            return PerformMove(
-                move,
-                getContentType: i => Services.ContentTypeService.GetContentType(i),
-                doMove: (type, i) => Services.ContentTypeService.MoveContentType(type, i));
-        }
-
-
-=======
->>>>>>> 4c325881
-    }
+﻿using System.Collections.Generic;
+using System.Linq;
+using System.Net;
+using System.Web.Http;
+using AutoMapper;
+using Umbraco.Core.Models;
+using Umbraco.Web.Models;
+using Umbraco.Web.Models.ContentEditing;
+using Umbraco.Web.Mvc;
+using Constants = Umbraco.Core.Constants;
+using Umbraco.Core.Services;
+using Umbraco.Core.PropertyEditors;
+using System;
+using System.Net.Http;
+using Umbraco.Core.Services;
+
+namespace Umbraco.Web.Editors
+{
+    //TODO:  We'll need to be careful about the security on this controller, when we start implementing 
+    // methods to modify content types we'll need to enforce security on the individual methods, we
+    // cannot put security on the whole controller because things like 
+    //  GetAllowedChildren, GetPropertyTypeScaffold, GetAllPropertyTypeAliases are required for content editing.
+
+    /// <summary>
+    /// An API controller used for dealing with content types
+    /// </summary>
+    [PluginController("UmbracoApi")]
+    [UmbracoTreeAuthorize(Constants.Trees.DocumentTypes)]
+    [EnableOverrideAuthorization]
+    public class ContentTypeController : ContentTypeControllerBase
+    {
+        /// <summary>
+        /// Constructor
+        /// </summary>
+        public ContentTypeController()
+            : this(UmbracoContext.Current)
+        {
+        }
+
+        /// <summary>
+        /// Constructor
+        /// </summary>
+        /// <param name="umbracoContext"></param>
+        public ContentTypeController(UmbracoContext umbracoContext)
+            : base(umbracoContext)
+        {
+        }
+
+
+        public ContentTypeDisplay GetById(int id)
+        {
+            var ct = Services.ContentTypeService.GetContentType(id);
+            if (ct == null)
+            {
+                throw new HttpResponseException(HttpStatusCode.NotFound);
+            }
+
+            var dto = Mapper.Map<IContentType, ContentTypeDisplay>(ct);
+            return dto;
+        }
+
+        /// <summary>
+        /// Deletes a document type wth a given ID
+        /// </summary>
+        /// <param name="id"></param>
+        /// <returns></returns>
+        [HttpDelete]
+        [HttpPost]
+        public HttpResponseMessage DeleteById(int id)
+        {
+            var foundType = Services.ContentTypeService.GetContentType(id);
+            if (foundType == null)
+            {
+                throw new HttpResponseException(HttpStatusCode.NotFound);
+            }
+
+            Services.ContentTypeService.Delete(foundType, Security.CurrentUser.Id);
+            return Request.CreateResponse(HttpStatusCode.OK);
+        }
+
+        /// <summary>
+        /// Gets all user defined properties.
+        /// </summary>
+        /// <returns></returns>
+        [UmbracoTreeAuthorize(
+            Constants.Trees.DocumentTypes, Constants.Trees.Content,
+            Constants.Trees.MediaTypes, Constants.Trees.Media,
+            Constants.Trees.MemberTypes, Constants.Trees.Members)]
+        public IEnumerable<string> GetAllPropertyTypeAliases()
+        {
+            return ApplicationContext.Services.ContentTypeService.GetAllPropertyTypeAliases();
+        }
+
+        public IEnumerable<EntityBasic> GetAvailableCompositeContentTypes(int contentTypeId)
+        {
+            return PerformGetAvailableCompositeContentTypes(contentTypeId, UmbracoObjectTypes.DocumentType);
+        }
+
+        [UmbracoTreeAuthorize(
+            Constants.Trees.DocumentTypes, Constants.Trees.Content, 
+            Constants.Trees.MediaTypes, Constants.Trees.Media,
+            Constants.Trees.MemberTypes, Constants.Trees.Members)]
+        public ContentPropertyDisplay GetPropertyTypeScaffold(int id)
+        {
+            var dataTypeDiff = Services.DataTypeService.GetDataTypeDefinitionById(id);
+
+            if (dataTypeDiff == null)
+            {
+                throw new HttpResponseException(HttpStatusCode.NotFound);
+            }
+
+            var preVals = UmbracoContext.Current.Application.Services.DataTypeService.GetPreValuesCollectionByDataTypeId(id);
+            var editor = PropertyEditorResolver.Current.GetByAlias(dataTypeDiff.PropertyEditorAlias);
+
+            return new ContentPropertyDisplay()
+            {
+                Editor = dataTypeDiff.PropertyEditorAlias,
+                Validation = new PropertyTypeValidation() { },
+                View = editor.ValueEditor.View,
+                Config = editor.PreValueEditor.ConvertDbToEditor(editor.DefaultPreValues, preVals)
+            };
+        }
+
+        /// <summary>
+        /// Deletes a document type container wth a given ID
+        /// </summary>
+        /// <param name="id"></param>
+        /// <returns></returns>
+        [HttpDelete]
+        [HttpPost]
+        public HttpResponseMessage DeleteContainer(int id)
+        {
+            Services.ContentTypeService.DeleteContentTypeContainer(id, Security.CurrentUser.Id);
+
+            return Request.CreateResponse(HttpStatusCode.OK);
+        }
+        
+        public HttpResponseMessage PostCreateContainer(int parentId, string name)
+        {
+            var result = Services.ContentTypeService.CreateContentTypeContainer(parentId, name, Security.CurrentUser.Id);
+
+            return result
+                ? Request.CreateResponse(HttpStatusCode.OK, result.Result) //return the id 
+                : Request.CreateNotificationValidationErrorResponse(result.Exception.Message);
+        }
+
+        public ContentTypeDisplay PostSave(ContentTypeSave contentTypeSave)
+        {
+            var savedCt = PerformPostSave<IContentType, ContentTypeDisplay>(
+                contentTypeSave:    contentTypeSave,
+                getContentType:     i => Services.ContentTypeService.GetContentType(i),
+                saveContentType:    type => Services.ContentTypeService.Save(type),
+                beforeCreateNew:    ctSave =>
+                {
+                    //create a default template if it doesnt exist -but only if default template is == to the content type
+                    //TODO: Is this really what we want? What if we don't want any template assigned at all ?
+                    if (ctSave.DefaultTemplate.IsNullOrWhiteSpace() == false && ctSave.DefaultTemplate == ctSave.Alias)
+                    {
+                        var template = Services.FileService.GetTemplate(ctSave.Alias);
+                        if (template == null)
+                        {
+                            template = new Template(ctSave.Name, ctSave.Alias);
+                            Services.FileService.SaveTemplate(template);
+                        }
+
+                        //make sure the template alias is set on the default and allowed template so we can map it back
+                        ctSave.DefaultTemplate = template.Alias;
+                    }
+                });
+
+            var display = Mapper.Map<ContentTypeDisplay>(savedCt);
+
+            display.AddSuccessNotification(
+                            Services.TextService.Localize("speechBubbles/contentTypeSavedHeader"),
+                            string.Empty);
+
+            return display;
+        }
+
+        /// <summary>
+        /// Returns an empty content type for use as a scaffold when creating a new type
+        /// </summary>
+        /// <param name="parentId"></param>
+        /// <returns></returns>
+        public ContentTypeDisplay GetEmpty(int parentId)
+        {
+            var ct = new ContentType(parentId);
+            ct.Icon = "icon-document";
+
+            var dto = Mapper.Map<IContentType, ContentTypeDisplay>(ct);
+            return dto;
+        }
+
+
+        /// <summary>
+        /// Returns all content type objects
+        /// </summary>
+        public IEnumerable<ContentTypeBasic> GetAll()
+        {
+            var types = Services.ContentTypeService.GetAllContentTypes();
+            var basics = types.Select(Mapper.Map<IContentType, ContentTypeBasic>);
+
+            return basics.Select(basic =>
+            {
+                basic.Name = TranslateItem(basic.Name);
+                basic.Description = TranslateItem(basic.Description);
+                return basic;
+            });
+        }
+
+        /// <summary>
+        /// Returns the allowed child content type objects for the content item id passed in
+        /// </summary>
+        /// <param name="contentId"></param>
+        [UmbracoTreeAuthorize(Constants.Trees.DocumentTypes, Constants.Trees.Content)]
+        public IEnumerable<ContentTypeBasic> GetAllowedChildren(int contentId)
+        {
+            if (contentId == Constants.System.RecycleBinContent)
+                return Enumerable.Empty<ContentTypeBasic>();
+
+            IEnumerable<IContentType> types;
+            if (contentId == Constants.System.Root)
+            {
+                types = Services.ContentTypeService.GetAllContentTypes().ToList();
+
+                //if no allowed root types are set, just return everything
+                if (types.Any(x => x.AllowedAsRoot))
+                    types = types.Where(x => x.AllowedAsRoot);
+            }
+            else
+            {
+                var contentItem = Services.ContentService.GetById(contentId);
+                if (contentItem == null)
+                {
+                    return Enumerable.Empty<ContentTypeBasic>();
+                }
+
+                var ids = contentItem.ContentType.AllowedContentTypes.Select(x => x.Id.Value).ToArray();
+
+                if (ids.Any() == false) return Enumerable.Empty<ContentTypeBasic>();
+
+                types = Services.ContentTypeService.GetAllContentTypes(ids).ToList();
+            }
+
+            var basics = types.Select(Mapper.Map<IContentType, ContentTypeBasic>).ToList();
+
+            var localizedTextService = Services.TextService;
+            foreach (var basic in basics)
+            {
+                basic.Name = localizedTextService.UmbracoDictionaryTranslate(basic.Name);
+                basic.Description = localizedTextService.UmbracoDictionaryTranslate(basic.Description);
+            }
+
+            return basics;
+        }
+
+        /// <summary>
+        /// Move the media type
+        /// </summary>
+        /// <param name="move"></param>
+        /// <returns></returns>
+        public HttpResponseMessage PostMove(MoveOrCopy move)
+        {
+            return PerformMove(
+                move,
+                getContentType: i => Services.ContentTypeService.GetContentType(i),
+                doMove: (type, i) => Services.ContentTypeService.MoveContentType(type, i));
+        }
+
+
+    }
 }