<<<<<<< HEAD
﻿using System.Collections.Generic;
using System.Linq;
using System.Net;
using System.Web.Http;
using AutoMapper;
using Umbraco.Core.Models;
using Umbraco.Web.Models.ContentEditing;
using Umbraco.Web.Mvc;
using Constants = Umbraco.Core.Constants;
using Umbraco.Core.Services;
using System.Net.Http;
using Umbraco.Core;
using Umbraco.Web.WebApi;
using Umbraco.Web.WebApi.Filters;
using Umbraco.Core.Logging;
using Umbraco.Web.Composing;
using ContentVariation = Umbraco.Core.Models.ContentVariation;

namespace Umbraco.Web.Editors
{
    //TODO:  We'll need to be careful about the security on this controller, when we start implementing
    // methods to modify content types we'll need to enforce security on the individual methods, we
    // cannot put security on the whole controller because things like
    //  GetAllowedChildren, GetPropertyTypeScaffold, GetAllPropertyTypeAliases are required for content editing.

    /// <summary>
    /// An API controller used for dealing with content types
    /// </summary>
    [PluginController("UmbracoApi")]
    [UmbracoTreeAuthorize(Constants.Trees.DocumentTypes)]
    [EnableOverrideAuthorization]
    public class ContentTypeController : ContentTypeControllerBase<IContentType>
    {
        public int GetCount()
        {
            return Services.ContentTypeService.Count();
        }

        public DocumentTypeDisplay GetById(int id)
        {
            var ct = Services.ContentTypeService.Get(id);
            if (ct == null)
            {
                throw new HttpResponseException(HttpStatusCode.NotFound);
            }

            var dto = Mapper.Map<IContentType, DocumentTypeDisplay>(ct);
            return dto;
        }

        /// <summary>
        /// Deletes a document type wth a given ID
        /// </summary>
        /// <param name="id"></param>
        /// <returns></returns>
        [HttpDelete]
        [HttpPost]
        public HttpResponseMessage DeleteById(int id)
        {
            var foundType = Services.ContentTypeService.Get(id);
            if (foundType == null)
            {
                throw new HttpResponseException(HttpStatusCode.NotFound);
            }

            Services.ContentTypeService.Delete(foundType, Security.CurrentUser.Id);
            return Request.CreateResponse(HttpStatusCode.OK);
        }

        /// <summary>
        /// Gets all user defined properties.
        /// </summary>
        /// <returns></returns>
        [UmbracoTreeAuthorize(
            Constants.Trees.DocumentTypes, Constants.Trees.Content,
            Constants.Trees.MediaTypes, Constants.Trees.Media,
            Constants.Trees.MemberTypes, Constants.Trees.Members)]
        public IEnumerable<string> GetAllPropertyTypeAliases()
        {
            return Services.ContentTypeService.GetAllPropertyTypeAliases();
        }

        /// <summary>
        /// Gets all the standard fields.
        /// </summary>
        /// <returns></returns>
        [UmbracoTreeAuthorize(
            Constants.Trees.DocumentTypes, Constants.Trees.Content,
            Constants.Trees.MediaTypes, Constants.Trees.Media,
            Constants.Trees.MemberTypes, Constants.Trees.Members)]
        public IEnumerable<string> GetAllStandardFields()
        {
            string[] preValuesSource = { "createDate", "creatorName", "level", "nodeType", "nodeTypeAlias", "pageID", "pageName", "parentID", "path", "template", "updateDate", "writerID", "writerName" };
            return preValuesSource;
        }

        /// <summary>
        /// Returns the avilable compositions for this content type
        /// This has been wrapped in a dto instead of simple parameters to support having multiple parameters in post request body
        /// </summary>
        /// <param name="filter"></param>
        /// <returns></returns>
        [HttpPost]
        public HttpResponseMessage GetAvailableCompositeContentTypes(GetAvailableCompositionsFilter filter)
        {
            var result = PerformGetAvailableCompositeContentTypes(filter.ContentTypeId, UmbracoObjectTypes.DocumentType, filter.FilterContentTypes, filter.FilterPropertyTypes)
                .Select(x => new
                {
                    contentType = x.Item1,
                    allowed = x.Item2
                });
            return Request.CreateResponse(result);
        }
        /// <summary>
        /// Returns where a particular composition has been used
        /// This has been wrapped in a dto instead of simple parameters to support having multiple parameters in post request body
        /// </summary>
        /// <param name="filter"></param>
        /// <returns></returns>
        [HttpPost]
        public HttpResponseMessage GetWhereCompositionIsUsedInContentTypes(GetAvailableCompositionsFilter filter)
        {
            var result = PerformGetWhereCompositionIsUsedInContentTypes(filter.ContentTypeId, UmbracoObjectTypes.DocumentType)
                .Select(x => new
                {
                    contentType = x
                });
            return Request.CreateResponse(result);
        }

        [UmbracoTreeAuthorize(
            Constants.Trees.DocumentTypes, Constants.Trees.Content,
            Constants.Trees.MediaTypes, Constants.Trees.Media,
            Constants.Trees.MemberTypes, Constants.Trees.Members)]
        public ContentPropertyDisplay GetPropertyTypeScaffold(int id)
        {
            var dataTypeDiff = Services.DataTypeService.GetDataType(id);

            if (dataTypeDiff == null)
            {
                throw new HttpResponseException(HttpStatusCode.NotFound);
            }

            var configuration = Current.Services.DataTypeService.GetDataType(id).Configuration;
            var editor = Current.PropertyEditors[dataTypeDiff.EditorAlias];

            return new ContentPropertyDisplay()
            {
                Editor = dataTypeDiff.EditorAlias,
                Validation = new PropertyTypeValidation(),
                View = editor.GetValueEditor().View,
                Config = editor.GetConfigurationEditor().ToConfigurationEditor(configuration)
            };
        }

        /// <summary>
        /// Deletes a document type container wth a given ID
        /// </summary>
        /// <param name="id"></param>
        /// <returns></returns>
        [HttpDelete]
        [HttpPost]
        public HttpResponseMessage DeleteContainer(int id)
        {
            Services.ContentTypeService.DeleteContainer(id, Security.CurrentUser.Id);

            return Request.CreateResponse(HttpStatusCode.OK);
        }

        public HttpResponseMessage PostCreateContainer(int parentId, string name)
        {
            var result = Services.ContentTypeService.CreateContainer(parentId, name, Security.CurrentUser.Id);

            return result
                ? Request.CreateResponse(HttpStatusCode.OK, result.Result) //return the id
                : Request.CreateNotificationValidationErrorResponse(result.Exception.Message);
        }

        public HttpResponseMessage PostRenameContainer(int id, string name)
        {
            var result = Services.ContentTypeService.RenameContainer(id, name, Security.CurrentUser.Id);

            return result
                ? Request.CreateResponse(HttpStatusCode.OK, result.Result) //return the id
                : Request.CreateNotificationValidationErrorResponse(result.Exception.Message);
        }
        
        public CreatedContentTypeCollectionResult PostCreateCollection(int parentId, string collectionName, string collectionItemName, string collectionIcon, string collectionItemIcon)
        {
            var storeInContainer = false;
            var allowUnderDocType = -1;
            // check if it's a folder
            if (Services.ContentTypeService.Get(parentId) == null)
            {
                storeInContainer = true;
            } else
            {
                // if it's not a container, we'll change the parentid to the root,
                // and use the parent id as the doc type the collection should be allowed under
                allowUnderDocType = parentId;
                parentId = -1;
            }

            // create item doctype
            var itemDocType = new ContentType(parentId);
            itemDocType.Name = collectionItemName;
            itemDocType.Alias = collectionItemName.ToSafeAlias();
            itemDocType.Icon = collectionItemIcon;
            Services.ContentTypeService.Save(itemDocType);

            // create collection doctype
            var collectionDocType = new ContentType(parentId);
            collectionDocType.Name = collectionName;
            collectionDocType.Alias = collectionName.ToSafeAlias();
            collectionDocType.Icon = collectionIcon;
            collectionDocType.IsContainer = true;
            collectionDocType.AllowedContentTypes = new List<ContentTypeSort>()
            {
                new ContentTypeSort(itemDocType.Id, 0)
            };
            Services.ContentTypeService.Save(collectionDocType);

            // test if the parent id exist and then allow the collection underneath
            if (storeInContainer == false && allowUnderDocType != -1)
            {
                var parentCt = Services.ContentTypeService.Get(allowUnderDocType);
                if (parentCt != null)
                {
                    var allowedCts = parentCt.AllowedContentTypes.ToList();
                    allowedCts.Add(new ContentTypeSort(collectionDocType.Id, allowedCts.Count()));
                    parentCt.AllowedContentTypes = allowedCts;
                    Services.ContentTypeService.Save(parentCt);
                } 
            }


            return new CreatedContentTypeCollectionResult
            {
                CollectionId = collectionDocType.Id,
                ContainerId = itemDocType.Id
            };
        }

        public DocumentTypeDisplay PostSave(DocumentTypeSave contentTypeSave)
        {
            //Before we send this model into this saving/mapping pipeline, we need to do some cleanup on variations.
            //If the doc type does not allow content variations, we need to update all of it's property types to not allow this either
            //else we may end up with ysods. I'm unsure if the service level handles this but we'll make sure it is updated here
            if (!contentTypeSave.AllowCultureVariant)
            {
                foreach(var prop in contentTypeSave.Groups.SelectMany(x => x.Properties))
                {
                    prop.AllowCultureVariant = false;
                }
            }

            var savedCt = PerformPostSave<DocumentTypeDisplay, DocumentTypeSave, PropertyTypeBasic>(
                contentTypeSave:    contentTypeSave,
                getContentType:     i => Services.ContentTypeService.Get(i),
                saveContentType:    type => Services.ContentTypeService.Save(type),
                beforeCreateNew:    ctSave =>
                {
                    //create a default template if it doesnt exist -but only if default template is == to the content type
                    if (ctSave.DefaultTemplate.IsNullOrWhiteSpace() == false && ctSave.DefaultTemplate == ctSave.Alias)
                    {
                        var template = Services.FileService.GetTemplate(ctSave.Alias);
                        if (template == null)
                        {
                            var tryCreateTemplate = Services.FileService.CreateTemplateForContentType(ctSave.Alias, ctSave.Name);
                            if (tryCreateTemplate == false)
                            {
                                Logger.Warn<ContentTypeController>(() => $"Could not create a template for the Content Type: {ctSave.Alias}, status: {tryCreateTemplate.Result.Result}");
                            }
                            template = tryCreateTemplate.Result.Entity;
                        }

                        //make sure the template alias is set on the default and allowed template so we can map it back
                        ctSave.DefaultTemplate = template.Alias;

                    }
                });

            var display = Mapper.Map<DocumentTypeDisplay>(savedCt);

            display.AddSuccessNotification(
                            Services.TextService.Localize("speechBubbles/contentTypeSavedHeader"),
                            string.Empty);

            return display;
        }

        /// <summary>
        /// Returns an empty content type for use as a scaffold when creating a new type
        /// </summary>
        /// <param name="parentId"></param>
        /// <returns></returns>
        public DocumentTypeDisplay GetEmpty(int parentId)
        {
            IContentType ct;
            if (parentId != Constants.System.Root)
            {
                var parent = Services.ContentTypeService.Get(parentId);
                ct = parent != null ? new ContentType(parent, string.Empty) : new ContentType(parentId);
            }
            else
                ct = new ContentType(parentId);

            ct.Icon = "icon-document";

            var dto = Mapper.Map<IContentType, DocumentTypeDisplay>(ct);
            return dto;
        }


        /// <summary>
        /// Returns all content type objects
        /// </summary>
        public IEnumerable<ContentTypeBasic> GetAll()
        {
            var types = Services.ContentTypeService.GetAll();
            var basics = types.Select(Mapper.Map<IContentType, ContentTypeBasic>);

            return basics.Select(basic =>
            {
                basic.Name = TranslateItem(basic.Name);
                basic.Description = TranslateItem(basic.Description);
                return basic;
            });
        }

        /// <summary>
        /// Returns the allowed child content type objects for the content item id passed in
        /// </summary>
        /// <param name="contentId"></param>
        [UmbracoTreeAuthorize(Constants.Trees.DocumentTypes, Constants.Trees.Content)]
        public IEnumerable<ContentTypeBasic> GetAllowedChildren(int contentId)
        {
            if (contentId == Constants.System.RecycleBinContent)
                return Enumerable.Empty<ContentTypeBasic>();

            IEnumerable<IContentType> types;
            if (contentId == Constants.System.Root)
            {
                types = Services.ContentTypeService.GetAll().Where(x => x.AllowedAsRoot).ToList();
            }
            else
            {
                var contentItem = Services.ContentService.GetById(contentId);
                if (contentItem == null)
                {
                    return Enumerable.Empty<ContentTypeBasic>();
                }

                var ids = contentItem.ContentType.AllowedContentTypes.Select(x => x.Id.Value).ToArray();

                if (ids.Any() == false) return Enumerable.Empty<ContentTypeBasic>();

                types = Services.ContentTypeService.GetAll(ids).ToList();
            }

            var basics = types.Select(Mapper.Map<IContentType, ContentTypeBasic>).ToList();

            var localizedTextService = Services.TextService;
            foreach (var basic in basics)
            {
                basic.Name = localizedTextService.UmbracoDictionaryTranslate(basic.Name);
                basic.Description = localizedTextService.UmbracoDictionaryTranslate(basic.Description);
            }

            //map the blueprints
            var blueprints = Services.ContentService.GetBlueprintsForContentTypes(types.Select(x => x.Id).ToArray()).ToArray();
            foreach (var basic in basics)
            {
                var docTypeBluePrints = blueprints.Where(x => x.ContentTypeId == (int) basic.Id).ToArray();
                foreach (var blueprint in docTypeBluePrints)
                {
                    basic.Blueprints[blueprint.Id] = blueprint.Name;
                }
            }

            return basics;
        }

        /// <summary>
        /// Move the content type
        /// </summary>
        /// <param name="move"></param>
        /// <returns></returns>
        public HttpResponseMessage PostMove(MoveOrCopy move)
        {
            return PerformMove(
                move,
                getContentType: i => Services.ContentTypeService.Get(i),
                doMove: (type, i) => Services.ContentTypeService.Move(type, i));
        }

        /// <summary>
        /// Copy the content type
        /// </summary>
        /// <param name="copy"></param>
        /// <returns></returns>
        public HttpResponseMessage PostCopy(MoveOrCopy copy)
        {
            return PerformCopy(
                copy,
                getContentType: i => Services.ContentTypeService.Get(i),
                doCopy: (type, i) => Services.ContentTypeService.Copy(type, i));
        }
    }
=======
﻿using AutoMapper;
using System;
using System.Collections.Generic;
using System.Linq;
using System.Net;
using System.Net.Http;
using System.Net.Http.Headers;
using System.Web.Http;
using Umbraco.Core;
using Umbraco.Core.Logging;
using Umbraco.Core.Models;
using Umbraco.Core.Services;
using Umbraco.Web.Composing;
using Umbraco.Web.Models.ContentEditing;
using Umbraco.Web.Mvc;
using Umbraco.Web.WebApi;
using Umbraco.Web.WebApi.Filters;
using Constants = Umbraco.Core.Constants;

namespace Umbraco.Web.Editors
{
    //TODO:  We'll need to be careful about the security on this controller, when we start implementing
    // methods to modify content types we'll need to enforce security on the individual methods, we
    // cannot put security on the whole controller because things like
    //  GetAllowedChildren, GetPropertyTypeScaffold, GetAllPropertyTypeAliases are required for content editing.

    /// <summary>
    /// An API controller used for dealing with content types
    /// </summary>
    [PluginController("UmbracoApi")]
    [UmbracoTreeAuthorize(Constants.Trees.DocumentTypes)]
    [EnableOverrideAuthorization]
    public class ContentTypeController : ContentTypeControllerBase<IContentType>
    {
        public int GetCount()
        {
            return Services.ContentTypeService.Count();
        }

        public DocumentTypeDisplay GetById(int id)
        {
            var ct = Services.ContentTypeService.Get(id);
            if (ct == null)
            {
                throw new HttpResponseException(HttpStatusCode.NotFound);
            }

            var dto = Mapper.Map<IContentType, DocumentTypeDisplay>(ct);
            return dto;
        }

        /// <summary>
        /// Deletes a document type wth a given ID
        /// </summary>
        /// <param name="id"></param>
        /// <returns></returns>
        [HttpDelete]
        [HttpPost]
        public HttpResponseMessage DeleteById(int id)
        {
            var foundType = Services.ContentTypeService.Get(id);
            if (foundType == null)
            {
                throw new HttpResponseException(HttpStatusCode.NotFound);
            }

            Services.ContentTypeService.Delete(foundType, Security.CurrentUser.Id);
            return Request.CreateResponse(HttpStatusCode.OK);
        }

        /// <summary>
        /// Gets all user defined properties.
        /// </summary>
        /// <returns></returns>
        [UmbracoTreeAuthorize(
            Constants.Trees.DocumentTypes, Constants.Trees.Content,
            Constants.Trees.MediaTypes, Constants.Trees.Media,
            Constants.Trees.MemberTypes, Constants.Trees.Members)]
        public IEnumerable<string> GetAllPropertyTypeAliases()
        {
            return Services.ContentTypeService.GetAllPropertyTypeAliases();
        }

        /// <summary>
        /// Gets all the standard fields.
        /// </summary>
        /// <returns></returns>
        [UmbracoTreeAuthorize(
            Constants.Trees.DocumentTypes, Constants.Trees.Content,
            Constants.Trees.MediaTypes, Constants.Trees.Media,
            Constants.Trees.MemberTypes, Constants.Trees.Members)]
        public IEnumerable<string> GetAllStandardFields()
        {
            string[] preValuesSource = { "createDate", "creatorName", "level", "nodeType", "nodeTypeAlias", "pageID", "pageName", "parentID", "path", "template", "updateDate", "writerID", "writerName" };
            return preValuesSource;
        }

        /// <summary>
        /// Returns the avilable compositions for this content type
        /// This has been wrapped in a dto instead of simple parameters to support having multiple parameters in post request body
        /// </summary>
        /// <param name="filter"></param>
        /// <returns></returns>
        [HttpPost]
        public HttpResponseMessage GetAvailableCompositeContentTypes(GetAvailableCompositionsFilter filter)
        {
            var result = PerformGetAvailableCompositeContentTypes(filter.ContentTypeId, UmbracoObjectTypes.DocumentType, filter.FilterContentTypes, filter.FilterPropertyTypes)
                .Select(x => new
                {
                    contentType = x.Item1,
                    allowed = x.Item2
                });
            return Request.CreateResponse(result);
        }
        /// <summary>
        /// Returns where a particular composition has been used
        /// This has been wrapped in a dto instead of simple parameters to support having multiple parameters in post request body
        /// </summary>
        /// <param name="filter"></param>
        /// <returns></returns>
        [HttpPost]
        public HttpResponseMessage GetWhereCompositionIsUsedInContentTypes(GetAvailableCompositionsFilter filter)
        {
            var result = PerformGetWhereCompositionIsUsedInContentTypes(filter.ContentTypeId, UmbracoObjectTypes.DocumentType)
                .Select(x => new
                {
                    contentType = x
                });
            return Request.CreateResponse(result);
        }

        [UmbracoTreeAuthorize(
            Constants.Trees.DocumentTypes, Constants.Trees.Content,
            Constants.Trees.MediaTypes, Constants.Trees.Media,
            Constants.Trees.MemberTypes, Constants.Trees.Members)]
        public ContentPropertyDisplay GetPropertyTypeScaffold(int id)
        {
            var dataTypeDiff = Services.DataTypeService.GetDataType(id);

            if (dataTypeDiff == null)
            {
                throw new HttpResponseException(HttpStatusCode.NotFound);
            }

            var configuration = Current.Services.DataTypeService.GetDataType(id).Configuration;
            var editor = Current.PropertyEditors[dataTypeDiff.EditorAlias];

            return new ContentPropertyDisplay()
            {
                Editor = dataTypeDiff.EditorAlias,
                Validation = new PropertyTypeValidation(),
                View = editor.GetValueEditor().View,
                Config = editor.GetConfigurationEditor().ToConfigurationEditor(configuration)
            };
        }

        /// <summary>
        /// Deletes a document type container wth a given ID
        /// </summary>
        /// <param name="id"></param>
        /// <returns></returns>
        [HttpDelete]
        [HttpPost]
        public HttpResponseMessage DeleteContainer(int id)
        {
            Services.ContentTypeService.DeleteContainer(id, Security.CurrentUser.Id);

            return Request.CreateResponse(HttpStatusCode.OK);
        }

        public HttpResponseMessage PostCreateContainer(int parentId, string name)
        {
            var result = Services.ContentTypeService.CreateContainer(parentId, name, Security.CurrentUser.Id);

            return result
                ? Request.CreateResponse(HttpStatusCode.OK, result.Result) //return the id
                : Request.CreateNotificationValidationErrorResponse(result.Exception.Message);
        }

        public HttpResponseMessage PostRenameContainer(int id, string name)
        {
            var result = Services.ContentTypeService.RenameContainer(id, name, Security.CurrentUser.Id);

            return result
                ? Request.CreateResponse(HttpStatusCode.OK, result.Result) //return the id
                : Request.CreateNotificationValidationErrorResponse(result.Exception.Message);
        }

        public DocumentTypeDisplay PostSave(DocumentTypeSave contentTypeSave)
        {
            //Before we send this model into this saving/mapping pipeline, we need to do some cleanup on variations.
            //If the doc type does not allow content variations, we need to update all of it's property types to not allow this either
            //else we may end up with ysods. I'm unsure if the service level handles this but we'll make sure it is updated here
            if (!contentTypeSave.AllowCultureVariant)
            {
                foreach(var prop in contentTypeSave.Groups.SelectMany(x => x.Properties))
                {
                    prop.AllowCultureVariant = false;
                }
            }

            var savedCt = PerformPostSave<DocumentTypeDisplay, DocumentTypeSave, PropertyTypeBasic>(
                contentTypeSave:    contentTypeSave,
                getContentType:     i => Services.ContentTypeService.Get(i),
                saveContentType:    type => Services.ContentTypeService.Save(type),
                beforeCreateNew:    ctSave =>
                {
                    //create a default template if it doesnt exist -but only if default template is == to the content type
                    if (ctSave.DefaultTemplate.IsNullOrWhiteSpace() == false && ctSave.DefaultTemplate == ctSave.Alias)
                    {
                        var template = Services.FileService.GetTemplate(ctSave.Alias);
                        if (template == null)
                        {
                            var tryCreateTemplate = Services.FileService.CreateTemplateForContentType(ctSave.Alias, ctSave.Name);
                            if (tryCreateTemplate == false)
                            {
                                Logger.Warn<ContentTypeController>(() => $"Could not create a template for the Content Type: {ctSave.Alias}, status: {tryCreateTemplate.Result.Result}");
                            }
                            template = tryCreateTemplate.Result.Entity;
                        }

                        //make sure the template alias is set on the default and allowed template so we can map it back
                        ctSave.DefaultTemplate = template.Alias;

                    }
                });

            var display = Mapper.Map<DocumentTypeDisplay>(savedCt);

            display.AddSuccessNotification(
                            Services.TextService.Localize("speechBubbles/contentTypeSavedHeader"),
                            string.Empty);

            return display;
        }

        /// <summary>
        /// Returns an empty content type for use as a scaffold when creating a new type
        /// </summary>
        /// <param name="parentId"></param>
        /// <returns></returns>
        public DocumentTypeDisplay GetEmpty(int parentId)
        {
            IContentType ct;
            if (parentId != Constants.System.Root)
            {
                var parent = Services.ContentTypeService.Get(parentId);
                ct = parent != null ? new ContentType(parent, string.Empty) : new ContentType(parentId);
            }
            else
                ct = new ContentType(parentId);

            ct.Icon = "icon-document";

            var dto = Mapper.Map<IContentType, DocumentTypeDisplay>(ct);
            return dto;
        }


        /// <summary>
        /// Returns all content type objects
        /// </summary>
        public IEnumerable<ContentTypeBasic> GetAll()
        {
            var types = Services.ContentTypeService.GetAll();
            var basics = types.Select(Mapper.Map<IContentType, ContentTypeBasic>);

            return basics.Select(basic =>
            {
                basic.Name = TranslateItem(basic.Name);
                basic.Description = TranslateItem(basic.Description);
                return basic;
            });
        }

        /// <summary>
        /// Returns the allowed child content type objects for the content item id passed in
        /// </summary>
        /// <param name="contentId"></param>
        [UmbracoTreeAuthorize(Constants.Trees.DocumentTypes, Constants.Trees.Content)]
        public IEnumerable<ContentTypeBasic> GetAllowedChildren(int contentId)
        {
            if (contentId == Constants.System.RecycleBinContent)
                return Enumerable.Empty<ContentTypeBasic>();

            IEnumerable<IContentType> types;
            if (contentId == Constants.System.Root)
            {
                types = Services.ContentTypeService.GetAll().ToList();

                //if no allowed root types are set, just return everything
                if (types.Any(x => x.AllowedAsRoot))
                    types = types.Where(x => x.AllowedAsRoot);
            }
            else
            {
                var contentItem = Services.ContentService.GetById(contentId);
                if (contentItem == null)
                {
                    return Enumerable.Empty<ContentTypeBasic>();
                }

                var ids = contentItem.ContentType.AllowedContentTypes.Select(x => x.Id.Value).ToArray();

                if (ids.Any() == false) return Enumerable.Empty<ContentTypeBasic>();

                types = Services.ContentTypeService.GetAll(ids).ToList();
            }

            var basics = types.Select(Mapper.Map<IContentType, ContentTypeBasic>).ToList();

            var localizedTextService = Services.TextService;
            foreach (var basic in basics)
            {
                basic.Name = localizedTextService.UmbracoDictionaryTranslate(basic.Name);
                basic.Description = localizedTextService.UmbracoDictionaryTranslate(basic.Description);
            }

            //map the blueprints
            var blueprints = Services.ContentService.GetBlueprintsForContentTypes(types.Select(x => x.Id).ToArray()).ToArray();
            foreach (var basic in basics)
            {
                var docTypeBluePrints = blueprints.Where(x => x.ContentTypeId == (int) basic.Id).ToArray();
                foreach (var blueprint in docTypeBluePrints)
                {
                    basic.Blueprints[blueprint.Id] = blueprint.Name;
                }
            }

            return basics;
        }

        /// <summary>
        /// Move the content type
        /// </summary>
        /// <param name="move"></param>
        /// <returns></returns>
        public HttpResponseMessage PostMove(MoveOrCopy move)
        {
            return PerformMove(
                move,
                getContentType: i => Services.ContentTypeService.Get(i),
                doMove: (type, i) => Services.ContentTypeService.Move(type, i));
        }

        /// <summary>
        /// Copy the content type
        /// </summary>
        /// <param name="copy"></param>
        /// <returns></returns>
        public HttpResponseMessage PostCopy(MoveOrCopy copy)
        {
            return PerformCopy(
                copy,
                getContentType: i => Services.ContentTypeService.Get(i),
                doCopy: (type, i) => Services.ContentTypeService.Copy(type, i));
        }

        [HttpGet]
        public HttpResponseMessage Export(int id)
        {
            var contentType = Services.ContentTypeService.Get(id);
            if (contentType == null) throw new NullReferenceException("No content type found with id " + id);

            var serializer = new EntityXmlSerializer();
            var xml = serializer.Serialize(
                Services.DataTypeService,
                Services.ContentTypeService,
                contentType);
            var response = new HttpResponseMessage
            {
                Content = new StringContent(xml.ToDataString())
                {
                    Headers =
                    {
                        ContentDisposition = new ContentDispositionHeaderValue("attachment")
                        {
                            FileName = $"{contentType.Alias}.udt"
                        },
                        ContentType =   new MediaTypeHeaderValue( "application/octet-stream")
                    }
                }
            };

            return response;
        }
    }
>>>>>>> ffccad64
}<|MERGE_RESOLUTION|>--- conflicted
+++ resolved
@@ -1,414 +1,3 @@
-<<<<<<< HEAD
-﻿using System.Collections.Generic;
-using System.Linq;
-using System.Net;
-using System.Web.Http;
-using AutoMapper;
-using Umbraco.Core.Models;
-using Umbraco.Web.Models.ContentEditing;
-using Umbraco.Web.Mvc;
-using Constants = Umbraco.Core.Constants;
-using Umbraco.Core.Services;
-using System.Net.Http;
-using Umbraco.Core;
-using Umbraco.Web.WebApi;
-using Umbraco.Web.WebApi.Filters;
-using Umbraco.Core.Logging;
-using Umbraco.Web.Composing;
-using ContentVariation = Umbraco.Core.Models.ContentVariation;
-
-namespace Umbraco.Web.Editors
-{
-    //TODO:  We'll need to be careful about the security on this controller, when we start implementing
-    // methods to modify content types we'll need to enforce security on the individual methods, we
-    // cannot put security on the whole controller because things like
-    //  GetAllowedChildren, GetPropertyTypeScaffold, GetAllPropertyTypeAliases are required for content editing.
-
-    /// <summary>
-    /// An API controller used for dealing with content types
-    /// </summary>
-    [PluginController("UmbracoApi")]
-    [UmbracoTreeAuthorize(Constants.Trees.DocumentTypes)]
-    [EnableOverrideAuthorization]
-    public class ContentTypeController : ContentTypeControllerBase<IContentType>
-    {
-        public int GetCount()
-        {
-            return Services.ContentTypeService.Count();
-        }
-
-        public DocumentTypeDisplay GetById(int id)
-        {
-            var ct = Services.ContentTypeService.Get(id);
-            if (ct == null)
-            {
-                throw new HttpResponseException(HttpStatusCode.NotFound);
-            }
-
-            var dto = Mapper.Map<IContentType, DocumentTypeDisplay>(ct);
-            return dto;
-        }
-
-        /// <summary>
-        /// Deletes a document type wth a given ID
-        /// </summary>
-        /// <param name="id"></param>
-        /// <returns></returns>
-        [HttpDelete]
-        [HttpPost]
-        public HttpResponseMessage DeleteById(int id)
-        {
-            var foundType = Services.ContentTypeService.Get(id);
-            if (foundType == null)
-            {
-                throw new HttpResponseException(HttpStatusCode.NotFound);
-            }
-
-            Services.ContentTypeService.Delete(foundType, Security.CurrentUser.Id);
-            return Request.CreateResponse(HttpStatusCode.OK);
-        }
-
-        /// <summary>
-        /// Gets all user defined properties.
-        /// </summary>
-        /// <returns></returns>
-        [UmbracoTreeAuthorize(
-            Constants.Trees.DocumentTypes, Constants.Trees.Content,
-            Constants.Trees.MediaTypes, Constants.Trees.Media,
-            Constants.Trees.MemberTypes, Constants.Trees.Members)]
-        public IEnumerable<string> GetAllPropertyTypeAliases()
-        {
-            return Services.ContentTypeService.GetAllPropertyTypeAliases();
-        }
-
-        /// <summary>
-        /// Gets all the standard fields.
-        /// </summary>
-        /// <returns></returns>
-        [UmbracoTreeAuthorize(
-            Constants.Trees.DocumentTypes, Constants.Trees.Content,
-            Constants.Trees.MediaTypes, Constants.Trees.Media,
-            Constants.Trees.MemberTypes, Constants.Trees.Members)]
-        public IEnumerable<string> GetAllStandardFields()
-        {
-            string[] preValuesSource = { "createDate", "creatorName", "level", "nodeType", "nodeTypeAlias", "pageID", "pageName", "parentID", "path", "template", "updateDate", "writerID", "writerName" };
-            return preValuesSource;
-        }
-
-        /// <summary>
-        /// Returns the avilable compositions for this content type
-        /// This has been wrapped in a dto instead of simple parameters to support having multiple parameters in post request body
-        /// </summary>
-        /// <param name="filter"></param>
-        /// <returns></returns>
-        [HttpPost]
-        public HttpResponseMessage GetAvailableCompositeContentTypes(GetAvailableCompositionsFilter filter)
-        {
-            var result = PerformGetAvailableCompositeContentTypes(filter.ContentTypeId, UmbracoObjectTypes.DocumentType, filter.FilterContentTypes, filter.FilterPropertyTypes)
-                .Select(x => new
-                {
-                    contentType = x.Item1,
-                    allowed = x.Item2
-                });
-            return Request.CreateResponse(result);
-        }
-        /// <summary>
-        /// Returns where a particular composition has been used
-        /// This has been wrapped in a dto instead of simple parameters to support having multiple parameters in post request body
-        /// </summary>
-        /// <param name="filter"></param>
-        /// <returns></returns>
-        [HttpPost]
-        public HttpResponseMessage GetWhereCompositionIsUsedInContentTypes(GetAvailableCompositionsFilter filter)
-        {
-            var result = PerformGetWhereCompositionIsUsedInContentTypes(filter.ContentTypeId, UmbracoObjectTypes.DocumentType)
-                .Select(x => new
-                {
-                    contentType = x
-                });
-            return Request.CreateResponse(result);
-        }
-
-        [UmbracoTreeAuthorize(
-            Constants.Trees.DocumentTypes, Constants.Trees.Content,
-            Constants.Trees.MediaTypes, Constants.Trees.Media,
-            Constants.Trees.MemberTypes, Constants.Trees.Members)]
-        public ContentPropertyDisplay GetPropertyTypeScaffold(int id)
-        {
-            var dataTypeDiff = Services.DataTypeService.GetDataType(id);
-
-            if (dataTypeDiff == null)
-            {
-                throw new HttpResponseException(HttpStatusCode.NotFound);
-            }
-
-            var configuration = Current.Services.DataTypeService.GetDataType(id).Configuration;
-            var editor = Current.PropertyEditors[dataTypeDiff.EditorAlias];
-
-            return new ContentPropertyDisplay()
-            {
-                Editor = dataTypeDiff.EditorAlias,
-                Validation = new PropertyTypeValidation(),
-                View = editor.GetValueEditor().View,
-                Config = editor.GetConfigurationEditor().ToConfigurationEditor(configuration)
-            };
-        }
-
-        /// <summary>
-        /// Deletes a document type container wth a given ID
-        /// </summary>
-        /// <param name="id"></param>
-        /// <returns></returns>
-        [HttpDelete]
-        [HttpPost]
-        public HttpResponseMessage DeleteContainer(int id)
-        {
-            Services.ContentTypeService.DeleteContainer(id, Security.CurrentUser.Id);
-
-            return Request.CreateResponse(HttpStatusCode.OK);
-        }
-
-        public HttpResponseMessage PostCreateContainer(int parentId, string name)
-        {
-            var result = Services.ContentTypeService.CreateContainer(parentId, name, Security.CurrentUser.Id);
-
-            return result
-                ? Request.CreateResponse(HttpStatusCode.OK, result.Result) //return the id
-                : Request.CreateNotificationValidationErrorResponse(result.Exception.Message);
-        }
-
-        public HttpResponseMessage PostRenameContainer(int id, string name)
-        {
-            var result = Services.ContentTypeService.RenameContainer(id, name, Security.CurrentUser.Id);
-
-            return result
-                ? Request.CreateResponse(HttpStatusCode.OK, result.Result) //return the id
-                : Request.CreateNotificationValidationErrorResponse(result.Exception.Message);
-        }
-        
-        public CreatedContentTypeCollectionResult PostCreateCollection(int parentId, string collectionName, string collectionItemName, string collectionIcon, string collectionItemIcon)
-        {
-            var storeInContainer = false;
-            var allowUnderDocType = -1;
-            // check if it's a folder
-            if (Services.ContentTypeService.Get(parentId) == null)
-            {
-                storeInContainer = true;
-            } else
-            {
-                // if it's not a container, we'll change the parentid to the root,
-                // and use the parent id as the doc type the collection should be allowed under
-                allowUnderDocType = parentId;
-                parentId = -1;
-            }
-
-            // create item doctype
-            var itemDocType = new ContentType(parentId);
-            itemDocType.Name = collectionItemName;
-            itemDocType.Alias = collectionItemName.ToSafeAlias();
-            itemDocType.Icon = collectionItemIcon;
-            Services.ContentTypeService.Save(itemDocType);
-
-            // create collection doctype
-            var collectionDocType = new ContentType(parentId);
-            collectionDocType.Name = collectionName;
-            collectionDocType.Alias = collectionName.ToSafeAlias();
-            collectionDocType.Icon = collectionIcon;
-            collectionDocType.IsContainer = true;
-            collectionDocType.AllowedContentTypes = new List<ContentTypeSort>()
-            {
-                new ContentTypeSort(itemDocType.Id, 0)
-            };
-            Services.ContentTypeService.Save(collectionDocType);
-
-            // test if the parent id exist and then allow the collection underneath
-            if (storeInContainer == false && allowUnderDocType != -1)
-            {
-                var parentCt = Services.ContentTypeService.Get(allowUnderDocType);
-                if (parentCt != null)
-                {
-                    var allowedCts = parentCt.AllowedContentTypes.ToList();
-                    allowedCts.Add(new ContentTypeSort(collectionDocType.Id, allowedCts.Count()));
-                    parentCt.AllowedContentTypes = allowedCts;
-                    Services.ContentTypeService.Save(parentCt);
-                } 
-            }
-
-
-            return new CreatedContentTypeCollectionResult
-            {
-                CollectionId = collectionDocType.Id,
-                ContainerId = itemDocType.Id
-            };
-        }
-
-        public DocumentTypeDisplay PostSave(DocumentTypeSave contentTypeSave)
-        {
-            //Before we send this model into this saving/mapping pipeline, we need to do some cleanup on variations.
-            //If the doc type does not allow content variations, we need to update all of it's property types to not allow this either
-            //else we may end up with ysods. I'm unsure if the service level handles this but we'll make sure it is updated here
-            if (!contentTypeSave.AllowCultureVariant)
-            {
-                foreach(var prop in contentTypeSave.Groups.SelectMany(x => x.Properties))
-                {
-                    prop.AllowCultureVariant = false;
-                }
-            }
-
-            var savedCt = PerformPostSave<DocumentTypeDisplay, DocumentTypeSave, PropertyTypeBasic>(
-                contentTypeSave:    contentTypeSave,
-                getContentType:     i => Services.ContentTypeService.Get(i),
-                saveContentType:    type => Services.ContentTypeService.Save(type),
-                beforeCreateNew:    ctSave =>
-                {
-                    //create a default template if it doesnt exist -but only if default template is == to the content type
-                    if (ctSave.DefaultTemplate.IsNullOrWhiteSpace() == false && ctSave.DefaultTemplate == ctSave.Alias)
-                    {
-                        var template = Services.FileService.GetTemplate(ctSave.Alias);
-                        if (template == null)
-                        {
-                            var tryCreateTemplate = Services.FileService.CreateTemplateForContentType(ctSave.Alias, ctSave.Name);
-                            if (tryCreateTemplate == false)
-                            {
-                                Logger.Warn<ContentTypeController>(() => $"Could not create a template for the Content Type: {ctSave.Alias}, status: {tryCreateTemplate.Result.Result}");
-                            }
-                            template = tryCreateTemplate.Result.Entity;
-                        }
-
-                        //make sure the template alias is set on the default and allowed template so we can map it back
-                        ctSave.DefaultTemplate = template.Alias;
-
-                    }
-                });
-
-            var display = Mapper.Map<DocumentTypeDisplay>(savedCt);
-
-            display.AddSuccessNotification(
-                            Services.TextService.Localize("speechBubbles/contentTypeSavedHeader"),
-                            string.Empty);
-
-            return display;
-        }
-
-        /// <summary>
-        /// Returns an empty content type for use as a scaffold when creating a new type
-        /// </summary>
-        /// <param name="parentId"></param>
-        /// <returns></returns>
-        public DocumentTypeDisplay GetEmpty(int parentId)
-        {
-            IContentType ct;
-            if (parentId != Constants.System.Root)
-            {
-                var parent = Services.ContentTypeService.Get(parentId);
-                ct = parent != null ? new ContentType(parent, string.Empty) : new ContentType(parentId);
-            }
-            else
-                ct = new ContentType(parentId);
-
-            ct.Icon = "icon-document";
-
-            var dto = Mapper.Map<IContentType, DocumentTypeDisplay>(ct);
-            return dto;
-        }
-
-
-        /// <summary>
-        /// Returns all content type objects
-        /// </summary>
-        public IEnumerable<ContentTypeBasic> GetAll()
-        {
-            var types = Services.ContentTypeService.GetAll();
-            var basics = types.Select(Mapper.Map<IContentType, ContentTypeBasic>);
-
-            return basics.Select(basic =>
-            {
-                basic.Name = TranslateItem(basic.Name);
-                basic.Description = TranslateItem(basic.Description);
-                return basic;
-            });
-        }
-
-        /// <summary>
-        /// Returns the allowed child content type objects for the content item id passed in
-        /// </summary>
-        /// <param name="contentId"></param>
-        [UmbracoTreeAuthorize(Constants.Trees.DocumentTypes, Constants.Trees.Content)]
-        public IEnumerable<ContentTypeBasic> GetAllowedChildren(int contentId)
-        {
-            if (contentId == Constants.System.RecycleBinContent)
-                return Enumerable.Empty<ContentTypeBasic>();
-
-            IEnumerable<IContentType> types;
-            if (contentId == Constants.System.Root)
-            {
-                types = Services.ContentTypeService.GetAll().Where(x => x.AllowedAsRoot).ToList();
-            }
-            else
-            {
-                var contentItem = Services.ContentService.GetById(contentId);
-                if (contentItem == null)
-                {
-                    return Enumerable.Empty<ContentTypeBasic>();
-                }
-
-                var ids = contentItem.ContentType.AllowedContentTypes.Select(x => x.Id.Value).ToArray();
-
-                if (ids.Any() == false) return Enumerable.Empty<ContentTypeBasic>();
-
-                types = Services.ContentTypeService.GetAll(ids).ToList();
-            }
-
-            var basics = types.Select(Mapper.Map<IContentType, ContentTypeBasic>).ToList();
-
-            var localizedTextService = Services.TextService;
-            foreach (var basic in basics)
-            {
-                basic.Name = localizedTextService.UmbracoDictionaryTranslate(basic.Name);
-                basic.Description = localizedTextService.UmbracoDictionaryTranslate(basic.Description);
-            }
-
-            //map the blueprints
-            var blueprints = Services.ContentService.GetBlueprintsForContentTypes(types.Select(x => x.Id).ToArray()).ToArray();
-            foreach (var basic in basics)
-            {
-                var docTypeBluePrints = blueprints.Where(x => x.ContentTypeId == (int) basic.Id).ToArray();
-                foreach (var blueprint in docTypeBluePrints)
-                {
-                    basic.Blueprints[blueprint.Id] = blueprint.Name;
-                }
-            }
-
-            return basics;
-        }
-
-        /// <summary>
-        /// Move the content type
-        /// </summary>
-        /// <param name="move"></param>
-        /// <returns></returns>
-        public HttpResponseMessage PostMove(MoveOrCopy move)
-        {
-            return PerformMove(
-                move,
-                getContentType: i => Services.ContentTypeService.Get(i),
-                doMove: (type, i) => Services.ContentTypeService.Move(type, i));
-        }
-
-        /// <summary>
-        /// Copy the content type
-        /// </summary>
-        /// <param name="copy"></param>
-        /// <returns></returns>
-        public HttpResponseMessage PostCopy(MoveOrCopy copy)
-        {
-            return PerformCopy(
-                copy,
-                getContentType: i => Services.ContentTypeService.Get(i),
-                doCopy: (type, i) => Services.ContentTypeService.Copy(type, i));
-        }
-    }
-=======
 ﻿using AutoMapper;
 using System;
 using System.Collections.Generic;
@@ -596,6 +185,62 @@
                 ? Request.CreateResponse(HttpStatusCode.OK, result.Result) //return the id
                 : Request.CreateNotificationValidationErrorResponse(result.Exception.Message);
         }
+        
+        public CreatedContentTypeCollectionResult PostCreateCollection(int parentId, string collectionName, string collectionItemName, string collectionIcon, string collectionItemIcon)
+        {
+            var storeInContainer = false;
+            var allowUnderDocType = -1;
+            // check if it's a folder
+            if (Services.ContentTypeService.Get(parentId) == null)
+            {
+                storeInContainer = true;
+            } else
+            {
+                // if it's not a container, we'll change the parentid to the root,
+                // and use the parent id as the doc type the collection should be allowed under
+                allowUnderDocType = parentId;
+                parentId = -1;
+            }
+
+            // create item doctype
+            var itemDocType = new ContentType(parentId);
+            itemDocType.Name = collectionItemName;
+            itemDocType.Alias = collectionItemName.ToSafeAlias();
+            itemDocType.Icon = collectionItemIcon;
+            Services.ContentTypeService.Save(itemDocType);
+
+            // create collection doctype
+            var collectionDocType = new ContentType(parentId);
+            collectionDocType.Name = collectionName;
+            collectionDocType.Alias = collectionName.ToSafeAlias();
+            collectionDocType.Icon = collectionIcon;
+            collectionDocType.IsContainer = true;
+            collectionDocType.AllowedContentTypes = new List<ContentTypeSort>()
+            {
+                new ContentTypeSort(itemDocType.Id, 0)
+            };
+            Services.ContentTypeService.Save(collectionDocType);
+
+            // test if the parent id exist and then allow the collection underneath
+            if (storeInContainer == false && allowUnderDocType != -1)
+            {
+                var parentCt = Services.ContentTypeService.Get(allowUnderDocType);
+                if (parentCt != null)
+                {
+                    var allowedCts = parentCt.AllowedContentTypes.ToList();
+                    allowedCts.Add(new ContentTypeSort(collectionDocType.Id, allowedCts.Count()));
+                    parentCt.AllowedContentTypes = allowedCts;
+                    Services.ContentTypeService.Save(parentCt);
+                } 
+            }
+
+
+            return new CreatedContentTypeCollectionResult
+            {
+                CollectionId = collectionDocType.Id,
+                ContainerId = itemDocType.Id
+            };
+        }
 
         public DocumentTypeDisplay PostSave(DocumentTypeSave contentTypeSave)
         {
@@ -697,11 +342,7 @@
             IEnumerable<IContentType> types;
             if (contentId == Constants.System.Root)
             {
-                types = Services.ContentTypeService.GetAll().ToList();
-
-                //if no allowed root types are set, just return everything
-                if (types.Any(x => x.AllowedAsRoot))
-                    types = types.Where(x => x.AllowedAsRoot);
+                types = Services.ContentTypeService.GetAll().Where(x => x.AllowedAsRoot).ToList();
             }
             else
             {
@@ -796,5 +437,4 @@
             return response;
         }
     }
->>>>>>> ffccad64
 }