--- conflicted
+++ resolved
@@ -1,348 +1,326 @@
-﻿using System.Collections.Generic;
-using System.Configuration;
-using System.Linq;
-using System.Net;
-using System.Web.Http;
-using AutoMapper;
-using Umbraco.Core.Models;
-using Umbraco.Web.Models.ContentEditing;
-using Umbraco.Web.Mvc;
-using Constants = Umbraco.Core.Constants;
-using Umbraco.Core.Services;
-using Umbraco.Core.PropertyEditors;
-using System.Net.Http;
-<<<<<<< HEAD
-using Umbraco.Core;
-=======
-using umbraco;
-using Umbraco.Core;
-using Umbraco.Core.IO;
-using Umbraco.Core.Strings;
->>>>>>> a6b7e266
-using Umbraco.Web.WebApi;
-using Umbraco.Web.WebApi.Filters;
-
-namespace Umbraco.Web.Editors
-{
-    //TODO:  We'll need to be careful about the security on this controller, when we start implementing 
-    // methods to modify content types we'll need to enforce security on the individual methods, we
-    // cannot put security on the whole controller because things like 
-    //  GetAllowedChildren, GetPropertyTypeScaffold, GetAllPropertyTypeAliases are required for content editing.
-
-    /// <summary>
-    /// An API controller used for dealing with content types
-    /// </summary>
-    [PluginController("UmbracoApi")]
-    [UmbracoTreeAuthorize(Constants.Trees.DocumentTypes)]
-    [EnableOverrideAuthorization]
-    public class ContentTypeController : ContentTypeControllerBase
-    {
-        /// <summary>
-        /// Constructor
-        /// </summary>
-        public ContentTypeController()
-            : this(UmbracoContext.Current)
-        {
-        }
-
-        /// <summary>
-        /// Constructor
-        /// </summary>
-        /// <param name="umbracoContext"></param>
-        public ContentTypeController(UmbracoContext umbracoContext)
-            : base(umbracoContext)
-        {
-        }
-
-        public int GetCount()
-        {
-            return Services.ContentTypeService.CountContentTypes();
-        }
-
-        public ContentTypeDisplay GetById(int id)
-        {
-            var ct = Services.ContentTypeService.GetContentType(id);
-            if (ct == null)
-            {
-                throw new HttpResponseException(HttpStatusCode.NotFound);
-            }
-
-            var dto = Mapper.Map<IContentType, ContentTypeDisplay>(ct);
-            return dto;
-        }
-
-        /// <summary>
-        /// Deletes a document type wth a given ID
-        /// </summary>
-        /// <param name="id"></param>
-        /// <returns></returns>
-        [HttpDelete]
-        [HttpPost]
-        public HttpResponseMessage DeleteById(int id)
-        {
-            var foundType = Services.ContentTypeService.GetContentType(id);
-            if (foundType == null)
-            {
-                throw new HttpResponseException(HttpStatusCode.NotFound);
-            }
-
-            Services.ContentTypeService.Delete(foundType, Security.CurrentUser.Id);
-            return Request.CreateResponse(HttpStatusCode.OK);
-        }
-
-        /// <summary>
-        /// Gets all user defined properties.
-        /// </summary>
-        /// <returns></returns>
-        [UmbracoTreeAuthorize(
-            Constants.Trees.DocumentTypes, Constants.Trees.Content,
-            Constants.Trees.MediaTypes, Constants.Trees.Media,
-            Constants.Trees.MemberTypes, Constants.Trees.Members)]
-        public IEnumerable<string> GetAllPropertyTypeAliases()
-        {
-            return ApplicationContext.Services.ContentTypeService.GetAllPropertyTypeAliases();
-        }
-
-        /// <summary>
-        /// Returns the avilable compositions for this content type
-        /// </summary>
-        /// <param name="contentTypeId"></param>
-        /// <param name="filterContentTypes">
-        /// This is normally an empty list but if additional content type aliases are passed in, any content types containing those aliases will be filtered out
-        /// along with any content types that have matching property types that are included in the filtered content types
-        /// </param>
-        /// <param name="filterPropertyTypes">
-        /// This is normally an empty list but if additional property type aliases are passed in, any content types that have these aliases will be filtered out.
-        /// This is required because in the case of creating/modifying a content type because new property types being added to it are not yet persisted so cannot
-        /// be looked up via the db, they need to be passed in.
-        /// </param>
-        /// <returns></returns>
-        public HttpResponseMessage GetAvailableCompositeContentTypes(int contentTypeId, 
-            [FromUri]string[] filterContentTypes,
-            [FromUri]string[] filterPropertyTypes)
-        {
-            var result = PerformGetAvailableCompositeContentTypes(contentTypeId, UmbracoObjectTypes.DocumentType, filterContentTypes, filterPropertyTypes)
-                .Select(x => new
-                {
-                    contentType = x.Item1,
-                    allowed = x.Item2
-                });
-            return Request.CreateResponse(result);
-        }
-
-        [UmbracoTreeAuthorize(
-            Constants.Trees.DocumentTypes, Constants.Trees.Content, 
-            Constants.Trees.MediaTypes, Constants.Trees.Media,
-            Constants.Trees.MemberTypes, Constants.Trees.Members)]
-        public ContentPropertyDisplay GetPropertyTypeScaffold(int id)
-        {
-            var dataTypeDiff = Services.DataTypeService.GetDataTypeDefinitionById(id);
-
-            if (dataTypeDiff == null)
-            {
-                throw new HttpResponseException(HttpStatusCode.NotFound);
-            }
-
-            var preVals = UmbracoContext.Current.Application.Services.DataTypeService.GetPreValuesCollectionByDataTypeId(id);
-            var editor = PropertyEditorResolver.Current.GetByAlias(dataTypeDiff.PropertyEditorAlias);
-
-            return new ContentPropertyDisplay()
-            {
-                Editor = dataTypeDiff.PropertyEditorAlias,
-                Validation = new PropertyTypeValidation() { },
-                View = editor.ValueEditor.View,
-                Config = editor.PreValueEditor.ConvertDbToEditor(editor.DefaultPreValues, preVals)
-            };
-        }
-
-        /// <summary>
-        /// Deletes a document type container wth a given ID
-        /// </summary>
-        /// <param name="id"></param>
-        /// <returns></returns>
-        [HttpDelete]
-        [HttpPost]
-        public HttpResponseMessage DeleteContainer(int id)
-        {
-            Services.ContentTypeService.DeleteContentTypeContainer(id, Security.CurrentUser.Id);
-
-            return Request.CreateResponse(HttpStatusCode.OK);
-        }
-        
-        public HttpResponseMessage PostCreateContainer(int parentId, string name)
-        {
-            var result = Services.ContentTypeService.CreateContentTypeContainer(parentId, name, Security.CurrentUser.Id);
-
-            return result
-                ? Request.CreateResponse(HttpStatusCode.OK, result.Result) //return the id 
-                : Request.CreateNotificationValidationErrorResponse(result.Exception.Message);
-        }
-
-        public ContentTypeDisplay PostSave(ContentTypeSave contentTypeSave)
-        {
-            var savedCt = PerformPostSave<IContentType, ContentTypeDisplay>(
-<<<<<<< HEAD
-                contentTypeSave:        contentTypeSave,
-                getContentType:         i => Services.ContentTypeService.GetContentType(i),
-                getContentTypeByAlias:  alias => Services.ContentTypeService.GetContentType(alias),
-                saveContentType:        type => Services.ContentTypeService.Save(type),
-                beforeCreateNew:        ctSave =>
-=======
-                contentTypeSave: contentTypeSave,
-                getContentType: i => Services.ContentTypeService.GetContentType(i),
-                getContentTypeByAlias: alias => Services.ContentTypeService.GetContentType(alias),
-                saveContentType: type => Services.ContentTypeService.Save(type),
-                beforeCreateNew: ctSave =>
->>>>>>> a6b7e266
-                {
-                    //create a default template if it doesnt exist -but only if default template is == to the content type
-                    //TODO: Is this really what we want? What if we don't want any template assigned at all ?
-                    if (ctSave.DefaultTemplate.IsNullOrWhiteSpace() == false && ctSave.DefaultTemplate == ctSave.Alias)
-                    {
-<<<<<<< HEAD
-                        var template = Services.FileService.GetTemplate(ctSave.Alias);
-                        if (template == null)
-                        {
-                            template = new Template(ctSave.Name, ctSave.Alias);
-=======
-
-                        var template = Services.FileService.GetTemplate(ctSave.Alias);
-                        if (template == null)
-                        {
-                            string className = null;
-
-                            //TODO: HACK until this is done: http://issues.umbraco.org/issue/U4-7747
-                            bool enabled = false;
-                            if (ConfigurationManager.AppSettings["Umbraco.ModelsBuilder.Enable"] != null &&
-                                bool.TryParse(ConfigurationManager.AppSettings["Umbraco.ModelsBuilder.Enable"], out enabled)
-                                && enabled)
-                            {
-                                //ensure is safe and always pascal cased, per razor standard
-                                className = ctSave.Name.ToCleanString(CleanStringType.Alias | CleanStringType.PascalCase);
-                            }
-
-                            template = new Template(ctSave.Name, ctSave.Alias);
-                            template.Content = ViewHelper.GetDefaultFileContent(modelClassName: className);
->>>>>>> a6b7e266
-                            Services.FileService.SaveTemplate(template);
-                        }
-
-                        //make sure the template alias is set on the default and allowed template so we can map it back
-                        ctSave.DefaultTemplate = template.Alias;
-<<<<<<< HEAD
-=======
-                        
->>>>>>> a6b7e266
-                    }
-                });
-
-            var display = Mapper.Map<ContentTypeDisplay>(savedCt);
-
-            display.AddSuccessNotification(
-                            Services.TextService.Localize("speechBubbles/contentTypeSavedHeader"),
-                            string.Empty);
-
-            return display;
-        }
-
-        /// <summary>
-        /// Returns an empty content type for use as a scaffold when creating a new type
-        /// </summary>
-        /// <param name="parentId"></param>
-        /// <returns></returns>
-        public ContentTypeDisplay GetEmpty(int parentId)
-        {
-            IContentType ct;
-            if (parentId != Constants.System.Root)
-            {
-                var parent = Services.ContentTypeService.GetContentType(parentId);
-                ct = parent != null ? new ContentType(parent, string.Empty) : new ContentType(parentId);
-            }
-            else
-                ct = new ContentType(parentId);
-            
-            ct.Icon = "icon-document";
-
-            var dto = Mapper.Map<IContentType, ContentTypeDisplay>(ct);
-            return dto;
-        }
-
-
-        /// <summary>
-        /// Returns all content type objects
-        /// </summary>
-        public IEnumerable<ContentTypeBasic> GetAll()
-        {
-            var types = Services.ContentTypeService.GetAllContentTypes();
-            var basics = types.Select(Mapper.Map<IContentType, ContentTypeBasic>);
-
-            return basics.Select(basic =>
-            {
-                basic.Name = TranslateItem(basic.Name);
-                basic.Description = TranslateItem(basic.Description);
-                return basic;
-            });
-        }
-
-        /// <summary>
-        /// Returns the allowed child content type objects for the content item id passed in
-        /// </summary>
-        /// <param name="contentId"></param>
-        [UmbracoTreeAuthorize(Constants.Trees.DocumentTypes, Constants.Trees.Content)]
-        public IEnumerable<ContentTypeBasic> GetAllowedChildren(int contentId)
-        {
-            if (contentId == Constants.System.RecycleBinContent)
-                return Enumerable.Empty<ContentTypeBasic>();
-
-            IEnumerable<IContentType> types;
-            if (contentId == Constants.System.Root)
-            {
-                types = Services.ContentTypeService.GetAllContentTypes().ToList();
-
-                //if no allowed root types are set, just return everything
-                if (types.Any(x => x.AllowedAsRoot))
-                    types = types.Where(x => x.AllowedAsRoot);
-            }
-            else
-            {
-                var contentItem = Services.ContentService.GetById(contentId);
-                if (contentItem == null)
-                {
-                    return Enumerable.Empty<ContentTypeBasic>();
-                }
-
-                var ids = contentItem.ContentType.AllowedContentTypes.Select(x => x.Id.Value).ToArray();
-
-                if (ids.Any() == false) return Enumerable.Empty<ContentTypeBasic>();
-
-                types = Services.ContentTypeService.GetAllContentTypes(ids).ToList();
-            }
-
-            var basics = types.Select(Mapper.Map<IContentType, ContentTypeBasic>).ToList();
-
-            var localizedTextService = Services.TextService;
-            foreach (var basic in basics)
-            {
-                basic.Name = localizedTextService.UmbracoDictionaryTranslate(basic.Name);
-                basic.Description = localizedTextService.UmbracoDictionaryTranslate(basic.Description);
-            }
-
-            return basics;
-        }
-
-        /// <summary>
-        /// Move the media type
-        /// </summary>
-        /// <param name="move"></param>
-        /// <returns></returns>
-        public HttpResponseMessage PostMove(MoveOrCopy move)
-        {
-            return PerformMove(
-                move,
-                getContentType: i => Services.ContentTypeService.GetContentType(i),
-                doMove: (type, i) => Services.ContentTypeService.MoveContentType(type, i));
-        }
-
-
-    }
+﻿using System.Collections.Generic;
+using System.Configuration;
+using System.Linq;
+using System.Net;
+using System.Web.Http;
+using AutoMapper;
+using Umbraco.Core.Models;
+using Umbraco.Web.Models.ContentEditing;
+using Umbraco.Web.Mvc;
+using Constants = Umbraco.Core.Constants;
+using Umbraco.Core.Services;
+using Umbraco.Core.PropertyEditors;
+using System.Net.Http;
+using umbraco;
+using Umbraco.Core;
+using Umbraco.Core.IO;
+using Umbraco.Core.Strings;
+using Umbraco.Web.WebApi;
+using Umbraco.Web.WebApi.Filters;
+
+namespace Umbraco.Web.Editors
+{
+    //TODO:  We'll need to be careful about the security on this controller, when we start implementing 
+    // methods to modify content types we'll need to enforce security on the individual methods, we
+    // cannot put security on the whole controller because things like 
+    //  GetAllowedChildren, GetPropertyTypeScaffold, GetAllPropertyTypeAliases are required for content editing.
+
+    /// <summary>
+    /// An API controller used for dealing with content types
+    /// </summary>
+    [PluginController("UmbracoApi")]
+    [UmbracoTreeAuthorize(Constants.Trees.DocumentTypes)]
+    [EnableOverrideAuthorization]
+    public class ContentTypeController : ContentTypeControllerBase
+    {
+        /// <summary>
+        /// Constructor
+        /// </summary>
+        public ContentTypeController()
+            : this(UmbracoContext.Current)
+        {
+        }
+
+        /// <summary>
+        /// Constructor
+        /// </summary>
+        /// <param name="umbracoContext"></param>
+        public ContentTypeController(UmbracoContext umbracoContext)
+            : base(umbracoContext)
+        {
+        }
+
+        public int GetCount()
+        {
+            return Services.ContentTypeService.CountContentTypes();
+        }
+
+        public ContentTypeDisplay GetById(int id)
+        {
+            var ct = Services.ContentTypeService.GetContentType(id);
+            if (ct == null)
+            {
+                throw new HttpResponseException(HttpStatusCode.NotFound);
+            }
+
+            var dto = Mapper.Map<IContentType, ContentTypeDisplay>(ct);
+            return dto;
+        }
+
+        /// <summary>
+        /// Deletes a document type wth a given ID
+        /// </summary>
+        /// <param name="id"></param>
+        /// <returns></returns>
+        [HttpDelete]
+        [HttpPost]
+        public HttpResponseMessage DeleteById(int id)
+        {
+            var foundType = Services.ContentTypeService.GetContentType(id);
+            if (foundType == null)
+            {
+                throw new HttpResponseException(HttpStatusCode.NotFound);
+            }
+
+            Services.ContentTypeService.Delete(foundType, Security.CurrentUser.Id);
+            return Request.CreateResponse(HttpStatusCode.OK);
+        }
+
+        /// <summary>
+        /// Gets all user defined properties.
+        /// </summary>
+        /// <returns></returns>
+        [UmbracoTreeAuthorize(
+            Constants.Trees.DocumentTypes, Constants.Trees.Content,
+            Constants.Trees.MediaTypes, Constants.Trees.Media,
+            Constants.Trees.MemberTypes, Constants.Trees.Members)]
+        public IEnumerable<string> GetAllPropertyTypeAliases()
+        {
+            return ApplicationContext.Services.ContentTypeService.GetAllPropertyTypeAliases();
+        }
+
+        /// <summary>
+        /// Returns the avilable compositions for this content type
+        /// </summary>
+        /// <param name="contentTypeId"></param>
+        /// <param name="filterContentTypes">
+        /// This is normally an empty list but if additional content type aliases are passed in, any content types containing those aliases will be filtered out
+        /// along with any content types that have matching property types that are included in the filtered content types
+        /// </param>
+        /// <param name="filterPropertyTypes">
+        /// This is normally an empty list but if additional property type aliases are passed in, any content types that have these aliases will be filtered out.
+        /// This is required because in the case of creating/modifying a content type because new property types being added to it are not yet persisted so cannot
+        /// be looked up via the db, they need to be passed in.
+        /// </param>
+        /// <returns></returns>
+        public HttpResponseMessage GetAvailableCompositeContentTypes(int contentTypeId, 
+            [FromUri]string[] filterContentTypes,
+            [FromUri]string[] filterPropertyTypes)
+        {
+            var result = PerformGetAvailableCompositeContentTypes(contentTypeId, UmbracoObjectTypes.DocumentType, filterContentTypes, filterPropertyTypes)
+                .Select(x => new
+                {
+                    contentType = x.Item1,
+                    allowed = x.Item2
+                });
+            return Request.CreateResponse(result);
+        }
+
+        [UmbracoTreeAuthorize(
+            Constants.Trees.DocumentTypes, Constants.Trees.Content, 
+            Constants.Trees.MediaTypes, Constants.Trees.Media,
+            Constants.Trees.MemberTypes, Constants.Trees.Members)]
+        public ContentPropertyDisplay GetPropertyTypeScaffold(int id)
+        {
+            var dataTypeDiff = Services.DataTypeService.GetDataTypeDefinitionById(id);
+
+            if (dataTypeDiff == null)
+            {
+                throw new HttpResponseException(HttpStatusCode.NotFound);
+            }
+
+            var preVals = UmbracoContext.Current.Application.Services.DataTypeService.GetPreValuesCollectionByDataTypeId(id);
+            var editor = PropertyEditorResolver.Current.GetByAlias(dataTypeDiff.PropertyEditorAlias);
+
+            return new ContentPropertyDisplay()
+            {
+                Editor = dataTypeDiff.PropertyEditorAlias,
+                Validation = new PropertyTypeValidation() { },
+                View = editor.ValueEditor.View,
+                Config = editor.PreValueEditor.ConvertDbToEditor(editor.DefaultPreValues, preVals)
+            };
+        }
+
+        /// <summary>
+        /// Deletes a document type container wth a given ID
+        /// </summary>
+        /// <param name="id"></param>
+        /// <returns></returns>
+        [HttpDelete]
+        [HttpPost]
+        public HttpResponseMessage DeleteContainer(int id)
+        {
+            Services.ContentTypeService.DeleteContentTypeContainer(id, Security.CurrentUser.Id);
+
+            return Request.CreateResponse(HttpStatusCode.OK);
+        }
+        
+        public HttpResponseMessage PostCreateContainer(int parentId, string name)
+        {
+            var result = Services.ContentTypeService.CreateContentTypeContainer(parentId, name, Security.CurrentUser.Id);
+
+            return result
+                ? Request.CreateResponse(HttpStatusCode.OK, result.Result) //return the id 
+                : Request.CreateNotificationValidationErrorResponse(result.Exception.Message);
+        }
+
+        public ContentTypeDisplay PostSave(ContentTypeSave contentTypeSave)
+        {
+            var savedCt = PerformPostSave<IContentType, ContentTypeDisplay>(
+                contentTypeSave: contentTypeSave,
+                getContentType: i => Services.ContentTypeService.GetContentType(i),
+                getContentTypeByAlias: alias => Services.ContentTypeService.GetContentType(alias),
+                saveContentType: type => Services.ContentTypeService.Save(type),
+                beforeCreateNew: ctSave =>
+                {
+                    //create a default template if it doesnt exist -but only if default template is == to the content type
+                    //TODO: Is this really what we want? What if we don't want any template assigned at all ?
+                    if (ctSave.DefaultTemplate.IsNullOrWhiteSpace() == false && ctSave.DefaultTemplate == ctSave.Alias)
+                    {
+
+                        var template = Services.FileService.GetTemplate(ctSave.Alias);
+                        if (template == null)
+                        {
+                            string className = null;
+
+                            //TODO: HACK until this is done: http://issues.umbraco.org/issue/U4-7747
+                            bool enabled = false;
+                            if (ConfigurationManager.AppSettings["Umbraco.ModelsBuilder.Enable"] != null &&
+                                bool.TryParse(ConfigurationManager.AppSettings["Umbraco.ModelsBuilder.Enable"], out enabled)
+                                && enabled)
+                            {
+                                //ensure is safe and always pascal cased, per razor standard
+                                className = ctSave.Name.ToCleanString(CleanStringType.Alias | CleanStringType.PascalCase);
+                            }
+
+                            template = new Template(ctSave.Name, ctSave.Alias);
+                            template.Content = ViewHelper.GetDefaultFileContent(modelClassName: className);
+                            Services.FileService.SaveTemplate(template);
+                        }
+
+                        //make sure the template alias is set on the default and allowed template so we can map it back
+                        ctSave.DefaultTemplate = template.Alias;
+                        
+                    }
+                });
+
+            var display = Mapper.Map<ContentTypeDisplay>(savedCt);
+
+            display.AddSuccessNotification(
+                            Services.TextService.Localize("speechBubbles/contentTypeSavedHeader"),
+                            string.Empty);
+
+            return display;
+        }
+
+        /// <summary>
+        /// Returns an empty content type for use as a scaffold when creating a new type
+        /// </summary>
+        /// <param name="parentId"></param>
+        /// <returns></returns>
+        public ContentTypeDisplay GetEmpty(int parentId)
+        {
+            IContentType ct;
+            if (parentId != Constants.System.Root)
+            {
+                var parent = Services.ContentTypeService.GetContentType(parentId);
+                ct = parent != null ? new ContentType(parent, string.Empty) : new ContentType(parentId);
+            }
+            else
+                ct = new ContentType(parentId);
+            
+            ct.Icon = "icon-document";
+
+            var dto = Mapper.Map<IContentType, ContentTypeDisplay>(ct);
+            return dto;
+        }
+
+
+        /// <summary>
+        /// Returns all content type objects
+        /// </summary>
+        public IEnumerable<ContentTypeBasic> GetAll()
+        {
+            var types = Services.ContentTypeService.GetAllContentTypes();
+            var basics = types.Select(Mapper.Map<IContentType, ContentTypeBasic>);
+
+            return basics.Select(basic =>
+            {
+                basic.Name = TranslateItem(basic.Name);
+                basic.Description = TranslateItem(basic.Description);
+                return basic;
+            });
+        }
+
+        /// <summary>
+        /// Returns the allowed child content type objects for the content item id passed in
+        /// </summary>
+        /// <param name="contentId"></param>
+        [UmbracoTreeAuthorize(Constants.Trees.DocumentTypes, Constants.Trees.Content)]
+        public IEnumerable<ContentTypeBasic> GetAllowedChildren(int contentId)
+        {
+            if (contentId == Constants.System.RecycleBinContent)
+                return Enumerable.Empty<ContentTypeBasic>();
+
+            IEnumerable<IContentType> types;
+            if (contentId == Constants.System.Root)
+            {
+                types = Services.ContentTypeService.GetAllContentTypes().ToList();
+
+                //if no allowed root types are set, just return everything
+                if (types.Any(x => x.AllowedAsRoot))
+                    types = types.Where(x => x.AllowedAsRoot);
+            }
+            else
+            {
+                var contentItem = Services.ContentService.GetById(contentId);
+                if (contentItem == null)
+                {
+                    return Enumerable.Empty<ContentTypeBasic>();
+                }
+
+                var ids = contentItem.ContentType.AllowedContentTypes.Select(x => x.Id.Value).ToArray();
+
+                if (ids.Any() == false) return Enumerable.Empty<ContentTypeBasic>();
+
+                types = Services.ContentTypeService.GetAllContentTypes(ids).ToList();
+            }
+
+            var basics = types.Select(Mapper.Map<IContentType, ContentTypeBasic>).ToList();
+
+            var localizedTextService = Services.TextService;
+            foreach (var basic in basics)
+            {
+                basic.Name = localizedTextService.UmbracoDictionaryTranslate(basic.Name);
+                basic.Description = localizedTextService.UmbracoDictionaryTranslate(basic.Description);
+            }
+
+            return basics;
+        }
+
+        /// <summary>
+        /// Move the media type
+        /// </summary>
+        /// <param name="move"></param>
+        /// <returns></returns>
+        public HttpResponseMessage PostMove(MoveOrCopy move)
+        {
+            return PerformMove(
+                move,
+                getContentType: i => Services.ContentTypeService.GetContentType(i),
+                doMove: (type, i) => Services.ContentTypeService.MoveContentType(type, i));
+        }
+
+
+    }
 }