--- conflicted
+++ resolved
@@ -1,131 +1,126 @@
-﻿using System;
-using System.Linq;
-using System.Net;
-using System.Net.Http;
-using System.Web.Http;
-using System.Web.Http.Controllers;
-using System.Web.Http.Filters;
-using AutoMapper;
-using Umbraco.Core;
-using Umbraco.Core.Models;
-using Umbraco.Core.Models.EntityBase;
-using Umbraco.Core.PropertyEditors;
-using Umbraco.Core.Services;
-using Umbraco.Web.Models.ContentEditing;
-using Umbraco.Web.WebApi;
-
-namespace Umbraco.Web.Editors
-{
-    /// <summary>
-    /// An action filter that wires up the persisted entity of the DataTypeSave model and validates the whole request
-    /// </summary>
-    internal sealed class DataTypeValidateAttribute : ActionFilterAttribute
-    {
-        private readonly IDataTypeService _dataTypeService;
-
-        public DataTypeValidateAttribute()
-        {            
-        }
-
-        public DataTypeValidateAttribute(IDataTypeService dataTypeService)
-        {
-            if (dataTypeService == null) throw new ArgumentNullException("dataTypeService");
-            _dataTypeService = dataTypeService;
-        }
-
-        private IDataTypeService DataTypeService
-        {
-            get { return _dataTypeService ?? ApplicationContext.Current.Services.DataTypeService; }
-        }
-
-        public override void OnActionExecuting(HttpActionContext actionContext)
-        {
-            var dataType = (DataTypeSave)actionContext.ActionArguments["dataType"];
-
-<<<<<<< HEAD
-            dataType.Name = dataType.Name.CleanForXss('[', ']', '(', ')');
-            dataType.Alias = dataType.Name.CleanForXss('[', ']', '(', ')');
-=======
-            dataType.Name = dataType.Name.CleanForXss('[', ']', '(', ')', ':');
-            dataType.Alias = dataType.Name.CleanForXss('[', ']', '(', ')', ':');
->>>>>>> 5ad5e945
-
-            //Validate that the property editor exists
-            var propertyEditor = PropertyEditorResolver.Current.GetByAlias(dataType.SelectedEditor);
-            if (propertyEditor == null)
-            {
-                var message = string.Format("Property editor with id: {0} was not found", dataType.SelectedEditor);
-                actionContext.Response = actionContext.Request.CreateErrorResponse(HttpStatusCode.NotFound, message);
-                return;
-            }
-
-            //assign the prop editor to the model
-            dataType.PropertyEditor = propertyEditor;
-
-            //Validate the data type exists or create one if required
-            IDataTypeDefinition persisted;
-            switch (dataType.Action)
-            {
-                case ContentSaveAction.Save:
-                    persisted = DataTypeService.GetDataTypeDefinitionById(Convert.ToInt32(dataType.Id));
-                    if (persisted == null)
-                    {
-                        var message = string.Format("Data type with id: {0} was not found", dataType.Id);
-                        actionContext.Response = actionContext.Request.CreateErrorResponse(HttpStatusCode.NotFound, message);
-                        return;
-                    }
-                    //map the model to the persisted instance
-                    Mapper.Map(dataType, persisted);
-                    break;
-                case ContentSaveAction.SaveNew:
-                    //create the persisted model from mapping the saved model
-                    persisted = Mapper.Map<IDataTypeDefinition>(dataType);
-                    ((DataTypeDefinition)persisted).ResetIdentity();
-                    break;
-                default:
-                    actionContext.Response = actionContext.Request.CreateErrorResponse(HttpStatusCode.NotFound, new ArgumentOutOfRangeException());
-                    return;
-            }
-
-            //now assign the persisted entity to the model so we can use it in the action
-            dataType.PersistedDataType = persisted;
-
-            //Validate each field
-            foreach (var preVal in dataType.PreValues)
-            {
-                var postedValue = preVal.Value;
-                
-                foreach (var v in propertyEditor.PreValueEditor.Fields.Where(x => x.Key == preVal.Key).SelectMany(x => x.Validators))
-                {
-                    foreach (var result in v.Validate(postedValue, null, propertyEditor))
-                    {
-                        //if there are no member names supplied then we assume that the validation message is for the overall property
-                        // not a sub field on the property editor
-                        if (!result.MemberNames.Any())
-                        {
-                            //add a model state error for the entire property
-                            actionContext.ModelState.AddModelError(string.Format("{0}.{1}", "Properties", preVal.Key), result.ErrorMessage);
-                        }
-                        else
-                        {
-                            //there's assigned field names so we'll combine the field name with the property name
-                            // so that we can try to match it up to a real sub field of this editor
-                            foreach (var field in result.MemberNames)
-                            {
-                                actionContext.ModelState.AddModelError(string.Format("{0}.{1}.{2}", "Properties", preVal.Key, field), result.ErrorMessage);
-                            }
-                        }
-                    }
-                }
-            }
-
-            if (actionContext.ModelState.IsValid == false)
-            {
-                //if it is not valid, do not continue and return the model state
-                actionContext.Response = actionContext.Request.CreateValidationErrorResponse(actionContext.ModelState);
-                return;
-            }
-
-        }
-    }
+﻿using System;
+using System.Linq;
+using System.Net;
+using System.Net.Http;
+using System.Web.Http;
+using System.Web.Http.Controllers;
+using System.Web.Http.Filters;
+using AutoMapper;
+using Umbraco.Core;
+using Umbraco.Core.Models;
+using Umbraco.Core.Models.EntityBase;
+using Umbraco.Core.PropertyEditors;
+using Umbraco.Core.Services;
+using Umbraco.Web.Models.ContentEditing;
+using Umbraco.Web.WebApi;
+
+namespace Umbraco.Web.Editors
+{
+    /// <summary>
+    /// An action filter that wires up the persisted entity of the DataTypeSave model and validates the whole request
+    /// </summary>
+    internal sealed class DataTypeValidateAttribute : ActionFilterAttribute
+    {
+        private readonly IDataTypeService _dataTypeService;
+
+        public DataTypeValidateAttribute()
+        {            
+        }
+
+        public DataTypeValidateAttribute(IDataTypeService dataTypeService)
+        {
+            if (dataTypeService == null) throw new ArgumentNullException("dataTypeService");
+            _dataTypeService = dataTypeService;
+        }
+
+        private IDataTypeService DataTypeService
+        {
+            get { return _dataTypeService ?? ApplicationContext.Current.Services.DataTypeService; }
+        }
+
+        public override void OnActionExecuting(HttpActionContext actionContext)
+        {
+            var dataType = (DataTypeSave)actionContext.ActionArguments["dataType"];
+
+            dataType.Name = dataType.Name.CleanForXss('[', ']', '(', ')', ':');
+            dataType.Alias = dataType.Name.CleanForXss('[', ']', '(', ')', ':');
+
+            //Validate that the property editor exists
+            var propertyEditor = PropertyEditorResolver.Current.GetByAlias(dataType.SelectedEditor);
+            if (propertyEditor == null)
+            {
+                var message = string.Format("Property editor with id: {0} was not found", dataType.SelectedEditor);
+                actionContext.Response = actionContext.Request.CreateErrorResponse(HttpStatusCode.NotFound, message);
+                return;
+            }
+
+            //assign the prop editor to the model
+            dataType.PropertyEditor = propertyEditor;
+
+            //Validate the data type exists or create one if required
+            IDataTypeDefinition persisted;
+            switch (dataType.Action)
+            {
+                case ContentSaveAction.Save:
+                    persisted = DataTypeService.GetDataTypeDefinitionById(Convert.ToInt32(dataType.Id));
+                    if (persisted == null)
+                    {
+                        var message = string.Format("Data type with id: {0} was not found", dataType.Id);
+                        actionContext.Response = actionContext.Request.CreateErrorResponse(HttpStatusCode.NotFound, message);
+                        return;
+                    }
+                    //map the model to the persisted instance
+                    Mapper.Map(dataType, persisted);
+                    break;
+                case ContentSaveAction.SaveNew:
+                    //create the persisted model from mapping the saved model
+                    persisted = Mapper.Map<IDataTypeDefinition>(dataType);
+                    ((DataTypeDefinition)persisted).ResetIdentity();
+                    break;
+                default:
+                    actionContext.Response = actionContext.Request.CreateErrorResponse(HttpStatusCode.NotFound, new ArgumentOutOfRangeException());
+                    return;
+            }
+
+            //now assign the persisted entity to the model so we can use it in the action
+            dataType.PersistedDataType = persisted;
+
+            //Validate each field
+            foreach (var preVal in dataType.PreValues)
+            {
+                var postedValue = preVal.Value;
+                
+                foreach (var v in propertyEditor.PreValueEditor.Fields.Where(x => x.Key == preVal.Key).SelectMany(x => x.Validators))
+                {
+                    foreach (var result in v.Validate(postedValue, null, propertyEditor))
+                    {
+                        //if there are no member names supplied then we assume that the validation message is for the overall property
+                        // not a sub field on the property editor
+                        if (!result.MemberNames.Any())
+                        {
+                            //add a model state error for the entire property
+                            actionContext.ModelState.AddModelError(string.Format("{0}.{1}", "Properties", preVal.Key), result.ErrorMessage);
+                        }
+                        else
+                        {
+                            //there's assigned field names so we'll combine the field name with the property name
+                            // so that we can try to match it up to a real sub field of this editor
+                            foreach (var field in result.MemberNames)
+                            {
+                                actionContext.ModelState.AddModelError(string.Format("{0}.{1}.{2}", "Properties", preVal.Key, field), result.ErrorMessage);
+                            }
+                        }
+                    }
+                }
+            }
+
+            if (actionContext.ModelState.IsValid == false)
+            {
+                //if it is not valid, do not continue and return the model state
+                actionContext.Response = actionContext.Request.CreateValidationErrorResponse(actionContext.ModelState);
+                return;
+            }
+
+        }
+    }
 }