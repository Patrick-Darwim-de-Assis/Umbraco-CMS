﻿using System.Collections.Generic;
using Umbraco.Core;
using Umbraco.Core.Configuration;
using Umbraco.Web.Models.ContentEditing;
using Umbraco.Web.Mvc;
using Newtonsoft.Json.Linq;
using System.Threading.Tasks;
using System.Net.Http;
using System;
using System.Linq;
using System.Net;
using System.Text;
using Umbraco.Core.Cache;
using Umbraco.Web.WebApi;
using Umbraco.Web.WebApi.Filters;
using Umbraco.Core.Logging;
using Umbraco.Core.Persistence;
using Umbraco.Core.Services;
using Umbraco.Core.Strings;
using Umbraco.Core.Dashboards;
using Umbraco.Core.Strings;
using Umbraco.Web.Services;

namespace Umbraco.Web.Editors
{
    //we need to fire up the controller like this to enable loading of remote css directly from this controller
    [PluginController("UmbracoApi")]
    [ValidationFilter]
    [AngularJsonOnlyConfiguration]
    [IsBackOffice]
    [WebApi.UmbracoAuthorize]

    public class DashboardController : UmbracoApiController
    {
        private readonly IDashboardService _dashboardService;
        private readonly IUmbracoVersion _umbracoVersion;
        private readonly IShortStringHelper _shortStringHelper;

        /// <summary>
        /// Initializes a new instance of the <see cref="DashboardController"/> with all its dependencies.
        /// </summary>
<<<<<<< HEAD
        public DashboardController(IGlobalSettings globalSettings, IUmbracoContextAccessor umbracoContextAccessor, ISqlContext sqlContext, ServiceContext services, AppCaches appCaches, IProfilingLogger logger, IRuntimeState runtimeState, IDashboardService dashboardService, UmbracoHelper umbracoHelper, IUmbracoVersion umbracoVersion, IShortStringHelper shortStringHelper)
=======
        public DashboardController(
            IGlobalSettings globalSettings,
            IUmbracoContextAccessor umbracoContextAccessor,
            ISqlContext sqlContext,
            ServiceContext services,
            AppCaches appCaches,
            IProfilingLogger logger,
            IRuntimeState runtimeState,
            IDashboardService dashboardService,
            UmbracoHelper umbracoHelper,
            IUmbracoVersion umbracoVersion,
            IShortStringHelper shortStringHelper)
>>>>>>> 8aa6fff8
            : base(globalSettings, umbracoContextAccessor, sqlContext, services, appCaches, logger, runtimeState, umbracoHelper)
        {
            _dashboardService = dashboardService;
            _umbracoVersion = umbracoVersion;
            _shortStringHelper = shortStringHelper;
        }

        //we have just one instance of HttpClient shared for the entire application
        private static readonly HttpClient HttpClient = new HttpClient();

        //we have baseurl as a param to make previewing easier, so we can test with a dev domain from client side
        [ValidateAngularAntiForgeryToken]
        public async Task<JObject> GetRemoteDashboardContent(string section, string baseUrl = "https://dashboard.umbraco.org/")
        {
            var user = Security.CurrentUser;
            var allowedSections = string.Join(",", user.AllowedSections);
            var language = user.Language;
            var version = _umbracoVersion.SemanticVersion.ToSemanticString();

            var url = string.Format(baseUrl + "{0}?section={0}&allowed={1}&lang={2}&version={3}", section, allowedSections, language, version);
            var key = "umbraco-dynamic-dashboard-" + language + allowedSections.Replace(",", "-") + section;

            var content = AppCaches.RuntimeCache.GetCacheItem<JObject>(key);
            var result = new JObject();
            if (content != null)
            {
                result = content;
            }
            else
            {
                //content is null, go get it
                try
                {
                    //fetch dashboard json and parse to JObject
                    var json = await HttpClient.GetStringAsync(url);
                    content = JObject.Parse(json);
                    result = content;

                    AppCaches.RuntimeCache.InsertCacheItem<JObject>(key, () => result, new TimeSpan(0, 30, 0));
                }
                catch (HttpRequestException ex)
                {
                    Logger.Error<DashboardController>(ex.InnerException ?? ex, "Error getting dashboard content from {Url}", url);

                    //it's still new JObject() - we return it like this to avoid error codes which triggers UI warnings
                    AppCaches.RuntimeCache.InsertCacheItem<JObject>(key, () => result, new TimeSpan(0, 5, 0));
                }
            }

            return result;
        }

        public async Task<HttpResponseMessage> GetRemoteDashboardCss(string section, string baseUrl = "https://dashboard.umbraco.org/")
        {
            var url = string.Format(baseUrl + "css/dashboard.css?section={0}", section);
            var key = "umbraco-dynamic-dashboard-css-" + section;

            var content = AppCaches.RuntimeCache.GetCacheItem<string>(key);
            var result = string.Empty;

            if (content != null)
            {
                result = content;
            }
            else
            {
                //content is null, go get it
                try
                {
                    //fetch remote css
                    content = await HttpClient.GetStringAsync(url);

                    //can't use content directly, modified closure problem
                    result = content;

                    //save server content for 30 mins
                    AppCaches.RuntimeCache.InsertCacheItem<string>(key, () => result, new TimeSpan(0, 30, 0));
                }
                catch (HttpRequestException ex)
                {
                    Logger.Error<DashboardController>(ex.InnerException ?? ex, "Error getting dashboard CSS from {Url}", url);

                    //it's still string.Empty - we return it like this to avoid error codes which triggers UI warnings
                    AppCaches.RuntimeCache.InsertCacheItem<string>(key, () => result, new TimeSpan(0, 5, 0));
                }
            }

            return new HttpResponseMessage(HttpStatusCode.OK)
            {
                Content = new StringContent(result, Encoding.UTF8, "text/css")
            };
        }

        public async Task<HttpResponseMessage> GetRemoteXml(string site, string url)
        {
            // This is used in place of the old feedproxy.config
            // Which was used to grab data from our.umbraco.com, umbraco.com or umbraco.tv
            // for certain dashboards or the help drawer
            var urlPrefix = string.Empty;
            switch (site.ToUpper())
            {
                case "TV":
                    urlPrefix = "https://umbraco.tv/";
                    break;

                case "OUR":
                    urlPrefix = "https://our.umbraco.com/";
                    break;

                case "COM":
                    urlPrefix = "https://umbraco.com/";
                    break;

                default:
                    return new HttpResponseMessage(HttpStatusCode.NotFound);
            }


            //Make remote call to fetch videos or remote dashboard feed data
<<<<<<< HEAD
            var key = $"umbraco-XML-feed-{site}-{url.ToCleanString(_shortStringHelper, Core.Strings.CleanStringType.UrlSegment)}";
=======
            var key = $"umbraco-XML-feed-{site}-{url.ToCleanString(_shortStringHelper, CleanStringType.UrlSegment)}";
>>>>>>> 8aa6fff8

            var content = AppCaches.RuntimeCache.GetCacheItem<string>(key);
            var result = string.Empty;

            if (content != null)
            {
                result = content;
            }
            else
            {
                //content is null, go get it
                try
                {
                    //fetch remote css
                    content = await HttpClient.GetStringAsync($"{urlPrefix}{url}");

                    //can't use content directly, modified closure problem
                    result = content;

                    //save server content for 30 mins
                    AppCaches.RuntimeCache.InsertCacheItem<string>(key, () => result, new TimeSpan(0, 30, 0));
                }
                catch (HttpRequestException ex)
                {
                    Logger.Error<DashboardController>(ex.InnerException ?? ex, "Error getting remote dashboard data from {UrlPrefix}{Url}", urlPrefix, url);

                    //it's still string.Empty - we return it like this to avoid error codes which triggers UI warnings
                    AppCaches.RuntimeCache.InsertCacheItem<string>(key, () => result, new TimeSpan(0, 5, 0));
                }
            }

            return new HttpResponseMessage(HttpStatusCode.OK)
            {
                Content = new StringContent(result, Encoding.UTF8, "text/xml")
            };

        }

        // return IDashboardSlim - we don't need sections nor access rules
        [ValidateAngularAntiForgeryToken]
        [OutgoingEditorModelEvent]
        public IEnumerable<Tab<IDashboardSlim>> GetDashboard(string section)
        {
            return _dashboardService.GetDashboards(section, Security.CurrentUser).Select(x => new Tab<IDashboardSlim>
            {
                Id = x.Id,
                Alias = x.Alias,
                Label = x.Label,
                Expanded = x.Expanded,
                IsActive = x.IsActive,
                Properties = x.Properties.Select(y => new DashboardSlim
                {
                    Alias = y.Alias,
                    View = y.View
                })
            }).ToList();
        }
    }
}<|MERGE_RESOLUTION|>--- conflicted
+++ resolved
@@ -39,9 +39,6 @@
         /// <summary>
         /// Initializes a new instance of the <see cref="DashboardController"/> with all its dependencies.
         /// </summary>
-<<<<<<< HEAD
-        public DashboardController(IGlobalSettings globalSettings, IUmbracoContextAccessor umbracoContextAccessor, ISqlContext sqlContext, ServiceContext services, AppCaches appCaches, IProfilingLogger logger, IRuntimeState runtimeState, IDashboardService dashboardService, UmbracoHelper umbracoHelper, IUmbracoVersion umbracoVersion, IShortStringHelper shortStringHelper)
-=======
         public DashboardController(
             IGlobalSettings globalSettings,
             IUmbracoContextAccessor umbracoContextAccessor,
@@ -54,7 +51,6 @@
             UmbracoHelper umbracoHelper,
             IUmbracoVersion umbracoVersion,
             IShortStringHelper shortStringHelper)
->>>>>>> 8aa6fff8
             : base(globalSettings, umbracoContextAccessor, sqlContext, services, appCaches, logger, runtimeState, umbracoHelper)
         {
             _dashboardService = dashboardService;
@@ -174,11 +170,7 @@
 
 
             //Make remote call to fetch videos or remote dashboard feed data
-<<<<<<< HEAD
-            var key = $"umbraco-XML-feed-{site}-{url.ToCleanString(_shortStringHelper, Core.Strings.CleanStringType.UrlSegment)}";
-=======
             var key = $"umbraco-XML-feed-{site}-{url.ToCleanString(_shortStringHelper, CleanStringType.UrlSegment)}";
->>>>>>> 8aa6fff8
 
             var content = AppCaches.RuntimeCache.GetCacheItem<string>(key);
             var result = string.Empty;
