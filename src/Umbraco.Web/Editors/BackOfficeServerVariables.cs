﻿using System;
using System.Collections;
using System.Collections.Generic;
using System.Linq;
using System.Runtime.Serialization;
using System.Web;
using System.Web.Mvc;
using Microsoft.Owin.Security;
using Umbraco.Core;
using Umbraco.Core.Configuration;
using Umbraco.Web.Features;
using Umbraco.Web.HealthCheck;
using Umbraco.Web.Models.ContentEditing;
using Umbraco.Web.Mvc;
using Umbraco.Web.Profiling;
using Umbraco.Web.PropertyEditors;
using Umbraco.Web.Trees;
using Constants = Umbraco.Core.Constants;
using Umbraco.Core.Configuration.UmbracoSettings;
using Umbraco.Core.Hosting;
using Umbraco.Core.IO;
using Umbraco.Core.Runtime;

namespace Umbraco.Web.Editors
{
    /// <summary>
    /// Used to collect the server variables for use in the back office angular app
    /// </summary>
    internal class BackOfficeServerVariables
    {
        private readonly UrlHelper _urlHelper;
        private readonly IRuntimeState _runtimeState;
        private readonly UmbracoFeatures _features;
        private readonly IGlobalSettings _globalSettings;
        private readonly IUmbracoVersion _umbracoVersion;
        private readonly IContentSettings _contentSettings;
        private readonly IIOHelper _ioHelper;
        private readonly TreeCollection _treeCollection;
        private readonly IHttpContextAccessor _httpContextAccessor;
        private readonly IHostingEnvironment _hostingEnvironment;
        private readonly IRuntimeSettings _settings;
<<<<<<< HEAD
        private readonly IRuntimeMinifier _runtimeMinifier;
=======
        private readonly ISecuritySettings _securitySettings;
>>>>>>> 6fafe040

        internal BackOfficeServerVariables(
            UrlHelper urlHelper,
            IRuntimeState runtimeState,
            UmbracoFeatures features,
            IGlobalSettings globalSettings,
            IUmbracoVersion umbracoVersion,
            IContentSettings contentSettings,
            IIOHelper ioHelper,
            TreeCollection treeCollection,
            IHttpContextAccessor httpContextAccessor,
            IHostingEnvironment hostingEnvironment,
            IRuntimeSettings settings,
<<<<<<< HEAD
            IRuntimeMinifier runtimeMinifier)
=======
            ISecuritySettings securitySettings)
>>>>>>> 6fafe040
        {
            _urlHelper = urlHelper;
            _runtimeState = runtimeState;
            _features = features;
            _globalSettings = globalSettings;
            _umbracoVersion = umbracoVersion;
            _contentSettings = contentSettings ?? throw new ArgumentNullException(nameof(contentSettings));
            _ioHelper = ioHelper ?? throw new ArgumentNullException(nameof(ioHelper));
            _treeCollection = treeCollection ?? throw new ArgumentNullException(nameof(treeCollection));
            _httpContextAccessor = httpContextAccessor;
            _hostingEnvironment = hostingEnvironment;
            _settings = settings;
<<<<<<< HEAD
            _runtimeMinifier = runtimeMinifier;
=======
            _securitySettings = securitySettings;
>>>>>>> 6fafe040
        }

        /// <summary>
        /// Returns the server variables for non-authenticated users
        /// </summary>
        /// <returns></returns>
        internal Dictionary<string, object> BareMinimumServerVariables()
        {
            //this is the filter for the keys that we'll keep based on the full version of the server vars
            var keepOnlyKeys = new Dictionary<string, string[]>
            {
                {"umbracoUrls", new[] {"authenticationApiBaseUrl", "serverVarsJs", "externalLoginsUrl", "currentUserApiBaseUrl"}},
                {"umbracoSettings", new[] {"allowPasswordReset", "imageFileTypes", "maxFileSize", "loginBackgroundImage", "canSendRequiredEmail", "usernameIsEmail"}},
                {"application", new[] {"applicationPath", "cacheBuster"}},
                {"isDebuggingEnabled", new string[] { }},
                {"features", new [] {"disabledFeatures"}}
            };
            //now do the filtering...
            var defaults = GetServerVariables();
            foreach (var key in defaults.Keys.ToArray())
            {
                if (keepOnlyKeys.ContainsKey(key) == false)
                {
                    defaults.Remove(key);
                }
                else
                {
                    var asDictionary = defaults[key] as IDictionary;
                    if (asDictionary != null)
                    {
                        var toKeep = keepOnlyKeys[key];
                        foreach (var k in asDictionary.Keys.Cast<string>().ToArray())
                        {
                            if (toKeep.Contains(k) == false)
                            {
                                asDictionary.Remove(k);
                            }
                        }
                    }
                }
            }

            // TODO: This is ultra confusing! this same key is used for different things, when returning the full app when authenticated it is this URL but when not auth'd it's actually the ServerVariables address
            // so based on compat and how things are currently working we need to replace the serverVarsJs one
            ((Dictionary<string, object>)defaults["umbracoUrls"])["serverVarsJs"] = _urlHelper.Action("ServerVariables", "BackOffice");

            return defaults;
        }

        /// <summary>
        /// Returns the server variables for authenticated users
        /// </summary>
        /// <returns></returns>
        internal Dictionary<string, object> GetServerVariables()
        {
            var globalSettings = _globalSettings;
            var defaultVals = new Dictionary<string, object>
            {
                {
                    "umbracoUrls", new Dictionary<string, object>
                    {
                        // TODO: Add 'umbracoApiControllerBaseUrl' which people can use in JS
                        // to prepend their URL. We could then also use this in our own resources instead of
                        // having each url defined here explicitly - we can do that in v8! for now
                        // for umbraco services we'll stick to explicitly defining the endpoints.

                        {"externalLoginsUrl", _urlHelper.Action("ExternalLogin", "BackOffice")},
                        {"externalLinkLoginsUrl", _urlHelper.Action("LinkLogin", "BackOffice")},
                        {"manifestAssetList", _urlHelper.Action("GetManifestAssetList", "BackOffice")},
                        {"gridConfig", _urlHelper.Action("GetGridConfig", "BackOffice")},
                        // TODO: This is ultra confusing! this same key is used for different things, when returning the full app when authenticated it is this URL but when not auth'd it's actually the ServerVariables address
                        {"serverVarsJs", _urlHelper.Action("Application", "BackOffice")},
                        //API URLs
                        {
                            "packagesRestApiBaseUrl", Constants.PackageRepository.RestApiBaseUrl
                        },
                        {
                            "redirectUrlManagementApiBaseUrl", _urlHelper.GetUmbracoApiServiceBaseUrl<RedirectUrlManagementController>(
                                controller => controller.GetEnableState())
                        },
                        {
                            "tourApiBaseUrl", _urlHelper.GetUmbracoApiServiceBaseUrl<TourController>(
                                controller => controller.GetTours())
                        },
                        {
                            "embedApiBaseUrl", _urlHelper.GetUmbracoApiServiceBaseUrl<RteEmbedController>(
                                controller => controller.GetEmbed("", 0, 0))
                        },
                        {
                            "userApiBaseUrl", _urlHelper.GetUmbracoApiServiceBaseUrl<UsersController>(
                                controller => controller.PostSaveUser(null))
                        },
                        {
                            "userGroupsApiBaseUrl", _urlHelper.GetUmbracoApiServiceBaseUrl<UserGroupsController>(
                                controller => controller.PostSaveUserGroup(null))
                        },
                        {
                            "contentApiBaseUrl", _urlHelper.GetUmbracoApiServiceBaseUrl<ContentController>(
                                controller => controller.PostSave(null))
                        },
                        {
                            "mediaApiBaseUrl", _urlHelper.GetUmbracoApiServiceBaseUrl<MediaController>(
                                controller => controller.GetRootMedia())
                        },
                        {
                            "imagesApiBaseUrl", _urlHelper.GetUmbracoApiServiceBaseUrl<ImagesController>(
                                controller => controller.GetBigThumbnail(""))
                        },
                        {
                            "sectionApiBaseUrl", _urlHelper.GetUmbracoApiServiceBaseUrl<SectionController>(
                                controller => controller.GetSections())
                        },
                        {
                            "treeApplicationApiBaseUrl", _urlHelper.GetUmbracoApiServiceBaseUrl<ApplicationTreeController>(
                                controller => controller.GetApplicationTrees(null, null, null, TreeUse.None))
                        },
                        {
                            "contentTypeApiBaseUrl", _urlHelper.GetUmbracoApiServiceBaseUrl<ContentTypeController>(
                                controller => controller.GetAllowedChildren(0))
                        },
                        {
                            "mediaTypeApiBaseUrl", _urlHelper.GetUmbracoApiServiceBaseUrl<MediaTypeController>(
                                controller => controller.GetAllowedChildren(0))
                        },
                        {
                            "macroRenderingApiBaseUrl", _urlHelper.GetUmbracoApiServiceBaseUrl<MacroRenderingController>(
                                controller => controller.GetMacroParameters(0))
                        },
                        {
                            "macroApiBaseUrl", _urlHelper.GetUmbracoApiServiceBaseUrl<MacrosController>(
                                controller => controller.Create(null))
                        },
                        {
                            "authenticationApiBaseUrl", _urlHelper.GetUmbracoApiServiceBaseUrl<AuthenticationController>(
                                controller => controller.PostLogin(null))
                        },
                        {
                            "currentUserApiBaseUrl", _urlHelper.GetUmbracoApiServiceBaseUrl<CurrentUserController>(
                                controller => controller.PostChangePassword(null))
                        },
                        {
                            "entityApiBaseUrl", _urlHelper.GetUmbracoApiServiceBaseUrl<EntityController>(
                                controller => controller.GetById(0, UmbracoEntityTypes.Media))
                        },
                        {
                            "dataTypeApiBaseUrl", _urlHelper.GetUmbracoApiServiceBaseUrl<DataTypeController>(
                                controller => controller.GetById(0))
                        },
                        {
                            "dashboardApiBaseUrl", _urlHelper.GetUmbracoApiServiceBaseUrl<DashboardController>(
                                controller => controller.GetDashboard(null))
                        },
                        {
                            "logApiBaseUrl", _urlHelper.GetUmbracoApiServiceBaseUrl<LogController>(
                                controller => controller.GetPagedEntityLog(0, 0, 0, Direction.Ascending, null))
                        },
                        {
                            "memberApiBaseUrl", _urlHelper.GetUmbracoApiServiceBaseUrl<MemberController>(
                                controller => controller.GetByKey(Guid.Empty))
                        },
                        {
                            "packageInstallApiBaseUrl", _urlHelper.GetUmbracoApiServiceBaseUrl<PackageInstallController>(
                                controller => controller.Fetch(string.Empty))
                        },
                        {
                            "packageApiBaseUrl", _urlHelper.GetUmbracoApiServiceBaseUrl<PackageController>(
                                controller => controller.GetCreatedPackages())
                        },
                        {
                            "relationApiBaseUrl", _urlHelper.GetUmbracoApiServiceBaseUrl<RelationController>(
                                controller => controller.GetById(0))
                        },
                        {
                            "rteApiBaseUrl", _urlHelper.GetUmbracoApiServiceBaseUrl<RichTextPreValueController>(
                                controller => controller.GetConfiguration())
                        },
                        {
                            "stylesheetApiBaseUrl", _urlHelper.GetUmbracoApiServiceBaseUrl<StylesheetController>(
                                controller => controller.GetAll())
                        },
                        {
                            "memberTypeApiBaseUrl", _urlHelper.GetUmbracoApiServiceBaseUrl<MemberTypeController>(
                                controller => controller.GetAllTypes())
                        },
                        {
                            "memberGroupApiBaseUrl", _urlHelper.GetUmbracoApiServiceBaseUrl<MemberGroupController>(
                                controller => controller.GetAllGroups())
                        },
                        {
                            "updateCheckApiBaseUrl", _urlHelper.GetUmbracoApiServiceBaseUrl<UpdateCheckController>(
                                controller => controller.GetCheck())
                        },
                        {
                            "templateApiBaseUrl", _urlHelper.GetUmbracoApiServiceBaseUrl<TemplateController>(
                                controller => controller.GetById(0))
                        },
                        {
                            "memberTreeBaseUrl", _urlHelper.GetUmbracoApiServiceBaseUrl<MemberTreeController>(
                                controller => controller.GetNodes("-1", null))
                        },
                        {
                            "mediaTreeBaseUrl", _urlHelper.GetUmbracoApiServiceBaseUrl<MediaTreeController>(
                                controller => controller.GetNodes("-1", null))
                        },
                        {
                            "contentTreeBaseUrl", _urlHelper.GetUmbracoApiServiceBaseUrl<ContentTreeController>(
                                controller => controller.GetNodes("-1", null))
                        },
                        {
                            "tagsDataBaseUrl", _urlHelper.GetUmbracoApiServiceBaseUrl<TagsDataController>(
                                controller => controller.GetTags("", "", null))
                        },
                        {
                            "examineMgmtBaseUrl", _urlHelper.GetUmbracoApiServiceBaseUrl<ExamineManagementController>(
                                controller => controller.GetIndexerDetails())
                        },
                        {
                            "healthCheckBaseUrl", _urlHelper.GetUmbracoApiServiceBaseUrl<HealthCheckController>(
                                controller => controller.GetAllHealthChecks())
                        },
                        {
                            "templateQueryApiBaseUrl", _urlHelper.GetUmbracoApiServiceBaseUrl<TemplateQueryController>(
                                controller => controller.PostTemplateQuery(null))
                        },
                        {
                            "codeFileApiBaseUrl", _urlHelper.GetUmbracoApiServiceBaseUrl<CodeFileController>(
                                controller => controller.GetByPath("", ""))
                        },
                        {
                            "publishedStatusBaseUrl", _urlHelper.GetUmbracoApiServiceBaseUrl<PublishedStatusController>(
                                controller => controller.GetPublishedStatusUrl())
                        },
                        {
                            "dictionaryApiBaseUrl", _urlHelper.GetUmbracoApiServiceBaseUrl<DictionaryController>(
                                controller => controller.DeleteById(int.MaxValue))
						},
                        {
                            "publishedSnapshotCacheStatusBaseUrl", _urlHelper.GetUmbracoApiServiceBaseUrl<PublishedSnapshotCacheStatusController>(
                                controller => controller.GetStatus())
                        },
                        {
                            "helpApiBaseUrl", _urlHelper.GetUmbracoApiServiceBaseUrl<HelpController>(
                                controller => controller.GetContextHelpForPage("","",""))
                        },
                        {
                            "backOfficeAssetsApiBaseUrl", _urlHelper.GetUmbracoApiServiceBaseUrl<BackOfficeAssetsController>(
                                controller => controller.GetSupportedLocales())
                        },
                        {
                            "languageApiBaseUrl", _urlHelper.GetUmbracoApiServiceBaseUrl<LanguageController>(
                                controller => controller.GetAllLanguages())
                        },
                        {
						    "relationTypeApiBaseUrl", _urlHelper.GetUmbracoApiServiceBaseUrl<RelationTypeController>(
                                controller => controller.GetById(1))
                        },
						{
                            "logViewerApiBaseUrl", _urlHelper.GetUmbracoApiServiceBaseUrl<LogViewerController>(
                                controller => controller.GetNumberOfErrors(null, null))
                        },
                        {
                            "webProfilingBaseUrl", _urlHelper.GetUmbracoApiServiceBaseUrl<WebProfilingController>(
                                controller => controller.GetStatus())
                        },
                        {
                            "tinyMceApiBaseUrl", _urlHelper.GetUmbracoApiServiceBaseUrl<TinyMceController>(
                                controller => controller.UploadImage())
                        },
                        {
                            "imageUrlGeneratorApiBaseUrl", _urlHelper.GetUmbracoApiServiceBaseUrl<ImageUrlGeneratorController>(
                                controller => controller.GetCropUrl(null, null, null, null, null))
                        },
                    }
                },
                {
                    "umbracoSettings", new Dictionary<string, object>
                    {
                        {"umbracoPath", _globalSettings.Path},
                        {"mediaPath", _ioHelper.ResolveUrl(globalSettings.UmbracoMediaPath).TrimEnd('/')},
                        {"appPluginsPath", _ioHelper.ResolveUrl(Constants.SystemDirectories.AppPlugins).TrimEnd('/')},
                        {
                            "imageFileTypes",
                            string.Join(",", _contentSettings.ImageFileTypes)
                        },
                        {
                            "disallowedUploadFiles",
                            string.Join(",", _contentSettings.DisallowedUploadFiles)
                        },
                        {
                            "allowedUploadFiles",
                            string.Join(",", _contentSettings.AllowedUploadFiles)
                        },
                        {
                            "maxFileSize",
                            GetMaxRequestLength()
                        },
                        {"keepUserLoggedIn", _securitySettings.KeepUserLoggedIn},
                        {"usernameIsEmail", _securitySettings.UsernameIsEmail},
                        {"cssPath", _ioHelper.ResolveUrl(globalSettings.UmbracoCssPath).TrimEnd('/')},
                        {"allowPasswordReset", _securitySettings.AllowPasswordReset},
                        {"loginBackgroundImage", _contentSettings.LoginBackgroundImage},
                        {"showUserInvite", EmailSender.CanSendRequiredEmail(globalSettings)},
                        {"canSendRequiredEmail", EmailSender.CanSendRequiredEmail(globalSettings)},
                    }
                },
                {
                    "umbracoPlugins", new Dictionary<string, object>
                    {
                        // for each tree that is [PluginController], get
                        // alias -> areaName
                        // so that routing (route.js) can look for views
                        { "trees", GetPluginTrees().ToArray() }
                    }
                },
                {
                    "isDebuggingEnabled", _hostingEnvironment.IsDebugMode
                },
                {
                    "application", GetApplicationState()
                },
                {
                    "externalLogins", new Dictionary<string, object>
                    {
                        {
                            "providers", _httpContextAccessor.GetRequiredHttpContext().GetOwinContext().Authentication.GetExternalAuthenticationTypes()
                                .Where(p => p.Properties.ContainsKey("UmbracoBackOffice"))
                                .Select(p => new
                                {
                                    authType = p.AuthenticationType, caption = p.Caption,
                                    // TODO: Need to see if this exposes any sensitive data!
                                    properties = p.Properties
                                })
                                .ToArray()
                        }
                    }
                },
                {
                    "features", new Dictionary<string,object>
                    {
                        {
                            "disabledFeatures", new Dictionary<string,object>
                            {
                                { "disableTemplates", _features.Disabled.DisableTemplates}
                            }
                        }

                    }
                }
            };
            return defaultVals;
        }

        [DataContract]
        private class PluginTree
        {
            [DataMember(Name = "alias")]
            public string Alias { get; set; }

            [DataMember(Name = "packageFolder")]
            public string PackageFolder { get; set; }
        }

        private IEnumerable<PluginTree> GetPluginTrees()
        {
            // used to be (cached)
            //var treeTypes = Current.TypeLoader.GetAttributedTreeControllers();
            //
            // ie inheriting from TreeController and marked with TreeAttribute
            //
            // do this instead
            // inheriting from TreeControllerBase and marked with TreeAttribute

            foreach (var tree in _treeCollection)
            {
                var treeType = tree.TreeControllerType;

                // exclude anything marked with CoreTreeAttribute
                var coreTree = treeType.GetCustomAttribute<CoreTreeAttribute>(false);
                if (coreTree != null) continue;

                // exclude anything not marked with PluginControllerAttribute
                var pluginController = treeType.GetCustomAttribute<PluginControllerAttribute>(false);
                if (pluginController == null) continue;

                yield return new PluginTree { Alias = tree.TreeAlias, PackageFolder = pluginController.AreaName };
            }
        }

        /// <summary>
        /// Returns the server variables regarding the application state
        /// </summary>
        /// <returns></returns>
        private Dictionary<string, object> GetApplicationState()
        {
            var app = new Dictionary<string, object>
            {
                // add versions - see UmbracoVersion for details & differences

                // the complete application version (eg "8.1.2-alpha.25")
                { "version", _umbracoVersion.SemanticVersion.ToSemanticString() },

                // the assembly version (eg "8.0.0")
                { "assemblyVersion", _umbracoVersion.AssemblyVersion.ToString() }
            };

            var version = _runtimeState.SemanticVersion.ToSemanticString();

            //the value is the hash of the version, cdf version and the configured state
            app.Add("cacheBuster", $"{version}.{_runtimeState.Level}.{_runtimeMinifier.Version}".GenerateHash());

            //useful for dealing with virtual paths on the client side when hosted in virtual directories especially
            app.Add("applicationPath", _httpContextAccessor.GetRequiredHttpContext().Request.ApplicationPath.EnsureEndsWith('/'));

            //add the server's GMT time offset in minutes
            app.Add("serverTimeOffset", Convert.ToInt32(DateTimeOffset.Now.Offset.TotalMinutes));

            return app;
        }

        private string GetMaxRequestLength()
        {
            return _settings.MaxRequestLength.HasValue ? _settings.MaxRequestLength.Value.ToString() : string.Empty;
        }
    }
}<|MERGE_RESOLUTION|>--- conflicted
+++ resolved
@@ -39,11 +39,8 @@
         private readonly IHttpContextAccessor _httpContextAccessor;
         private readonly IHostingEnvironment _hostingEnvironment;
         private readonly IRuntimeSettings _settings;
-<<<<<<< HEAD
+        private readonly ISecuritySettings _securitySettings;
         private readonly IRuntimeMinifier _runtimeMinifier;
-=======
-        private readonly ISecuritySettings _securitySettings;
->>>>>>> 6fafe040
 
         internal BackOfficeServerVariables(
             UrlHelper urlHelper,
@@ -57,11 +54,8 @@
             IHttpContextAccessor httpContextAccessor,
             IHostingEnvironment hostingEnvironment,
             IRuntimeSettings settings,
-<<<<<<< HEAD
+            ISecuritySettings securitySettings,
             IRuntimeMinifier runtimeMinifier)
-=======
-            ISecuritySettings securitySettings)
->>>>>>> 6fafe040
         {
             _urlHelper = urlHelper;
             _runtimeState = runtimeState;
@@ -74,11 +68,8 @@
             _httpContextAccessor = httpContextAccessor;
             _hostingEnvironment = hostingEnvironment;
             _settings = settings;
-<<<<<<< HEAD
+            _securitySettings = securitySettings;
             _runtimeMinifier = runtimeMinifier;
-=======
-            _securitySettings = securitySettings;
->>>>>>> 6fafe040
         }
 
         /// <summary>
