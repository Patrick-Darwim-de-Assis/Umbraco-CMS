﻿using System;
using System.Collections.Generic;
using System.IO;
using System.Linq;
using System.Net;
using System.Net.Http;
using System.Runtime.Serialization;
using System.Security.Cryptography;
using System.Threading.Tasks;
using System.Web;
using System.Web.Http;
using System.Web.Mvc;
using Microsoft.AspNet.Identity;
using Umbraco.Core;
using Umbraco.Core.Cache;
using Umbraco.Web.Composing;
using Umbraco.Core.Configuration;
using Umbraco.Core.IO;
using Umbraco.Core.Logging;
using Umbraco.Core.Models;
using Umbraco.Core.Models.Editors;
using Umbraco.Core.Models.Identity;
using Umbraco.Core.Models.Membership;
using Umbraco.Core.Persistence;
using Umbraco.Core.Security;
using Umbraco.Core.Services;
using Umbraco.Core.Strings;
using Umbraco.Web.Editors.Filters;
using Umbraco.Web.Models;
using Umbraco.Web.Models.ContentEditing;
using Umbraco.Web.Models.Identity;
using Umbraco.Web.Mvc;
using Umbraco.Web.WebApi;
using Umbraco.Web.WebApi.Filters;
using Constants = Umbraco.Core.Constants;
using IUser = Umbraco.Core.Models.Membership.IUser;
using Task = System.Threading.Tasks.Task;
using Umbraco.Core.Mapping;
using Umbraco.Core.Configuration.UmbracoSettings;

namespace Umbraco.Web.Editors
{
    [PluginController("UmbracoApi")]
    [UmbracoApplicationAuthorize(Constants.Applications.Users)]
    [PrefixlessBodyModelValidator]
    [IsCurrentUserModelFilter]
    public class UsersController : UmbracoAuthorizedJsonController
    {
        private readonly IMediaFileSystem _mediaFileSystem;
        private readonly IUmbracoSettingsSection _umbracoSettingsSection;

        public UsersController(
            IGlobalSettings globalSettings,
            IUmbracoContextAccessor umbracoContextAccessor,
            ISqlContext sqlContext,
            ServiceContext services,
            AppCaches appCaches,
            IProfilingLogger logger,
            IRuntimeState runtimeState,
            UmbracoHelper umbracoHelper,
            IMediaFileSystem mediaFileSystem,
            IShortStringHelper shortStringHelper,
            UmbracoMapper umbracoMapper,
            IUmbracoSettingsSection umbracoSettingsSection)
            : base(globalSettings, umbracoContextAccessor, sqlContext, services, appCaches, logger, runtimeState, umbracoHelper, shortStringHelper, umbracoMapper)
        {
            _mediaFileSystem = mediaFileSystem;
            _umbracoSettingsSection = umbracoSettingsSection ?? throw new ArgumentNullException(nameof(umbracoSettingsSection));
        }

        /// <summary>
        /// Returns a list of the sizes of gravatar urls for the user or null if the gravatar server cannot be reached
        /// </summary>
        /// <returns></returns>
        public string[] GetCurrentUserAvatarUrls()
        {
            var urls = UmbracoContext.Security.CurrentUser.GetUserAvatarUrls(AppCaches.RuntimeCache, _mediaFileSystem);
            if (urls == null)
                throw new HttpResponseException(Request.CreateErrorResponse(HttpStatusCode.BadRequest, "Could not access Gravatar endpoint"));

            return urls;
        }

        [AppendUserModifiedHeader("id")]
        [FileUploadCleanupFilter(false)]
        [AdminUsersAuthorize]
        public async Task<HttpResponseMessage> PostSetAvatar(int id)
        {
            return await PostSetAvatarInternal(Request, Services.UserService, AppCaches.RuntimeCache, _mediaFileSystem, ShortStringHelper, _umbracoSettingsSection, id);
        }

        internal static async Task<HttpResponseMessage> PostSetAvatarInternal(HttpRequestMessage request, IUserService userService, IAppCache cache, IMediaFileSystem mediaFileSystem, IShortStringHelper shortStringHelper, IUmbracoSettingsSection umbracoSettingsSection, int id)
        {
            if (request.Content.IsMimeMultipartContent() == false)
            {
                throw new HttpResponseException(HttpStatusCode.UnsupportedMediaType);
            }

            var root = Current.IOHelper.MapPath(Constants.SystemDirectories.TempFileUploads);
            //ensure it exists
            Directory.CreateDirectory(root);
            var provider = new MultipartFormDataStreamProvider(root);

            var result = await request.Content.ReadAsMultipartAsync(provider);

            //must have a file
            if (result.FileData.Count == 0)
            {
                return request.CreateResponse(HttpStatusCode.NotFound);
            }

            var user = userService.GetUserById(id);
            if (user == null)
                return request.CreateResponse(HttpStatusCode.NotFound);

            var tempFiles = new PostedFiles();

            if (result.FileData.Count > 1)
                return request.CreateValidationErrorResponse("The request was not formatted correctly, only one file can be attached to the request");

            //get the file info
            var file = result.FileData[0];
            var fileName = file.Headers.ContentDisposition.FileName.Trim(new[] { '\"' }).TrimEnd();
            var safeFileName = fileName.ToSafeFileName(shortStringHelper);
            var ext = safeFileName.Substring(safeFileName.LastIndexOf('.') + 1).ToLower();

            if (umbracoSettingsSection.Content.DisallowedUploadFiles.Contains(ext) == false)
            {
                //generate a path of known data, we don't want this path to be guessable
                user.Avatar = "UserAvatars/" + (user.Id + safeFileName).GenerateHash<SHA1>() + "." + ext;

                using (var fs = System.IO.File.OpenRead(file.LocalFileName))
                {
                    Current.MediaFileSystem.AddFile(user.Avatar, fs, true);
                }

                userService.Save(user);

                //track the temp file so the cleanup filter removes it
                tempFiles.UploadedFiles.Add(new ContentPropertyFile
                {
                    TempFilePath = file.LocalFileName
                });
            }

            return request.CreateResponse(HttpStatusCode.OK, user.GetUserAvatarUrls(cache, mediaFileSystem));
        }

        [AppendUserModifiedHeader("id")]
        [AdminUsersAuthorize]
        public HttpResponseMessage PostClearAvatar(int id)
        {
            var found = Services.UserService.GetUserById(id);
            if (found == null)
                return Request.CreateResponse(HttpStatusCode.NotFound);

            var filePath = found.Avatar;

            //if the filePath is already null it will mean that the user doesn't have a custom avatar and their gravatar is currently
            //being used (if they have one). This means they want to remove their gravatar too which we can do by setting a special value
            //for the avatar.
            if (filePath.IsNullOrWhiteSpace() == false)
            {
                found.Avatar = null;
            }
            else
            {
                //set a special value to indicate to not have any avatar
                found.Avatar = "none";
            }

            Services.UserService.Save(found);

            if (filePath.IsNullOrWhiteSpace() == false)
            {
                if (Current.MediaFileSystem.FileExists(filePath))
                    Current.MediaFileSystem.DeleteFile(filePath);
            }

            return Request.CreateResponse(HttpStatusCode.OK, found.GetUserAvatarUrls(AppCaches.RuntimeCache, _mediaFileSystem));
        }

        /// <summary>
        /// Gets a user by Id
        /// </summary>
        /// <param name="id"></param>
        /// <returns></returns>
        [OutgoingEditorModelEvent]
        [AdminUsersAuthorize]
        public UserDisplay GetById(int id)
        {
            var user = Services.UserService.GetUserById(id);
            if (user == null)
            {
                throw new HttpResponseException(HttpStatusCode.NotFound);
            }
            var result = Mapper.Map<IUser, UserDisplay>(user);
            return result;
        }

        /// <summary>
        /// Returns a paged users collection
        /// </summary>
        /// <param name="pageNumber"></param>
        /// <param name="pageSize"></param>
        /// <param name="orderBy"></param>
        /// <param name="orderDirection"></param>
        /// <param name="userGroups"></param>
        /// <param name="userStates"></param>
        /// <param name="filter"></param>
        /// <returns></returns>
        public PagedUserResult GetPagedUsers(
            int pageNumber = 1,
            int pageSize = 10,
            string orderBy = "username",
            Direction orderDirection = Direction.Ascending,
            [FromUri]string[] userGroups = null,
            [FromUri]UserState[] userStates = null,
            string filter = "")
        {
            //following the same principle we had in previous versions, we would only show admins to admins, see
            // https://github.com/umbraco/Umbraco-CMS/blob/dev-v7/src/Umbraco.Web/umbraco.presentation/umbraco/Trees/loadUsers.cs#L91
            // so to do that here, we'll need to check if this current user is an admin and if not we should exclude all user who are
            // also admins

            var hideDisabledUsers = _umbracoSettingsSection.Security.HideDisabledUsersInBackoffice;
            var excludeUserGroups = new string[0];
            var isAdmin = Security.CurrentUser.IsAdmin();
            if (isAdmin == false)
            {
                //this user is not an admin so in that case we need to exclude all admin users
                excludeUserGroups = new[] {Constants.Security.AdminGroupAlias};
            }

            var filterQuery = Current.SqlContext.Query<IUser>();

            if (!Security.CurrentUser.IsSuper())
            {
                // only super can see super - but don't use IsSuper, cannot be mapped to SQL
                //filterQuery.Where(x => !x.IsSuper());
                filterQuery.Where(x => x.Id != Constants.Security.SuperUserId);
            }

            if (filter.IsNullOrWhiteSpace() == false)
            {
                filterQuery.Where(x => x.Name.Contains(filter) || x.Username.Contains(filter));
            }

            if (hideDisabledUsers)
            {
                if (userStates == null || userStates.Any() == false)
                {
                    userStates = new[] { UserState.Active, UserState.Invited, UserState.LockedOut, UserState.Inactive };
                }
            }

            long pageIndex = pageNumber - 1;
            long total;
            var result = Services.UserService.GetAll(pageIndex, pageSize, out total, orderBy, orderDirection, userStates, userGroups, excludeUserGroups, filterQuery);

            var paged = new PagedUserResult(total, pageNumber, pageSize)
            {
                Items = Mapper.MapEnumerable<IUser, UserBasic>(result),
                UserStates = Services.UserService.GetUserStates()
            };

            return paged;
        }

        /// <summary>
        /// Creates a new user
        /// </summary>
        /// <param name="userSave"></param>
        /// <returns></returns>
        public async Task<UserDisplay> PostCreateUser(UserInvite userSave)
        {
            if (userSave == null) throw new ArgumentNullException("userSave");

            if (ModelState.IsValid == false)
            {
                throw new HttpResponseException(Request.CreateErrorResponse(HttpStatusCode.BadRequest, ModelState));
            }

            if (_umbracoSettingsSection.Security.UsernameIsEmail)
            {
                //ensure they are the same if we're using it
                userSave.Username = userSave.Email;
            }
            else
            {
                //first validate the username if were showing it
                CheckUniqueUsername(userSave.Username, null);
            }
            CheckUniqueEmail(userSave.Email, null);

            //Perform authorization here to see if the current user can actually save this user with the info being requested
            var authHelper = new UserEditorAuthorizationHelper(Services.ContentService, Services.MediaService, Services.UserService, Services.EntityService);
            var canSaveUser = authHelper.IsAuthorized(Security.CurrentUser, null, null, null, userSave.UserGroups);
            if (canSaveUser == false)
            {
                throw new HttpResponseException(Request.CreateResponse(HttpStatusCode.Unauthorized, canSaveUser.Result));
            }

            //we want to create the user with the UserManager, this ensures the 'empty' (special) password
            //format is applied without us having to duplicate that logic
            var identityUser = BackOfficeIdentityUser.CreateNew(GlobalSettings, userSave.Username, userSave.Email, GlobalSettings.DefaultUILanguage);
            identityUser.Name = userSave.Name;

            var created = await UserManager.CreateAsync(identityUser);
            if (created.Succeeded == false)
            {
                throw new HttpResponseException(
                    Request.CreateNotificationValidationErrorResponse(string.Join(", ", created.Errors)));
            }

            //we need to generate a password, however we can only do that if the user manager has a password validator that
            //we can read values from
            var passwordValidator = UserManager.PasswordValidator as PasswordValidator;
            var resetPassword = string.Empty;
            if (passwordValidator != null)
            {
                var password = UserManager.GeneratePassword();

                var result = await UserManager.AddPasswordAsync(identityUser.Id, password);
                if (result.Succeeded == false)
                {
                    throw new HttpResponseException(
                        Request.CreateNotificationValidationErrorResponse(string.Join(", ", created.Errors)));
                }
                resetPassword = password;
            }

            //now re-look the user back up which will now exist
            var user = Services.UserService.GetByEmail(userSave.Email);

            //map the save info over onto the user
            user = Mapper.Map(userSave, user);

            //since the back office user is creating this user, they will be set to approved
            user.IsApproved = true;

            Services.UserService.Save(user);

            var display = Mapper.Map<UserDisplay>(user);
            display.ResetPasswordValue = resetPassword;
            return display;
        }

        /// <summary>
        /// Invites a user
        /// </summary>
        /// <param name="userSave"></param>
        /// <returns></returns>
        /// <remarks>
        /// This will email the user an invite and generate a token that will be validated in the email
        /// </remarks>
        public async Task<UserDisplay> PostInviteUser(UserInvite userSave)
        {
            if (userSave == null) throw new ArgumentNullException("userSave");

            if (userSave.Message.IsNullOrWhiteSpace())
                ModelState.AddModelError("Message", "Message cannot be empty");

            if (ModelState.IsValid == false)
            {
                throw new HttpResponseException(Request.CreateErrorResponse(HttpStatusCode.BadRequest, ModelState));
            }

            if (EmailSender.CanSendRequiredEmail(GlobalSettings) == false)
            {
                throw new HttpResponseException(
                    Request.CreateNotificationValidationErrorResponse("No Email server is configured"));
            }

            IUser user;
            if (_umbracoSettingsSection.Security.UsernameIsEmail)
            {
                //ensure it's the same
                userSave.Username = userSave.Email;
            }
            else
            {
                //first validate the username if we're showing it
                user = CheckUniqueUsername(userSave.Username, u => u.LastLoginDate != default(DateTime) || u.EmailConfirmedDate.HasValue);
            }
            user = CheckUniqueEmail(userSave.Email, u => u.LastLoginDate != default(DateTime) || u.EmailConfirmedDate.HasValue);

            //Perform authorization here to see if the current user can actually save this user with the info being requested
            var authHelper = new UserEditorAuthorizationHelper(Services.ContentService, Services.MediaService, Services.UserService, Services.EntityService);
            var canSaveUser = authHelper.IsAuthorized(Security.CurrentUser, user, null, null, userSave.UserGroups);
            if (canSaveUser == false)
            {
                throw new HttpResponseException(Request.CreateResponse(HttpStatusCode.Unauthorized, canSaveUser.Result));
            }

            if (user == null)
            {
                //we want to create the user with the UserManager, this ensures the 'empty' (special) password
                //format is applied without us having to duplicate that logic
                var identityUser = BackOfficeIdentityUser.CreateNew(GlobalSettings, userSave.Username, userSave.Email, GlobalSettings.DefaultUILanguage);
                identityUser.Name = userSave.Name;

                var created = await UserManager.CreateAsync(identityUser);
                if (created.Succeeded == false)
                {
                    throw new HttpResponseException(
                        Request.CreateNotificationValidationErrorResponse(string.Join(", ", created.Errors)));
                }

                //now re-look the user back up
                user = Services.UserService.GetByEmail(userSave.Email);
            }

            //map the save info over onto the user
            user = Mapper.Map(userSave, user);

            //ensure the invited date is set
            user.InvitedDate = DateTime.Now;

            //Save the updated user
            Services.UserService.Save(user);
            var display = Mapper.Map<UserDisplay>(user);

            //send the email

            await SendUserInviteEmailAsync(display, Security.CurrentUser.Name, Security.CurrentUser.Email, user, userSave.Message);

            display.AddSuccessNotification(Services.TextService.Localize("speechBubbles/resendInviteHeader"), Services.TextService.Localize("speechBubbles/resendInviteSuccess", new[] { user.Name }));

            return display;
        }

        private IUser CheckUniqueEmail(string email, Func<IUser, bool> extraCheck)
        {
            var user = Services.UserService.GetByEmail(email);
            if (user != null && (extraCheck == null || extraCheck(user)))
            {
                ModelState.AddModelError("Email", "A user with the email already exists");
                throw new HttpResponseException(Request.CreateErrorResponse(HttpStatusCode.BadRequest, ModelState));
            }
            return user;
        }

        private IUser CheckUniqueUsername(string username, Func<IUser, bool> extraCheck)
        {
            var user = Services.UserService.GetByUsername(username);
            if (user != null && (extraCheck == null || extraCheck(user)))
            {
                ModelState.AddModelError(
                    _umbracoSettingsSection.Security.UsernameIsEmail ? "Email" : "Username",
                    "A user with the username already exists");
                throw new HttpResponseException(Request.CreateErrorResponse(HttpStatusCode.BadRequest, ModelState));
            }
            return user;
        }

        private HttpContextBase EnsureHttpContext()
        {
            var attempt = this.TryGetHttpContext();
            if (attempt.Success == false)
                throw new InvalidOperationException("This method requires that an HttpContext be active");
            return attempt.Result;
        }

        private async Task SendUserInviteEmailAsync(UserBasic userDisplay, string from, string fromEmail, IUser to, string message)
        {
            var token = await UserManager.GenerateEmailConfirmationTokenAsync((int)userDisplay.Id);

            var inviteToken = string.Format("{0}{1}{2}",
                (int)userDisplay.Id,
                WebUtility.UrlEncode("|"),
                token.ToUrlBase64());

            // Get an mvc helper to get the url
            var http = EnsureHttpContext();
            var urlHelper = new UrlHelper(http.Request.RequestContext);
            var action = urlHelper.Action("VerifyInvite", "BackOffice",
                new
                {
                    area = GlobalSettings.GetUmbracoMvcArea(Current.IOHelper),
                    invite = inviteToken
                });

            // Construct full URL using configured application URL (which will fall back to request)
            var applicationUri = RuntimeState.ApplicationUrl;
            var inviteUri = new Uri(applicationUri, action);

            var emailSubject = Services.TextService.Localize("user/inviteEmailCopySubject",
                //Ensure the culture of the found user is used for the email!
                UmbracoUserExtensions.GetUserCulture(to.Language, Services.TextService, GlobalSettings));
            var emailBody = Services.TextService.Localize("user/inviteEmailCopyFormat",
                //Ensure the culture of the found user is used for the email!
                UmbracoUserExtensions.GetUserCulture(to.Language, Services.TextService, GlobalSettings),
                new[] { userDisplay.Name, from, message, inviteUri.ToString(), fromEmail });

            await UserManager.EmailService.SendAsync(
                //send the special UmbracoEmailMessage which configures it's own sender
                //to allow for events to handle sending the message if no smtp is configured
                new UmbracoEmailMessage(new EmailSender(GlobalSettings, true))
                {
                    Body = emailBody,
                    Destination = userDisplay.Email,
                    Subject = emailSubject
                });

        }

        /// <summary>
        /// Saves a user
        /// </summary>
        /// <param name="userSave"></param>
        /// <returns></returns>
        [OutgoingEditorModelEvent]
        public async Task<UserDisplay> PostSaveUser(UserSave userSave)
        {
            if (userSave == null) throw new ArgumentNullException("userSave");

            if (ModelState.IsValid == false)
            {
                throw new HttpResponseException(Request.CreateErrorResponse(HttpStatusCode.BadRequest, ModelState));
            }

            var intId = userSave.Id.TryConvertTo<int>();
            if (intId.Success == false)
                throw new HttpResponseException(HttpStatusCode.NotFound);

            var found = Services.UserService.GetUserById(intId.Result);
            if (found == null)
                throw new HttpResponseException(HttpStatusCode.NotFound);

            //Perform authorization here to see if the current user can actually save this user with the info being requested
            var authHelper = new UserEditorAuthorizationHelper(Services.ContentService, Services.MediaService, Services.UserService, Services.EntityService);
            var canSaveUser = authHelper.IsAuthorized(Security.CurrentUser, found, userSave.StartContentIds, userSave.StartMediaIds, userSave.UserGroups);
            if (canSaveUser == false)
            {
                throw new HttpResponseException(Request.CreateResponse(HttpStatusCode.Unauthorized, canSaveUser.Result));
            }

            var hasErrors = false;

            var existing = Services.UserService.GetByEmail(userSave.Email);
            if (existing != null && existing.Id != userSave.Id)
            {
                ModelState.AddModelError("Email", "A user with the email already exists");
                hasErrors = true;
            }
            existing = Services.UserService.GetByUsername(userSave.Username);
            if (existing != null && existing.Id != userSave.Id)
            {
                ModelState.AddModelError("Username", "A user with the username already exists");
                hasErrors = true;
            }
            // going forward we prefer to align usernames with email, so we should cross-check to make sure
            // the email or username isn't somehow being used by anyone.
            existing = Services.UserService.GetByEmail(userSave.Username);
            if (existing != null && existing.Id != userSave.Id)
            {
                ModelState.AddModelError("Username", "A user using this as their email already exists");
                hasErrors = true;
            }
            existing = Services.UserService.GetByUsername(userSave.Email);
            if (existing != null && existing.Id != userSave.Id)
            {
                ModelState.AddModelError("Email", "A user using this as their username already exists");
                hasErrors = true;
            }

            // if the found user has their email for username, we want to keep this synced when changing the email.
            // we have already cross-checked above that the email isn't colliding with anything, so we can safely assign it here.
            if (_umbracoSettingsSection.Security.UsernameIsEmail && found.Username == found.Email && userSave.Username != userSave.Email)
            {
                userSave.Username = userSave.Email;
<<<<<<< HEAD
            }

            if (userSave.ChangePassword != null)
            {
                var passwordChanger = new PasswordChanger(Logger);

                //this will change the password and raise appropriate events
                var passwordChangeResult = await passwordChanger.ChangePasswordWithIdentityAsync(Security.CurrentUser, found, userSave.ChangePassword, UserManager);
                if (passwordChangeResult.Success)
                {
                    //need to re-get the user
                    found = Services.UserService.GetUserById(intId.Result);
                }
                else
                {
                    hasErrors = true;

                    foreach (var memberName in passwordChangeResult.Result.ChangeError.MemberNames)
                    {
                        ModelState.AddModelError(memberName, passwordChangeResult.Result.ChangeError.ErrorMessage);
                    }
                }
            }
=======
            }          
>>>>>>> 537674a0

            if (hasErrors)
                throw new HttpResponseException(Request.CreateErrorResponse(HttpStatusCode.BadRequest, ModelState));

            //merge the save data onto the user
            var user = Mapper.Map(userSave, found);

            Services.UserService.Save(user);

            var display = Mapper.Map<UserDisplay>(user);

            display.AddSuccessNotification(Services.TextService.Localize("speechBubbles/operationSavedHeader"), Services.TextService.Localize("speechBubbles/editUserSaved"));
            return display;
        }

        /// <summary>
        /// 
        /// </summary>
        /// <param name="changingPasswordModel"></param>
        /// <returns></returns>
        public async Task<ModelWithNotifications<string>> PostChangePassword(ChangingPasswordModel changingPasswordModel)
        {
            changingPasswordModel = changingPasswordModel ?? throw new ArgumentNullException(nameof(changingPasswordModel));            

            if (ModelState.IsValid == false)
            {
                throw new HttpResponseException(Request.CreateErrorResponse(HttpStatusCode.BadRequest, ModelState));
            }

            var intId = changingPasswordModel.Id.TryConvertTo<int>();
            if (intId.Success == false)
            {
                throw new HttpResponseException(HttpStatusCode.NotFound);
            }

            var found = Services.UserService.GetUserById(intId.Result);
            if (found == null)
            {
                throw new HttpResponseException(HttpStatusCode.NotFound);
            }

            var passwordChanger = new PasswordChanger(Logger, Services.UserService, UmbracoContext.HttpContext);
            var passwordChangeResult = await passwordChanger.ChangePasswordWithIdentityAsync(Security.CurrentUser, found, changingPasswordModel, UserManager);

            if (passwordChangeResult.Success)
            {
                var result = new ModelWithNotifications<string>(passwordChangeResult.Result.ResetPassword);
                result.AddSuccessNotification(Services.TextService.Localize("general/success"), Services.TextService.Localize("user/passwordChangedGeneric"));
                return result;
            }

            foreach (var memberName in passwordChangeResult.Result.ChangeError.MemberNames)
            {
                ModelState.AddModelError(memberName, passwordChangeResult.Result.ChangeError.ErrorMessage);
            }

            throw new HttpResponseException(Request.CreateValidationErrorResponse(ModelState));
        }


        /// <summary>
        /// Disables the users with the given user ids
        /// </summary>
        /// <param name="userIds"></param>
        [AdminUsersAuthorize("userIds")]
        public HttpResponseMessage PostDisableUsers([FromUri]int[] userIds)
        {
            var tryGetCurrentUserId = Security.GetUserId();
            if (tryGetCurrentUserId && userIds.Contains(tryGetCurrentUserId.Result))
            {
                throw new HttpResponseException(
                    Request.CreateNotificationValidationErrorResponse("The current user cannot disable itself"));
            }

            var users = Services.UserService.GetUsersById(userIds).ToArray();
            foreach (var u in users)
            {
                u.IsApproved = false;
                u.InvitedDate = null;
            }
            Services.UserService.Save(users);

            if (users.Length > 1)
            {
                return Request.CreateNotificationSuccessResponse(
                    Services.TextService.Localize("speechBubbles/disableUsersSuccess", new[] {userIds.Length.ToString()}));
            }

            return Request.CreateNotificationSuccessResponse(
                Services.TextService.Localize("speechBubbles/disableUserSuccess", new[] { users[0].Name }));
        }

        /// <summary>
        /// Enables the users with the given user ids
        /// </summary>
        /// <param name="userIds"></param>
        [AdminUsersAuthorize("userIds")]
        public HttpResponseMessage PostEnableUsers([FromUri]int[] userIds)
        {
            var users = Services.UserService.GetUsersById(userIds).ToArray();
            foreach (var u in users)
            {
                u.IsApproved = true;
            }
            Services.UserService.Save(users);

            if (users.Length > 1)
            {
                return Request.CreateNotificationSuccessResponse(
                    Services.TextService.Localize("speechBubbles/enableUsersSuccess", new[] { userIds.Length.ToString() }));
            }

            return Request.CreateNotificationSuccessResponse(
                Services.TextService.Localize("speechBubbles/enableUserSuccess", new[] { users[0].Name }));
        }

        /// <summary>
        /// Unlocks the users with the given user ids
        /// </summary>
        /// <param name="userIds"></param>
        [AdminUsersAuthorize("userIds")]
        public async Task<HttpResponseMessage> PostUnlockUsers([FromUri]int[] userIds)
        {
            if (userIds.Length <= 0)
                return Request.CreateResponse(HttpStatusCode.OK);

            if (userIds.Length == 1)
            {
                var unlockResult = await UserManager.SetLockoutEndDateAsync(userIds[0], DateTimeOffset.Now);
                if (unlockResult.Succeeded == false)
                {
                    return Request.CreateValidationErrorResponse(
                        string.Format("Could not unlock for user {0} - error {1}", userIds[0], unlockResult.Errors.First()));
                }
                var user = await UserManager.FindByIdAsync(userIds[0]);
                return Request.CreateNotificationSuccessResponse(
                    Services.TextService.Localize("speechBubbles/unlockUserSuccess", new[] { user.Name }));
            }

            foreach (var u in userIds)
            {
                var unlockResult = await UserManager.SetLockoutEndDateAsync(u, DateTimeOffset.Now);
                if (unlockResult.Succeeded == false)
                {
                    return Request.CreateValidationErrorResponse(
                        string.Format("Could not unlock for user {0} - error {1}", u, unlockResult.Errors.First()));
                }
            }

            return Request.CreateNotificationSuccessResponse(
                Services.TextService.Localize("speechBubbles/unlockUsersSuccess", new[] { userIds.Length.ToString() }));
        }

        [AdminUsersAuthorize("userIds")]
        public HttpResponseMessage PostSetUserGroupsOnUsers([FromUri]string[] userGroupAliases, [FromUri]int[] userIds)
        {
            var users = Services.UserService.GetUsersById(userIds).ToArray();
            var userGroups = Services.UserService.GetUserGroupsByAlias(userGroupAliases).Select(x => x.ToReadOnlyGroup()).ToArray();
            foreach (var u in users)
            {
                u.ClearGroups();
                foreach (var userGroup in userGroups)
                {
                    u.AddGroup(userGroup);
                }
            }
            Services.UserService.Save(users);
            return Request.CreateNotificationSuccessResponse(
                Services.TextService.Localize("speechBubbles/setUserGroupOnUsersSuccess"));
        }

        /// <summary>
        /// Deletes the non-logged in user provided id
        /// </summary>
        /// <param name="id">User Id</param>
        /// <remarks>
        /// Limited to users that haven't logged in to avoid issues with related records constrained
        /// with a foreign key on the user Id
        /// </remarks>
        [AdminUsersAuthorize]
        public HttpResponseMessage PostDeleteNonLoggedInUser(int id)
        {
            var user = Services.UserService.GetUserById(id);
            if (user == null)
            {
                throw new HttpResponseException(HttpStatusCode.NotFound);
            }

            // Check user hasn't logged in.  If they have they may have made content changes which will mean
            // the Id is associated with audit trails, versions etc. and can't be removed.
            if (user.LastLoginDate != default(DateTime))
            {
                throw new HttpResponseException(HttpStatusCode.BadRequest);
            }

            var userName = user.Name;
            Services.UserService.Delete(user, true);

            return Request.CreateNotificationSuccessResponse(
                Services.TextService.Localize("speechBubbles/deleteUserSuccess", new[] { userName }));
        }

        public class PagedUserResult : PagedResult<UserBasic>
        {
            public PagedUserResult(long totalItems, long pageNumber, long pageSize) : base(totalItems, pageNumber, pageSize)
            {
                UserStates = new Dictionary<UserState, int>();
            }

            /// <summary>
            /// This is basically facets of UserStates key = state, value = count
            /// </summary>
            [DataMember(Name = "userStates")]
            public IDictionary<UserState, int> UserStates { get; set; }
        }

    }
}<|MERGE_RESOLUTION|>--- conflicted
+++ resolved
@@ -570,33 +570,7 @@
             if (_umbracoSettingsSection.Security.UsernameIsEmail && found.Username == found.Email && userSave.Username != userSave.Email)
             {
                 userSave.Username = userSave.Email;
-<<<<<<< HEAD
-            }
-
-            if (userSave.ChangePassword != null)
-            {
-                var passwordChanger = new PasswordChanger(Logger);
-
-                //this will change the password and raise appropriate events
-                var passwordChangeResult = await passwordChanger.ChangePasswordWithIdentityAsync(Security.CurrentUser, found, userSave.ChangePassword, UserManager);
-                if (passwordChangeResult.Success)
-                {
-                    //need to re-get the user
-                    found = Services.UserService.GetUserById(intId.Result);
-                }
-                else
-                {
-                    hasErrors = true;
-
-                    foreach (var memberName in passwordChangeResult.Result.ChangeError.MemberNames)
-                    {
-                        ModelState.AddModelError(memberName, passwordChangeResult.Result.ChangeError.ErrorMessage);
-                    }
-                }
-            }
-=======
-            }          
->>>>>>> 537674a0
+            }
 
             if (hasErrors)
                 throw new HttpResponseException(Request.CreateErrorResponse(HttpStatusCode.BadRequest, ModelState));
@@ -613,13 +587,13 @@
         }
 
         /// <summary>
-        /// 
+        ///
         /// </summary>
         /// <param name="changingPasswordModel"></param>
         /// <returns></returns>
         public async Task<ModelWithNotifications<string>> PostChangePassword(ChangingPasswordModel changingPasswordModel)
         {
-            changingPasswordModel = changingPasswordModel ?? throw new ArgumentNullException(nameof(changingPasswordModel));            
+            changingPasswordModel = changingPasswordModel ?? throw new ArgumentNullException(nameof(changingPasswordModel));
 
             if (ModelState.IsValid == false)
             {
@@ -638,7 +612,7 @@
                 throw new HttpResponseException(HttpStatusCode.NotFound);
             }
 
-            var passwordChanger = new PasswordChanger(Logger, Services.UserService, UmbracoContext.HttpContext);
+            var passwordChanger = new PasswordChanger(Logger);
             var passwordChangeResult = await passwordChanger.ChangePasswordWithIdentityAsync(Security.CurrentUser, found, changingPasswordModel, UserManager);
 
             if (passwordChangeResult.Success)
