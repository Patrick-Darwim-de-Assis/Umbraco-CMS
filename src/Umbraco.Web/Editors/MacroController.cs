--- conflicted
+++ resolved
@@ -1,10 +1,11 @@
-<<<<<<< HEAD
 ﻿using System;
 using System.Collections.Generic;
+using System.Globalization;
 using System.Linq;
 using System.Net;
 using System.Net.Http;
 using System.Text;
+using System.Threading;
 using System.Web.Http;
 using System.Web.SessionState;
 using AutoMapper;
@@ -122,7 +123,18 @@
             //the 'easiest' way might be to create an IPublishedContent manually and populate the legacy 'page' object with that
             //and then set the legacy parameters.
 
+            // When rendering the macro in the backoffice the default setting would be to use the Culture of the logged in user.
+            // Since a Macro might contain thing thats related to the culture of the "IPublishedContent" (ie Dictionary keys) we want
+            // to set the current culture to the culture related to the content item. This is hacky but it works.
+            var publishedContent = UmbracoContext.ContentCache.GetById(doc.Id);
+            var culture = publishedContent?.GetCulture();
+            if (culture != null)
+            {
+                Thread.CurrentThread.CurrentCulture = Thread.CurrentThread.CurrentUICulture = CultureInfo.GetCultureInfo(culture.Culture);
+            }
+
             var legacyPage = new global::umbraco.page(doc, _variationContextAccessor);
+
             UmbracoContext.HttpContext.Items["pageID"] = doc.Id;
             UmbracoContext.HttpContext.Items["pageElements"] = legacyPage.Elements;
             UmbracoContext.HttpContext.Items[global::Umbraco.Core.Constants.Conventions.Url.AltTemplate] = null;
@@ -165,180 +177,4 @@
             public string VirtualPath { get; set; }
         }
     }
-}
-=======
-using System;
-using System.Collections.Generic;
-using System.Globalization;
-using System.Linq;
-using System.Net;
-using System.Net.Http;
-using System.Text;
-using System.Threading;
-using System.Web.Http;
-using System.Web.SessionState;
-using AutoMapper;
-using Umbraco.Web.Models.ContentEditing;
-using Umbraco.Web.Mvc;
-using umbraco;
-using Umbraco.Core;
-using Umbraco.Core.Models;
-
-namespace Umbraco.Web.Editors
-{
-    /// <summary>
-    /// API controller to deal with Macro data
-    /// </summary>
-    /// <remarks>
-    /// Note that this implements IRequiresSessionState which will enable HttpContext.Session - generally speaking we don't normally
-    /// enable this for webapi controllers, however since this controller is used to render macro content and macros can access
-    /// Session, we don't want it to throw null reference exceptions.
-    /// </remarks>
-    [PluginController("UmbracoApi")]
-    public class MacroController : UmbracoAuthorizedJsonController, IRequiresSessionState
-    {
-        /// <summary>
-        /// Gets the macro parameters to be filled in for a particular macro
-        /// </summary>
-        /// <returns></returns>
-        /// <remarks>
-        /// Note that ALL logged in users have access to this method because editors will need to isnert macros into rte (content/media/members) and it's used for
-        /// inserting into templates/views/etc... it doesn't expose any sensitive data.
-        /// </remarks>
-        public IEnumerable<MacroParameter> GetMacroParameters(int macroId)
-        {
-            var macro = Services.MacroService.GetById(macroId);
-            if (macro == null)
-            {
-                throw new HttpResponseException(HttpStatusCode.NotFound);
-            }
-
-            return Mapper.Map<IEnumerable<MacroParameter>>(macro).OrderBy(x => x.SortOrder);
-        }
-
-        /// <summary>
-        /// Gets a rendered macro as html for rendering in the rich text editor
-        /// </summary>
-        /// <param name="macroAlias"></param>
-        /// <param name="pageId"></param>
-        /// <param name="macroParams">
-        /// To send a dictionary as a GET parameter the query should be structured like:
-        ///
-        /// ?macroAlias=Test&pageId=3634&macroParams[0].key=myKey&macroParams[0].value=myVal&macroParams[1].key=anotherKey&macroParams[1].value=anotherVal
-        ///
-        /// </param>
-        /// <returns></returns>
-        [HttpGet]
-        public HttpResponseMessage GetMacroResultAsHtmlForEditor(string macroAlias, int pageId, [FromUri] IDictionary<string, object> macroParams)
-        {
-            return GetMacroResultAsHtml(macroAlias, pageId, macroParams);
-        }
-
-        /// <summary>
-        /// Gets a rendered macro as html for rendering in the rich text editor.
-        /// Using HTTP POST instead of GET allows for more parameters to be passed as it's not dependant on URL-length limitations like GET.
-        /// The method using GET is kept to maintain backwards compatibility
-        /// </summary>
-        /// <param name="model"></param>
-        /// <returns></returns>
-        [HttpPost]
-        public HttpResponseMessage GetMacroResultAsHtmlForEditor(MacroParameterModel model)
-        {
-            return GetMacroResultAsHtml(model.MacroAlias, model.PageId, model.MacroParams);
-        }
-
-        public class MacroParameterModel
-        {
-            public string MacroAlias { get; set; }
-            public int PageId { get; set; }
-            public IDictionary<string, object> MacroParams { get; set; }
-        }
-
-        private HttpResponseMessage GetMacroResultAsHtml(string macroAlias, int pageId, IDictionary<string, object> macroParams)
-        {
-            // note - here we should be using the cache, provided that the preview content is in the cache...
-
-            var doc = Services.ContentService.GetById(pageId);
-            if (doc == null)
-            {
-                throw new HttpResponseException(HttpStatusCode.NotFound);
-            }
-
-            //need to get a legacy macro object - eventually we'll have a new format but nto yet
-            var macro = new macro(macroAlias);
-            if (macro == null)
-            {
-                throw new HttpResponseException(HttpStatusCode.NotFound);
-            }
-
-            //if it isn't supposed to be rendered in the editor then return an empty string
-            if (macro.DontRenderInEditor)
-            {
-                var response = Request.CreateResponse();
-                //need to create a specific content result formatted as html since this controller has been configured
-                //with only json formatters.
-                response.Content = new StringContent(string.Empty, Encoding.UTF8, "text/html");
-
-                return response;
-            }
-
-            //because macro's are filled with insane legacy bits and pieces we need all sorts of wierdness to make them render.
-            //the 'easiest' way might be to create an IPublishedContent manually and populate the legacy 'page' object with that
-            //and then set the legacy parameters.
-
-            // When rendering the macro in the backoffice the default setting would be to use the Culture of the logged in user.
-            // Since a Macro might contain thing thats related to the culture of the "IPublishedContent" (ie Dictionary keys) we want
-            // to set the current culture to the culture related to the content item. This is hacky but it works.
-            var publishedContent = UmbracoContext.ContentCache.GetById(doc.Id);
-            var culture = publishedContent?.GetCulture();
-            if (culture != null)
-            {
-                Thread.CurrentThread.CurrentCulture = culture;
-                Thread.CurrentThread.CurrentUICulture = culture;
-            }
-
-            var legacyPage = new global::umbraco.page(doc);
-            UmbracoContext.HttpContext.Items["pageID"] = doc.Id;
-            UmbracoContext.HttpContext.Items["pageElements"] = legacyPage.Elements;
-            UmbracoContext.HttpContext.Items[global::Umbraco.Core.Constants.Conventions.Url.AltTemplate] = null;
-
-            var renderer = new UmbracoComponentRenderer(UmbracoContext);
-
-            var result = Request.CreateResponse();
-            //need to create a specific content result formatted as html since this controller has been configured
-            //with only json formatters.
-            result.Content = new StringContent(
-                renderer.RenderMacro(macro, macroParams, legacyPage).ToString(),
-                Encoding.UTF8,
-                "text/html");
-            return result;
-        }
-
-        [HttpPost]
-        public HttpResponseMessage CreatePartialViewMacroWithFile(CreatePartialViewMacroWithFileModel model)
-        {
-            if (model == null) throw new ArgumentNullException("model");
-            if (string.IsNullOrWhiteSpace(model.Filename)) throw new ArgumentException("Filename cannot be null or whitespace", "model.Filename");
-            if (string.IsNullOrWhiteSpace(model.VirtualPath)) throw new ArgumentException("VirtualPath cannot be null or whitespace", "model.VirtualPath");
-
-            var macroName = model.Filename.TrimEnd(".cshtml");
-
-            var macro = new Macro
-            {
-                Alias = macroName.ToSafeAlias(),
-                Name = macroName,
-                ScriptPath = model.VirtualPath.EnsureStartsWith("~")
-            };
-
-            Services.MacroService.Save(macro); // may throw
-            return new HttpResponseMessage(HttpStatusCode.OK);
-        }
-
-        public class CreatePartialViewMacroWithFileModel
-        {
-            public string Filename { get; set; }
-            public string VirtualPath { get; set; }
-        }
-    }
-}
->>>>>>> ec9d4dc5
+}