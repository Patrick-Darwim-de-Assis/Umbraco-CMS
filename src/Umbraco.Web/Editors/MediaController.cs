--- conflicted
+++ resolved
@@ -37,12 +37,8 @@
 using Umbraco.Web.WebApi;
 using Umbraco.Web.WebApi.Filters;
 using Constants = Umbraco.Core.Constants;
-<<<<<<< HEAD
 using Notification = Umbraco.Web.Models.ContentEditing.Notification;
-=======
-using Umbraco.Core.Dictionary;
 using Umbraco.Core.Strings;
->>>>>>> 8aa6fff8
 
 namespace Umbraco.Web.Editors
 {
@@ -55,9 +51,6 @@
     [MediaControllerControllerConfiguration]
     public class MediaController : ContentControllerBase
     {
-<<<<<<< HEAD
-        public MediaController(ICultureDictionary cultureDictionary, PropertyEditorCollection propertyEditors, IGlobalSettings globalSettings, IUmbracoContextAccessor umbracoContextAccessor, ISqlContext sqlContext, ServiceContext services, AppCaches appCaches, IProfilingLogger logger, IRuntimeState runtimeState, UmbracoHelper umbracoHelper, IShortStringHelper shortStringHelper)
-=======
         public MediaController(
             ICultureDictionary cultureDictionary,
             PropertyEditorCollection propertyEditors,
@@ -71,7 +64,6 @@
             UmbracoHelper umbracoHelper,
             IMediaFileSystem mediaFileSystem,
             IShortStringHelper shortStringHelper)
->>>>>>> 8aa6fff8
             : base(cultureDictionary, globalSettings, umbracoContextAccessor, sqlContext, services, appCaches, logger, runtimeState, umbracoHelper, shortStringHelper)
         {
             _propertyEditors = propertyEditors ?? throw new ArgumentNullException(nameof(propertyEditors));
