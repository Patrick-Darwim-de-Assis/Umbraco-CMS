﻿using System;
using System.Collections.Generic;
using System.Linq;
using Umbraco.Core;
using Umbraco.Core.Models.PublishedContent;
using Umbraco.Core.Services;

namespace Umbraco.Web.Models.PublishedContent
{
    /// <summary>
    /// Provides a default implementation for <see cref="IPublishedValueFallback"/>.
    /// </summary>
    public class PublishedValueFallback : IPublishedValueFallback
    {
        private readonly ILocalizationService _localizationService;
        private readonly IVariationContextAccessor _variationContextAccessor;

        /// <summary>
        /// Initializes a new instance of the <see cref="PublishedValueFallback"/> class.
        /// </summary>
        public PublishedValueFallback(ServiceContext serviceContext, IVariationContextAccessor variationContextAccessor)
        {
            _localizationService = serviceContext.LocalizationService;
            _variationContextAccessor = variationContextAccessor;
        }

        /// <inheritdoc />
        public bool TryGetValue(IPublishedProperty property, string culture, string segment, Fallback fallback, object defaultValue, out object value)
        {
            return TryGetValue<object>(property, culture, segment, fallback, defaultValue, out value);
        }

        /// <inheritdoc />
        public bool TryGetValue<T>(IPublishedProperty property, string culture, string segment, Fallback fallback, T defaultValue, out T value)
        {
            _variationContextAccessor.ContextualizeVariation(property.PropertyType.Variations, ref culture, ref segment);

            foreach (var f in fallback)
            {
                switch (f)
                {
                    case Fallback.None:
                        continue;
                    case Fallback.DefaultValue:
                        value = defaultValue;
                        return true;
                    case Fallback.Language:
                        if (TryGetValueWithLanguageFallback(property, culture, segment, out value))
                            return true;
                        break;
                    default:
                        throw NotSupportedFallbackMethod(f, "property");
                }
            }

            value = default;
            return false;
        }

        /// <inheritdoc />
        public bool TryGetValue(IPublishedElement content, string alias, string culture, string segment, Fallback fallback, object defaultValue, out object value)
        {
            return TryGetValue<object>(content, alias, culture, segment, fallback, defaultValue, out value);
        }

        /// <inheritdoc />
        public bool TryGetValue<T>(IPublishedElement content, string alias, string culture, string segment, Fallback fallback, T defaultValue, out T value)
        {
            var propertyType = content.ContentType.GetPropertyType(alias);
            if (propertyType == null)
            {
                value = default;
                return false;
            }

            _variationContextAccessor.ContextualizeVariation(propertyType.Variations, ref culture, ref segment);

            foreach (var f in fallback)
            {
                switch (f)
                {
                    case Fallback.None:
                        continue;
                    case Fallback.DefaultValue:
                        value = defaultValue;
                        return true;
                    case Fallback.Language:
                        if (TryGetValueWithLanguageFallback(content, alias, culture, segment, out value))
                            return true;
                        break;
                    default:
                        throw NotSupportedFallbackMethod(f, "element");
                }
            }

            value = default;
            return false;
        }

        /// <inheritdoc />
        public bool TryGetValue(IPublishedContent content, string alias, string culture, string segment, Fallback fallback, object defaultValue, out object value, out IPublishedProperty noValueProperty)
        {
            return TryGetValue<object>(content, alias, culture, segment, fallback, defaultValue, out value, out noValueProperty);
        }

        /// <inheritdoc />
        public virtual bool TryGetValue<T>(IPublishedContent content, string alias, string culture, string segment, Fallback fallback, T defaultValue, out T value, out IPublishedProperty noValueProperty)
        {
            noValueProperty = default;

            var propertyType = content.ContentType.GetPropertyType(alias);
            if (propertyType != null)
            {
                _variationContextAccessor.ContextualizeVariation(propertyType.Variations, ref culture, ref segment);
                noValueProperty = content.GetProperty(alias);
            }

            // note: we don't support "recurse & language" which would walk up the tree,
            // looking at languages at each level - should someone need it... they'll have
            // to implement it.

            foreach (var f in fallback)
            {
                switch (f)
                {
                    case Fallback.None:
                        continue;
                    case Fallback.DefaultValue:
                        value = defaultValue;
                        return true;
                    case Fallback.Language:
                        if (propertyType == null)
                            continue;
                        if (TryGetValueWithLanguageFallback(content, alias, culture, segment, out value))
                            return true;
                        break;
                    case Fallback.Ancestors:
                        if (TryGetValueWithAncestorsFallback(content, alias, culture, segment, out value, ref noValueProperty))
                            return true;
                        break;
                    default:
                        throw NotSupportedFallbackMethod(f, "content");
                }
            }

            value = default;
            return false;
        }

        private NotSupportedException NotSupportedFallbackMethod(int fallback, string level)
        {
            return new NotSupportedException($"Fallback {GetType().Name} does not support fallback code '{fallback}' at {level} level.");
        }

        // tries to get a value, recursing the tree
        // because we recurse, content may not even have the a property with the specified alias (but only some ancestor)
        // in case no value was found, noValueProperty contains the first property that was found (which does not have a value)
        private bool TryGetValueWithAncestorsFallback<T>(IPublishedContent content, string alias, string culture, string segment, out T value, ref IPublishedProperty noValueProperty)
        {
            IPublishedProperty property; // if we are here, content's property has no value
            do
            {
                content = content.Parent;

                var propertyType = content?.ContentType.GetPropertyType(alias);

                if (propertyType != null)
                {
                    culture = null;
                    segment = null;
                    _variationContextAccessor.ContextualizeVariation(propertyType.Variations, ref culture, ref segment);
                }

                property = content?.GetProperty(alias);
                if (property != null && noValueProperty != null)
                {
                    noValueProperty = property;
                }
            }
            while (content != null && (property == null || property.HasValue(culture, segment) == false));

            // if we found a content with the property having a value, return that property value
            if (property != null && property.HasValue(culture, segment))
            {
                value = property.Value<T>(culture, segment);
                return true;
            }

            value = default;
            return false;
        }

        // tries to get a value, falling back onto other languages
        private bool TryGetValueWithLanguageFallback<T>(IPublishedProperty property, string culture, string segment, out T value)
        {
            value = default;

            if (culture.IsNullOrWhiteSpace()) return false;

            var visited = new HashSet<int>();

            var language = _localizationService.GetLanguageByIsoCode(culture);
            if (language == null) return false;

            while (true)
            {
                if (language.FallbackLanguageId == null) return false;

                var language2Id = language.FallbackLanguageId.Value;
                if (visited.Contains(language2Id)) return false;
                visited.Add(language2Id);

                var language2 = _localizationService.GetLanguageById(language2Id);
                if (language2 == null) return false;
                var culture2 = language2.IsoCode;

                if (property.HasValue(culture2, segment))
                {
                    value = property.Value<T>(culture2, segment);
                    return true;
                }

                language = language2;
            }
        }

        // tries to get a value, falling back onto other languages
        private bool TryGetValueWithLanguageFallback<T>(IPublishedElement content, string alias, string culture, string segment, out T value)
        {
            value = default;

            if (culture.IsNullOrWhiteSpace()) return false;

            var visited = new HashSet<int>();

            var language = _localizationService.GetLanguageByIsoCode(culture);
            if (language == null) return false;

            while (true)
            {
                if (language.FallbackLanguageId == null) return false;

                var language2Id = language.FallbackLanguageId.Value;
                if (visited.Contains(language2Id)) return false;
                visited.Add(language2Id);

                var language2 = _localizationService.GetLanguageById(language2Id);
                if (language2 == null) return false;
                var culture2 = language2.IsoCode;

                if (content.HasValue(alias, culture2, segment))
                {
                    value = content.Value<T>(alias, culture2, segment);
                    return true;
                }

                language = language2;
            }
        }

        // tries to get a value, falling back onto other languages
        private bool TryGetValueWithLanguageFallback<T>(IPublishedContent content, string alias, string culture, string segment, out T value)
        {
            value = default;

            if (culture.IsNullOrWhiteSpace()) return false;

            var visited = new HashSet<int>();

<<<<<<< HEAD
            // TODO
=======
            // todo
>>>>>>> 9522ee82
            // _localizationService.GetXxx() is expensive, it deep clones objects
            // we want _localizationService.GetReadOnlyXxx() returning IReadOnlyLanguage which cannot be saved back = no need to clone

            var language = _localizationService.GetLanguageByIsoCode(culture);
            if (language == null) return false;

            while (true)
            {
                if (language.FallbackLanguageId == null) return false;

                var language2Id = language.FallbackLanguageId.Value;
                if (visited.Contains(language2Id)) return false;
                visited.Add(language2Id);

                var language2 = _localizationService.GetLanguageById(language2Id);
                if (language2 == null) return false;
                var culture2 = language2.IsoCode;

                if (content.HasValue(alias, culture2, segment))
                {
                    value = content.Value<T>(alias, culture2, segment);
                    return true;
                }

                language = language2;
            }
        }
    }
}<|MERGE_RESOLUTION|>--- conflicted
+++ resolved
@@ -267,11 +267,7 @@
 
             var visited = new HashSet<int>();
 
-<<<<<<< HEAD
-            // TODO
-=======
             // todo
->>>>>>> 9522ee82
             // _localizationService.GetXxx() is expensive, it deep clones objects
             // we want _localizationService.GetReadOnlyXxx() returning IReadOnlyLanguage which cannot be saved back = no need to clone
 
