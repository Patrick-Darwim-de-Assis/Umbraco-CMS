﻿using System.ComponentModel.DataAnnotations;
using System.Runtime.Serialization;
using Umbraco.Web.Trees;
using System.Collections.Generic;
using Umbraco.Core;
using Umbraco.Core.Models.Entities;
using Umbraco.Core.Services;
using Umbraco.Web.Actions;
using Umbraco.Web.Composing;


namespace Umbraco.Web.Models.Trees
{
    /// <summary>
    /// A context menu item
    /// </summary>
    [DataContract(Name = "menuItem", Namespace = "")]
    public class MenuItem
    {
        #region Constructors
        public MenuItem()
        {
            AdditionalData = new Dictionary<string, object>();
            Icon = "folder";
        }

        public MenuItem(string alias, string name)
            : this()
        {
            Alias = alias;
            Name = name;
        }


        public MenuItem(string alias, ILocalizedTextService textService)
            : this()
        {
            Alias = alias;
            Name = textService.Localize($"actions/{Alias}");
        }

        /// <summary>
        /// Create a menu item based on an <see cref="IAction"/> definition
        /// </summary>
        /// <param name="action"></param>
        /// <param name="name"></param>
        public MenuItem(IAction action, string name = "")
            : this()
        {
            Name = name.IsNullOrWhiteSpace() ? action.Alias : name;
            Alias = action.Alias;
            SeperatorBefore = false;
<<<<<<< HEAD
            Icon = action.Icon;
            Action = action;
=======
            Icon = legacyMenu.Icon;
            Action = legacyMenu;
            OpensDialog = legacyMenu.OpensDialog;
>>>>>>> bc20db5a
        }
        #endregion

        #region Properties
        internal IAction Action { get; set; }

        /// <summary>
        /// A dictionary to support any additional meta data that should be rendered for the node which is
        /// useful for custom action commands such as 'create', 'copy', etc...
        /// </summary>
        /// <remarks>
        /// We will also use the meta data collection for dealing with legacy menu items (i.e. for loading custom URLs or
        /// executing custom JS).
        /// </remarks>
        [DataMember(Name = "metaData")]
        public Dictionary<string, object> AdditionalData { get; private set; }

        [DataMember(Name = "name", IsRequired = true)]
        [Required]
        public string Name { get; set; }

        [DataMember(Name = "alias", IsRequired = true)]
        [Required]
        public string Alias { get; set; }

        /// <summary>
        /// Ensures a menu separator will exist before this menu item
        /// </summary>
        [DataMember(Name = "seperator")]
        public bool SeperatorBefore { get; set; }

        [DataMember(Name = "cssclass")]
        public string Icon { get; set; }

        [DataMember(Name = "opensDialog")]
        public bool OpensDialog { get; set; }

        #endregion

        #region Constants

        /// <summary>
        /// Used as a key for the AdditionalData to specify a specific dialog title instead of the menu title
        /// </summary>
        internal const string DialogTitleKey = "dialogTitle";

        /// <summary>
        /// Used to specify the URL that the dialog will launch to in an iframe
        /// </summary>
        internal const string ActionUrlKey = "actionUrl";

        //TODO: some action's want to launch a new window like live editing, we support this in the menu item's metadata with
        // a key called: "actionUrlMethod" which can be set to either: Dialog, BlankWindow. Normally this is always set to Dialog
        // if a URL is specified in the "actionUrl" metadata. For now I'm not going to implement launching in a blank window,
        // though would be v-easy, just not sure we want to ever support that?
        internal const string ActionUrlMethodKey = "actionUrlMethod";

        /// <summary>
        /// Used to specify the angular view that the dialog will launch
        /// </summary>
        internal const string ActionViewKey = "actionView";

        /// <summary>
        /// Used to specify the js method to execute for the menu item
        /// </summary>
        internal const string JsActionKey = "jsAction";

        /// <summary>
        /// Used to specify an angular route to go to for the menu item
        /// </summary>
        internal const string ActionRouteKey = "actionRoute";

        #endregion

        #region Methods

        /// <summary>
        /// Sets the menu item to navigate to the specified angular route path
        /// </summary>
        /// <param name="route"></param>
        public void NavigateToRoute(string route)
        {
            AdditionalData[ActionRouteKey] = route;
        }

        /// <summary>
        /// Adds the required meta data to the menu item so that angular knows to attempt to call the Js method.
        /// </summary>
        /// <param name="jsToExecute"></param>
        public void ExecuteJsMethod(string jsToExecute)
        {
            SetJsAction(jsToExecute);
        }

        /// <summary>
        /// Sets the menu item to display a dialog based on an angular view path
        /// </summary>
        /// <param name="view"></param>
        /// <param name="dialogTitle"></param>
        public void LaunchDialogView(string view, string dialogTitle)
        {
            SetDialogTitle(dialogTitle);
            AdditionalData[ActionViewKey] = view;
        }

        /// <summary>
        /// Sets the menu item to display a dialog based on a url path in an iframe
        /// </summary>
        /// <param name="url"></param>
        /// <param name="dialogTitle"></param>
        public void LaunchDialogUrl(string url, string dialogTitle)
        {
            SetDialogTitle(dialogTitle);
            SetActionUrl(url);
        }

        private void SetJsAction(string jsToExecute)
        {
            AdditionalData[JsActionKey] = jsToExecute;
        }

        /// <summary>
        /// Puts a dialog title into the meta data to be displayed on the dialog of the menu item (if there is one)
        /// instead of the menu name
        /// </summary>
        /// <param name="dialogTitle"></param>
        private void SetDialogTitle(string dialogTitle)
        {
            AdditionalData[DialogTitleKey] = dialogTitle;
        }

        /// <summary>
        /// Configures the menu item to launch a URL with the specified action (dialog or new window)
        /// </summary>
        /// <param name="url"></param>
        /// <param name="method"></param>
        private void SetActionUrl(string url, ActionUrlMethod method = ActionUrlMethod.Dialog)
        {
            AdditionalData[ActionUrlKey] = url;
            AdditionalData[ActionUrlMethodKey] = method;
        }

        internal void ConvertLegacyMenuItem(IUmbracoEntity item, string nodeType, string currentSection)
        {
            // try to get a URL/title from the legacy action,
            // in some edge cases, item can be null so we'll just convert those to "-1" and "" for id and name since these edge cases don't need that.
            var attempt = LegacyTreeDataConverter.GetUrlAndTitleFromLegacyAction(Action,
                item == null ? "-1" : item.Id.ToInvariantString(),
                nodeType,
                item == null ? "" : item.Name, currentSection);
            if (attempt)
            {
                var action = attempt.Result;
                LaunchDialogUrl(action.Url, action.DialogTitle);
            }
            else
            {
                // if that doesn't work, try to get the legacy confirm view
                var attempt2 = LegacyTreeDataConverter.GetLegacyConfirmView(Action);
                if (attempt2)
                {
                    var view = attempt2.Result;
                    var textService = Current.Services.TextService;
                    LaunchDialogView(view, textService.Localize("defaultdialogs/confirmdelete") + " '" + (item == null ? "" : item.Name) + "' ?");
                }
            }
        }

        #endregion

    }
}<|MERGE_RESOLUTION|>--- conflicted
+++ resolved
@@ -50,14 +50,9 @@
             Name = name.IsNullOrWhiteSpace() ? action.Alias : name;
             Alias = action.Alias;
             SeperatorBefore = false;
-<<<<<<< HEAD
             Icon = action.Icon;
             Action = action;
-=======
-            Icon = legacyMenu.Icon;
-            Action = legacyMenu;
             OpensDialog = legacyMenu.OpensDialog;
->>>>>>> bc20db5a
         }
         #endregion
 
