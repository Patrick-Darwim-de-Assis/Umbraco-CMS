<<<<<<< HEAD
﻿using System.Collections.Generic;
using Umbraco.Core;
using Umbraco.Core.Cache;
using Umbraco.Core.Configuration;
using Umbraco.Core.Logging;
using Umbraco.Core.Persistence;
using Umbraco.Core.Services;
using Umbraco.Web.Models;
using Umbraco.Web.WebApi;

namespace Umbraco.Web.WebServices
{
    /// <summary>
    /// A public web service for querying tags
    /// </summary>
    /// <remarks>
    /// This controller does not contain methods to query for content, media or members based on tags, those methods would require
    /// authentication and should not be exposed publicly.
    /// </remarks>
    public class TagsController : UmbracoApiController
    {
        public TagsController()
        {
        }

        public TagsController(IGlobalSettings globalSettings, UmbracoContext umbracoContext, ISqlContext sqlContext, ServiceContext services, CacheHelper applicationCache, ILogger logger, ProfilingLogger profilingLogger, IRuntimeState runtimeState)
            : base(globalSettings, umbracoContext, sqlContext, services, applicationCache, logger, profilingLogger, runtimeState)
        {
        }

        /// <summary>
        /// Get every tag stored in the database (with optional group)
        /// </summary>
        public IEnumerable<TagModel> GetAllTags(string group = null)
        {
            return Umbraco.TagQuery.GetAllTags(group);
        }

        /// <summary>
        /// Get all tags for content items (with optional group)
        /// </summary>
        /// <param name="group"></param>
        /// <returns></returns>
        public IEnumerable<TagModel> GetAllContentTags(string group = null)
        {
            return Umbraco.TagQuery.GetAllContentTags(group);
        }

        /// <summary>
        /// Get all tags for media items (with optional group)
        /// </summary>
        /// <param name="group"></param>
        /// <returns></returns>
        public IEnumerable<TagModel> GetAllMediaTags(string group = null)
        {
            return Umbraco.TagQuery.GetAllMediaTags(group);
        }

        /// <summary>
        /// Get all tags for member items (with optional group)
        /// </summary>
        /// <param name="group"></param>
        /// <returns></returns>
        public IEnumerable<TagModel> GetAllMemberTags(string group = null)
        {
            return Umbraco.TagQuery.GetAllMemberTags(group);
        }

        /// <summary>
        /// Returns all tags attached to a property by entity id
        /// </summary>
        /// <param name="contentId"></param>
        /// <param name="propertyTypeAlias"></param>
        /// <param name="tagGroup"></param>
        /// <returns></returns>
        public IEnumerable<TagModel> GetTagsForProperty(int contentId, string propertyTypeAlias, string tagGroup = null)
        {
            return Umbraco.TagQuery.GetTagsForProperty(contentId, propertyTypeAlias, tagGroup);
        }

        /// <summary>
        /// Returns all tags attached to an entity (content, media or member) by entity id
        /// </summary>
        /// <param name="contentId"></param>
        /// <param name="tagGroup"></param>
        /// <returns></returns>
        public IEnumerable<TagModel> GetTagsForEntity(int contentId, string tagGroup = null)
        {
            return Umbraco.TagQuery.GetTagsForEntity(contentId, tagGroup);
        }

    }
}
=======
﻿using System.Collections.Generic;
using Umbraco.Web.Models;
using Umbraco.Web.WebApi;

namespace Umbraco.Web.WebServices
{
    /// <summary>
    /// A public web service for querying tags
    /// </summary>
    /// <remarks>
    /// This controller does not contain methods to query for content, media or members based on tags, those methods would require
    /// authentication and should not be exposed publicly.
    /// </remarks>
    public class TagsController : UmbracoApiController
    {
        /// <summary>
        /// Get every tag stored in the database (with optional group)
        /// </summary>
        public IEnumerable<TagModel> GetAllTags(string group = null)
        {
            return Umbraco.TagQuery.GetAllTags(group);
        }

        /// <summary>
        /// Get all tags for content items (with optional group)
        /// </summary>
        /// <param name="group"></param>
        /// <returns></returns>
        public IEnumerable<TagModel> GetAllContentTags(string group = null)
        {
            return Umbraco.TagQuery.GetAllContentTags(group);
        }

        /// <summary>
        /// Get all tags for media items (with optional group)
        /// </summary>
        /// <param name="group"></param>
        /// <returns></returns>
        public IEnumerable<TagModel> GetAllMediaTags(string group = null)
        {
            return Umbraco.TagQuery.GetAllMediaTags(group);
        }

        /// <summary>
        /// Get all tags for member items (with optional group)
        /// </summary>
        /// <param name="group"></param>
        /// <returns></returns>
        public IEnumerable<TagModel> GetAllMemberTags(string group = null)
        {
            return Umbraco.TagQuery.GetAllMemberTags(group);
        }

        /// <summary>
        /// Returns all tags attached to a property by entity id
        /// </summary>
        /// <param name="contentId"></param>
        /// <param name="propertyTypeAlias"></param>
        /// <param name="tagGroup"></param>
        /// <returns></returns>
        public IEnumerable<TagModel> GetTagsForProperty(int contentId, string propertyTypeAlias, string tagGroup = null)
        {
            return Umbraco.TagQuery.GetTagsForProperty(contentId, propertyTypeAlias, tagGroup);
        }

        /// <summary>
        /// Returns all tags attached to an entity (content, media or member) by entity id
        /// </summary>
        /// <param name="contentId"></param>
        /// <param name="tagGroup"></param>
        /// <returns></returns>
        public IEnumerable<TagModel> GetTagsForEntity(int contentId, string tagGroup = null)
        {
            return Umbraco.TagQuery.GetTagsForEntity(contentId, tagGroup);
        }

    }
}
>>>>>>> 2bae3e2e
<|MERGE_RESOLUTION|>--- conflicted
+++ resolved
@@ -1,4 +1,3 @@
-<<<<<<< HEAD
 ﻿using System.Collections.Generic;
 using Umbraco.Core;
 using Umbraco.Core.Cache;
@@ -91,84 +90,4 @@
         }
 
     }
-}
-=======
-﻿using System.Collections.Generic;
-using Umbraco.Web.Models;
-using Umbraco.Web.WebApi;
-
-namespace Umbraco.Web.WebServices
-{
-    /// <summary>
-    /// A public web service for querying tags
-    /// </summary>
-    /// <remarks>
-    /// This controller does not contain methods to query for content, media or members based on tags, those methods would require
-    /// authentication and should not be exposed publicly.
-    /// </remarks>
-    public class TagsController : UmbracoApiController
-    {
-        /// <summary>
-        /// Get every tag stored in the database (with optional group)
-        /// </summary>
-        public IEnumerable<TagModel> GetAllTags(string group = null)
-        {
-            return Umbraco.TagQuery.GetAllTags(group);
-        }
-
-        /// <summary>
-        /// Get all tags for content items (with optional group)
-        /// </summary>
-        /// <param name="group"></param>
-        /// <returns></returns>
-        public IEnumerable<TagModel> GetAllContentTags(string group = null)
-        {
-            return Umbraco.TagQuery.GetAllContentTags(group);
-        }
-
-        /// <summary>
-        /// Get all tags for media items (with optional group)
-        /// </summary>
-        /// <param name="group"></param>
-        /// <returns></returns>
-        public IEnumerable<TagModel> GetAllMediaTags(string group = null)
-        {
-            return Umbraco.TagQuery.GetAllMediaTags(group);
-        }
-
-        /// <summary>
-        /// Get all tags for member items (with optional group)
-        /// </summary>
-        /// <param name="group"></param>
-        /// <returns></returns>
-        public IEnumerable<TagModel> GetAllMemberTags(string group = null)
-        {
-            return Umbraco.TagQuery.GetAllMemberTags(group);
-        }
-
-        /// <summary>
-        /// Returns all tags attached to a property by entity id
-        /// </summary>
-        /// <param name="contentId"></param>
-        /// <param name="propertyTypeAlias"></param>
-        /// <param name="tagGroup"></param>
-        /// <returns></returns>
-        public IEnumerable<TagModel> GetTagsForProperty(int contentId, string propertyTypeAlias, string tagGroup = null)
-        {
-            return Umbraco.TagQuery.GetTagsForProperty(contentId, propertyTypeAlias, tagGroup);
-        }
-
-        /// <summary>
-        /// Returns all tags attached to an entity (content, media or member) by entity id
-        /// </summary>
-        /// <param name="contentId"></param>
-        /// <param name="tagGroup"></param>
-        /// <returns></returns>
-        public IEnumerable<TagModel> GetTagsForEntity(int contentId, string tagGroup = null)
-        {
-            return Umbraco.TagQuery.GetTagsForEntity(contentId, tagGroup);
-        }
-
-    }
-}
->>>>>>> 2bae3e2e
+}