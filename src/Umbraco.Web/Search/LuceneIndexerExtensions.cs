﻿using System;
using System.Linq;
using Examine;
using Examine.LuceneEngine.Providers;
using Examine.Providers;
using Lucene.Net.Index;
using Lucene.Net.Search;
using Lucene.Net.Store;
using Umbraco.Core.Logging;

namespace Umbraco.Web.Search
{
    /// <summary>
    /// Extension methods for the LuceneIndexer
    /// </summary>
    internal static class ExamineExtensions
    {

        /// <summary>
        /// Return the number of indexed documents in Lucene
        /// </summary>
        /// <param name="indexer"></param>
        /// <returns></returns>
        public static int GetIndexDocumentCount(this LuceneIndexer indexer)
        {
<<<<<<< HEAD
            var searcher = indexer.GetSearcher().GetSearcher() as IndexSearcher;
            if (searcher == null) return 0;
            using (searcher)
            using (var reader = searcher.IndexReader)
=======
            try
>>>>>>> 8fa1499a
            {
                using (var reader = indexer.GetIndexWriter().GetReader())
                {
                    return reader.NumDocs();
                }
            }
            catch (AlreadyClosedException)
            {
                LogHelper.Warn(typeof(ExamineExtensions), "Cannot get GetIndexDocumentCount, the writer is already closed");
                return 0;
            }
        }

        /// <summary>
        /// Return the total number of fields in the index
        /// </summary>
        /// <param name="indexer"></param>
        /// <returns></returns>
        public static int GetIndexFieldCount(this LuceneIndexer indexer)
        {
<<<<<<< HEAD
            var searcher = indexer.GetSearcher().GetSearcher() as IndexSearcher;
            if (searcher == null) return 0;
            using (searcher)
            using (var reader = searcher.IndexReader)
=======
            //TODO: check for closing! and AlreadyClosedException

            try
            {
                using (var reader = indexer.GetIndexWriter().GetReader())
                {
                    return reader.GetFieldNames(IndexReader.FieldOption.ALL).Count;
                }
            }
            catch (AlreadyClosedException)
>>>>>>> 8fa1499a
            {
                LogHelper.Warn(typeof(ExamineExtensions), "Cannot get GetIndexFieldCount, the writer is already closed");
                return 0;
            }
        }

        /// <summary>
        /// Returns true if the index is optimized or not
        /// </summary>
        /// <param name="indexer"></param>
        /// <returns></returns>
        public static bool IsIndexOptimized(this LuceneIndexer indexer)
        {
<<<<<<< HEAD
            var searcher = indexer.GetSearcher().GetSearcher() as IndexSearcher;
            if (searcher == null) return true;
            using (searcher)
            using (var reader = searcher.IndexReader)
=======
            try
>>>>>>> 8fa1499a
            {
                using (var reader = indexer.GetIndexWriter().GetReader())
                {
                    return reader.IsOptimized();
                }
            }
            catch (AlreadyClosedException)
            {
                LogHelper.Warn(typeof(ExamineExtensions), "Cannot get IsIndexOptimized, the writer is already closed");
                return false;
            }
        }

        /// <summary>
        /// Check if the index is locked
        /// </summary>
        /// <param name="indexer"></param>
        /// <returns></returns>
        /// <remarks>
        /// If the index does not exist we'll consider it locked
        /// </remarks>
        public static bool IsIndexLocked(this LuceneIndexer indexer)
        {   
            return indexer.IndexExists() == false
                   || IndexWriter.IsLocked(indexer.GetLuceneDirectory());
        }

        /// <summary>
        /// The number of documents deleted in the index
        /// </summary>
        /// <param name="indexer"></param>
        /// <returns></returns>
        public static int GetDeletedDocumentsCount(this LuceneIndexer indexer)
        {
<<<<<<< HEAD
            var searcher = indexer.GetSearcher().GetSearcher() as IndexSearcher;
            if (searcher == null) return 0;
            using (searcher)
            using (var reader = searcher.IndexReader)
            {
                return reader.NumDeletedDocs;
=======
            try
            {
                using (var reader = indexer.GetIndexWriter().GetReader())
                {
                    return reader.NumDeletedDocs();
                }
            }
            catch (AlreadyClosedException)
            {
                LogHelper.Warn(typeof(ExamineExtensions), "Cannot get GetDeletedDocumentsCount, the writer is already closed");
                return 0;
>>>>>>> 8fa1499a
            }
        }
    }
}<|MERGE_RESOLUTION|>--- conflicted
+++ resolved
@@ -1,149 +1,131 @@
-﻿using System;
-using System.Linq;
-using Examine;
-using Examine.LuceneEngine.Providers;
-using Examine.Providers;
-using Lucene.Net.Index;
-using Lucene.Net.Search;
-using Lucene.Net.Store;
-using Umbraco.Core.Logging;
-
-namespace Umbraco.Web.Search
-{
-    /// <summary>
-    /// Extension methods for the LuceneIndexer
-    /// </summary>
-    internal static class ExamineExtensions
-    {
-
-        /// <summary>
-        /// Return the number of indexed documents in Lucene
-        /// </summary>
-        /// <param name="indexer"></param>
-        /// <returns></returns>
-        public static int GetIndexDocumentCount(this LuceneIndexer indexer)
-        {
-<<<<<<< HEAD
-            var searcher = indexer.GetSearcher().GetSearcher() as IndexSearcher;
-            if (searcher == null) return 0;
-            using (searcher)
-            using (var reader = searcher.IndexReader)
-=======
-            try
->>>>>>> 8fa1499a
-            {
-                using (var reader = indexer.GetIndexWriter().GetReader())
-                {
-                    return reader.NumDocs();
-                }
-            }
-            catch (AlreadyClosedException)
-            {
-                LogHelper.Warn(typeof(ExamineExtensions), "Cannot get GetIndexDocumentCount, the writer is already closed");
-                return 0;
-            }
-        }
-
-        /// <summary>
-        /// Return the total number of fields in the index
-        /// </summary>
-        /// <param name="indexer"></param>
-        /// <returns></returns>
-        public static int GetIndexFieldCount(this LuceneIndexer indexer)
-        {
-<<<<<<< HEAD
-            var searcher = indexer.GetSearcher().GetSearcher() as IndexSearcher;
-            if (searcher == null) return 0;
-            using (searcher)
-            using (var reader = searcher.IndexReader)
-=======
-            //TODO: check for closing! and AlreadyClosedException
-
-            try
-            {
-                using (var reader = indexer.GetIndexWriter().GetReader())
-                {
-                    return reader.GetFieldNames(IndexReader.FieldOption.ALL).Count;
-                }
-            }
-            catch (AlreadyClosedException)
->>>>>>> 8fa1499a
-            {
-                LogHelper.Warn(typeof(ExamineExtensions), "Cannot get GetIndexFieldCount, the writer is already closed");
-                return 0;
-            }
-        }
-
-        /// <summary>
-        /// Returns true if the index is optimized or not
-        /// </summary>
-        /// <param name="indexer"></param>
-        /// <returns></returns>
-        public static bool IsIndexOptimized(this LuceneIndexer indexer)
-        {
-<<<<<<< HEAD
-            var searcher = indexer.GetSearcher().GetSearcher() as IndexSearcher;
-            if (searcher == null) return true;
-            using (searcher)
-            using (var reader = searcher.IndexReader)
-=======
-            try
->>>>>>> 8fa1499a
-            {
-                using (var reader = indexer.GetIndexWriter().GetReader())
-                {
-                    return reader.IsOptimized();
-                }
-            }
-            catch (AlreadyClosedException)
-            {
-                LogHelper.Warn(typeof(ExamineExtensions), "Cannot get IsIndexOptimized, the writer is already closed");
-                return false;
-            }
-        }
-
-        /// <summary>
-        /// Check if the index is locked
-        /// </summary>
-        /// <param name="indexer"></param>
-        /// <returns></returns>
-        /// <remarks>
-        /// If the index does not exist we'll consider it locked
-        /// </remarks>
-        public static bool IsIndexLocked(this LuceneIndexer indexer)
-        {   
-            return indexer.IndexExists() == false
-                   || IndexWriter.IsLocked(indexer.GetLuceneDirectory());
-        }
-
-        /// <summary>
-        /// The number of documents deleted in the index
-        /// </summary>
-        /// <param name="indexer"></param>
-        /// <returns></returns>
-        public static int GetDeletedDocumentsCount(this LuceneIndexer indexer)
-        {
-<<<<<<< HEAD
-            var searcher = indexer.GetSearcher().GetSearcher() as IndexSearcher;
-            if (searcher == null) return 0;
-            using (searcher)
-            using (var reader = searcher.IndexReader)
-            {
-                return reader.NumDeletedDocs;
-=======
-            try
-            {
-                using (var reader = indexer.GetIndexWriter().GetReader())
-                {
-                    return reader.NumDeletedDocs();
-                }
-            }
-            catch (AlreadyClosedException)
-            {
-                LogHelper.Warn(typeof(ExamineExtensions), "Cannot get GetDeletedDocumentsCount, the writer is already closed");
-                return 0;
->>>>>>> 8fa1499a
-            }
-        }
-    }
+﻿using System;
+using System.Linq;
+using Examine;
+using Examine.LuceneEngine.Providers;
+using Examine.Providers;
+using Lucene.Net.Index;
+using Lucene.Net.Search;
+using Lucene.Net.Store;
+using Umbraco.Core.Logging;
+
+namespace Umbraco.Web.Search
+{
+    /// <summary>
+    /// Extension methods for the LuceneIndexer
+    /// </summary>
+    internal static class ExamineExtensions
+    {
+
+        /// <summary>
+        /// Return the number of indexed documents in Lucene
+        /// </summary>
+        /// <param name="indexer"></param>
+        /// <returns></returns>
+        public static int GetIndexDocumentCount(this LuceneIndexer indexer)
+        {
+            try
+            {
+                var searcher = indexer.GetSearcher().GetSearcher() as IndexSearcher;
+                if (searcher == null) return 0;
+                using (searcher)
+                using (var reader = searcher.IndexReader)
+                {
+                    return reader.NumDocs();
+                }
+            }
+            catch (AlreadyClosedException)
+            {
+                Current.Logger.Warn(typeof(ExamineExtensions), "Cannot get GetIndexDocumentCount, the writer is already closed");
+                return 0;
+            }
+        }
+
+        /// <summary>
+        /// Return the total number of fields in the index
+        /// </summary>
+        /// <param name="indexer"></param>
+        /// <returns></returns>
+        public static int GetIndexFieldCount(this LuceneIndexer indexer)
+        {
+            //TODO: check for closing! and AlreadyClosedException
+
+            try
+            {
+                var searcher = indexer.GetSearcher().GetSearcher() as IndexSearcher;
+                if (searcher == null) return 0;
+                using (searcher)
+                using (var reader = searcher.IndexReader)
+                {
+                    return reader.GetFieldNames(IndexReader.FieldOption.ALL).Count;
+                }
+            }
+            catch (AlreadyClosedException)
+            {
+                Current.Logger.Warn(typeof(ExamineExtensions), "Cannot get GetIndexFieldCount, the writer is already closed");
+                return 0;
+            }
+        }
+
+        /// <summary>
+        /// Returns true if the index is optimized or not
+        /// </summary>
+        /// <param name="indexer"></param>
+        /// <returns></returns>
+        public static bool IsIndexOptimized(this LuceneIndexer indexer)
+        {
+            try
+            {
+                var searcher = indexer.GetSearcher().GetSearcher() as IndexSearcher;
+                if (searcher == null) return true;
+                using (searcher)
+                using (var reader = searcher.IndexReader)
+                {
+                    return reader.IsOptimized();
+                }
+            }
+            catch (AlreadyClosedException)
+            {
+                Current.Logger.Warn(typeof(ExamineExtensions), "Cannot get IsIndexOptimized, the writer is already closed");
+                return false;
+            }
+        }
+
+        /// <summary>
+        /// Check if the index is locked
+        /// </summary>
+        /// <param name="indexer"></param>
+        /// <returns></returns>
+        /// <remarks>
+        /// If the index does not exist we'll consider it locked
+        /// </remarks>
+        public static bool IsIndexLocked(this LuceneIndexer indexer)
+        {   
+            return indexer.IndexExists() == false
+                   || IndexWriter.IsLocked(indexer.GetLuceneDirectory());
+        }
+
+        /// <summary>
+        /// The number of documents deleted in the index
+        /// </summary>
+        /// <param name="indexer"></param>
+        /// <returns></returns>
+        public static int GetDeletedDocumentsCount(this LuceneIndexer indexer)
+        {
+            try
+            {
+                var searcher = indexer.GetSearcher().GetSearcher() as IndexSearcher;
+                if (searcher == null) return 0;
+                using (searcher)
+                using (var reader = searcher.IndexReader)
+                {
+                    return reader.NumDeletedDocs;
+                }
+            }
+            catch (AlreadyClosedException)
+            {
+                Current.Logger.Warn(typeof(ExamineExtensions), "Cannot get GetDeletedDocumentsCount, the writer is already closed");
+                return 0;
+            }
+        }
+    }
 }