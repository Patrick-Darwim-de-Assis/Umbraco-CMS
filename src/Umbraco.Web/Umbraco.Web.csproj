﻿<?xml version="1.0" encoding="utf-8"?>
<Project ToolsVersion="15.0">
  <Import Project="$(MSBuildExtensionsPath)\$(MSBuildToolsVersion)\Microsoft.Common.props" Condition="Exists('$(MSBuildExtensionsPath)\$(MSBuildToolsVersion)\Microsoft.Common.props')" />
  <PropertyGroup>
    <TargetFrameworkVersion>v4.7.2</TargetFrameworkVersion>
    <EnableDefaultCompileItems>false</EnableDefaultCompileItems>
    <EnableDefaultEmbeddedResourceItems>false</EnableDefaultEmbeddedResourceItems>
    <ProjectGuid>{651E1350-91B6-44B7-BD60-7207006D7003}</ProjectGuid>
    <OutputType>Library</OutputType>
    <AssemblyName>Umbraco.Web</AssemblyName>
    <RootNamespace>Umbraco.Web</RootNamespace>
    <SolutionDir Condition="$(SolutionDir) == '' Or $(SolutionDir) == '*Undefined*'">..\</SolutionDir>
    <RestorePackages>true</RestorePackages>
    <GenerateSerializationAssemblies>Off</GenerateSerializationAssemblies>
    <TargetFrameworkProfile />
    <AdditionalFileItemNames>$(AdditionalFileItemNames);Content</AdditionalFileItemNames>
  </PropertyGroup>
  <PropertyGroup Condition=" '$(Configuration)|$(Platform)' == 'Debug|AnyCPU' ">
    <DebugSymbols>true</DebugSymbols>
    <DebugType>portable</DebugType>
    <Optimize>false</Optimize>
    <OutputPath>bin\Debug\</OutputPath>
    <DefineConstants>DEBUG;TRACE</DefineConstants>
    <ErrorReport>prompt</ErrorReport>
    <WarningLevel>4</WarningLevel>
    <Prefer32Bit>false</Prefer32Bit>
    <LangVersion>latest</LangVersion>
  </PropertyGroup>
  <PropertyGroup Condition=" '$(Configuration)|$(Platform)' == 'Release|AnyCPU' ">
    <DebugType>portable</DebugType>
    <Optimize>true</Optimize>
    <OutputPath>bin\Release\</OutputPath>
    <DefineConstants>TRACE</DefineConstants>
    <ErrorReport>prompt</ErrorReport>
    <WarningLevel>4</WarningLevel>
    <DocumentationFile>bin\Release\Umbraco.Web.xml</DocumentationFile>
    <Prefer32Bit>false</Prefer32Bit>
    <LangVersion>latest</LangVersion>
  </PropertyGroup>
  <PropertyGroup />
  <ItemGroup>
    <Reference Include="Microsoft.CSharp" />
    <Reference Include="System" />
    <Reference Include="System.Data" />
    <Reference Include="System.Data.DataSetExtensions" />
    <Reference Include="System.Design" />
    <Reference Include="System.DirectoryServices.AccountManagement" />
    <Reference Include="System.Drawing" />
    <Reference Include="System.EnterpriseServices" />
    <Reference Include="System.Runtime.Caching" />
    <Reference Include="System.Runtime.Serialization" />
    <Reference Include="System.ServiceModel" />
    <Reference Include="System.Web" />
    <Reference Include="System.Web.Abstractions" />
    <Reference Include="System.Web.ApplicationServices" />
    <Reference Include="System.Web.Entity" />
    <Reference Include="System.Web.Extensions" />
    <Reference Include="System.Web.Services" />
    <Reference Include="System.Xml" />
    <Reference Include="System.Xml.Linq" />
  </ItemGroup>
  <ItemGroup>
    <PackageReference Include="ClientDependency" Version="1.9.9" />
    <PackageReference Include="ClientDependency-Mvc5" Version="1.9.3" />
    <PackageReference Include="Examine.Core">
      <Version>2.0.0-alpha.20200128.15</Version>
    </PackageReference>
    <PackageReference Include="HtmlAgilityPack" Version="1.8.14" />
    <PackageReference Include="HtmlSanitizer">
      <Version>4.0.217</Version>
    </PackageReference>
    <PackageReference Include="ImageProcessor">
      <Version>2.7.0.100</Version>
    </PackageReference>
    <PackageReference Include="LightInject" Version="6.3.2" />
    <PackageReference Include="LightInject.Annotation" Version="1.1.0" />
    <PackageReference Include="LightInject.Mvc" Version="2.0.0" />
    <PackageReference Include="LightInject.Web">
      <Version>2.0.0</Version>
    </PackageReference>
    <PackageReference Include="LightInject.WebApi" Version="2.0.0" />
    <PackageReference Include="Markdown" Version="2.2.1" />
    <PackageReference Include="Microsoft.AspNet.Identity.Core" Version="2.2.3" />
    <PackageReference Include="Microsoft.AspNet.Mvc" Version="5.2.7" />
    <PackageReference Include="Microsoft.AspNet.SignalR.Core" Version="2.4.0" />
    <PackageReference Include="Microsoft.AspNet.WebApi" Version="5.2.7" />
    <PackageReference Include="Microsoft.AspNet.WebApi.Client" Version="5.2.7" />
    <PackageReference Include="Microsoft.Extensions.Identity.Core" Version="3.1.2" />
    <PackageReference Include="Microsoft.Extensions.Identity.Stores" Version="3.1.2" />
    <PackageReference Include="Microsoft.Owin.Host.SystemWeb" Version="4.0.1" />
    <PackageReference Include="Microsoft.Owin.Security.Cookies" Version="4.0.1" />
    <PackageReference Include="Microsoft.Owin.Security.OAuth" Version="4.0.1" />
    <PackageReference Include="Microsoft.SourceLink.GitHub">
      <Version>1.0.0</Version>
      <IncludeAssets>runtime; build; native; contentfiles; analyzers; buildtransitive</IncludeAssets>
      <PrivateAssets>all</PrivateAssets>
    </PackageReference>
    <PackageReference Include="MiniProfiler" Version="4.1.0" />
    <PackageReference Include="Newtonsoft.Json" Version="12.0.3" />
    <PackageReference Include="NPoco" Version="4.0.2" />
    <PackageReference Include="SecurityCodeScan">
      <Version>3.4.0</Version>
      <IncludeAssets>runtime; build; native; contentfiles; analyzers</IncludeAssets>
      <PrivateAssets>all</PrivateAssets>
    </PackageReference>
    <PackageReference Include="System.Threading.Tasks.Dataflow" Version="4.9.0" />
    <PackageReference Include="Umbraco.Code">
      <Version>1.0.5</Version>
    </PackageReference>
  </ItemGroup>
  <ItemGroup>
    <ProjectReference Include="..\Umbraco.Configuration\Umbraco.Configuration.csproj">
      <Project>{fbe7c065-dac0-4025-a78b-63b24d3ab00b}</Project>
      <Name>Umbraco.Configuration</Name>
    </ProjectReference>
    <ProjectReference Include="..\Umbraco.Core\Umbraco.Core.csproj">
      <Project>{29aa69d9-b597-4395-8d42-43b1263c240a}</Project>
      <Name>Umbraco.Core</Name>
    </ProjectReference>
    <ProjectReference Include="..\Umbraco.Infrastructure\Umbraco.Infrastructure.csproj">
      <Project>{3ae7bf57-966b-45a5-910a-954d7c554441}</Project>
      <Name>Umbraco.Infrastructure</Name>
    </ProjectReference>
    <ProjectReference Include="..\Umbraco.Persistance.SqlCe\Umbraco.Persistance.SqlCe.csproj">
      <Project>{33085570-9bf2-4065-a9b0-a29d920d13ba}</Project>
      <Name>Umbraco.Persistance.SqlCe</Name>
    </ProjectReference>
  </ItemGroup>
  <ItemGroup>
    <!-- no globbing for now, painful -->
    <!--
    <Compile Include="**\*.cs" Exclude="obj\**\*.cs;**\*.aspx.cs;**\*.ascx.cs;**\*.designer.cs" />
    -->
    <Compile Include="..\SolutionInfo.cs">
      <Link>Properties\SolutionInfo.cs</Link>
    </Compile>
    <Compile Include="AppBuilderExtensions.cs" />
    <Compile Include="AreaRegistrationContextExtensions.cs" />
    <Compile Include="AspNet\AspNetHostingEnvironment.cs" />
    <Compile Include="AspNet\AspNetApplicationShutdownRegistry.cs" />
    <Compile Include="AspNet\AspNetRequestAccessor.cs" />
    <Compile Include="AspNet\AspNetSessionManager.cs" />
    <Compile Include="AspNet\AspNetUserAgentProvider.cs" />
    <Compile Include="AspNet\FrameworkMarchal.cs" />
    <Compile Include="AspNet\AspNetUmbracoApplicationLifetime.cs" />
    <Compile Include="Compose\AuditEventsComponent.cs" />
    <Compile Include="Compose\AuditEventsComposer.cs" />
    <Compile Include="Compose\BackOfficeUserAuditEventsComponent.cs" />
    <Compile Include="BlockListTemplateExtensions.cs" />
    <Compile Include="Compose\BackOfficeUserAuditEventsComposer.cs" />
    <Compile Include="Compose\BlockEditorComponent.cs" />
    <Compile Include="Compose\BlockEditorComposer.cs" />
    <Compile Include="Compose\NestedContentPropertyComponent.cs" />
    <Compile Include="Composing\CompositionExtensions\Installer.cs" />
    <Compile Include="Composing\LightInject\LightInjectContainer.cs" />
    <Compile Include="PropertyEditors\Validation\ContentPropertyValidationResult.cs" />
    <Compile Include="PropertyEditors\Validation\ValidationResultConverter.cs" />
    <Compile Include="Security\IdentityFactoryMiddleware.cs" />
    <Compile Include="WebApi\Filters\OnlyLocalRequestsAttribute.cs" />
    <Compile Include="WebAssets\CDF\ClientDependencyRuntimeMinifier.cs" />
    <Compile Include="Models\NoNodesViewModel.cs" />
    <Compile Include="Mvc\RenderNoContentController.cs" />
    <Compile Include="Editors\BackOfficePreviewModel.cs" />
<<<<<<< HEAD
    <Compile Include="Editors\EditorModelEventManager.cs" />
    <Compile Include="Editors\ElementTypeController.cs" />
    <Compile Include="Editors\Filters\ContentSaveModelValidator.cs" />
    <Compile Include="Editors\Filters\DataTypeValidateAttribute.cs" />
=======
>>>>>>> ed24a695
    <Compile Include="Editors\ChallengeResult.cs" />
    <Compile Include="Editors\ElementTypeController.cs" />
    <Compile Include="Editors\Filters\ContentSaveModelValidator.cs" />
    <Compile Include="Editors\Filters\DenyLocalLoginAuthorizationAttribute.cs" />
    <Compile Include="Editors\Filters\MediaSaveModelValidator.cs" />
    <Compile Include="Editors\IconController.cs" />
    <Compile Include="Editors\ImageUrlGeneratorController.cs" />
    <Compile Include="Editors\PackageController.cs" />
    <Compile Include="Editors\KeepAliveController.cs" />
    <Compile Include="Editors\MacrosController.cs" />
    <Compile Include="Editors\RelationTypeController.cs" />
    <Compile Include="Editors\TinyMceController.cs" />
    <Compile Include="HttpContextAccessorExtensions.cs" />
    <Compile Include="HttpContextExtensions.cs" />
    <Compile Include="HealthCheck\Checks\Data\DatabaseIntegrityCheck.cs" />
    <Compile Include="ImageCropperTemplateCoreExtensions.cs" />
    <Compile Include="Install\ChangesMonitor.cs" />
    <Compile Include="Logging\OwinLogger.cs" />
    <Compile Include="Logging\OwinLoggerFactory.cs" />
    <Compile Include="Logging\WebProfiler.cs" />
    <Compile Include="Logging\WebProfilerComponent.cs" />
    <Compile Include="Logging\WebProfilerComposer.cs" />
    <Compile Include="Logging\WebProfilerProvider.cs" />
    <Compile Include="Macros\MacroRenderer.cs" />
    <Compile Include="Macros\MemberUserKeyProvider.cs" />
    <Compile Include="Models\Identity\BackOfficeIdentityUser.cs" />
    <Compile Include="Models\Identity\IdentityMapDefinition.cs" />
    <Compile Include="Models\Identity\IdentityUser.cs" />
    <Compile Include="Models\Identity\UserLoginInfoWrapper.cs" />
    <Compile Include="Models\Mapping\CommonTreeNodeMapper.cs" />
    <Compile Include="Models\Mapping\ContentMapDefinition.cs" />
    <Compile Include="Models\Mapping\MediaMapDefinition.cs" />
    <Compile Include="Models\Mapping\MemberMapDefinition.cs" />
    <Compile Include="Models\Membership\UmbracoMembershipMember.cs" />
    <Compile Include="Mvc\HttpUmbracoFormRouteStringException.cs" />
    <Compile Include="Mvc\ModelBindingExceptionFilter.cs" />
    <Compile Include="Mvc\StatusCodeFilterAttribute.cs" />
    <Compile Include="Mvc\SurfaceControllerTypeCollectionBuilder.cs" />
    <Compile Include="Mvc\ValidateUmbracoFormRouteStringAttribute.cs" />
    <Compile Include="AspNet\AspNetBackOfficeInfo.cs" />
    <Compile Include="AspNet\AspNetCookieManager.cs" />
    <Compile Include="AspNet\AspNetHttpContextAccessor.cs" />
    <Compile Include="AspNet\AspNetIpResolver.cs" />
    <Compile Include="AspNet\AspNetPasswordHasher.cs" />
    <Compile Include="Profiling\WebProfilingController.cs" />
    <Compile Include="Compose\NestedContentPropertyComposer.cs" />
    <Compile Include="RoutableDocumentFilter.cs" />
<<<<<<< HEAD
    <Compile Include="Runtime\AspNetUmbracoBootPermissionChecker.cs" />
    <Compile Include="Security\BackOfficeClaimsPrincipalFactory.cs" />
    <Compile Include="Security\BackOfficeSignInManager.cs" />
    <Compile Include="Security\BackOfficeUserManager.cs" />
    <Compile Include="Security\BackOfficeUserManagerMarker.cs" />
    <Compile Include="WebAssets\CDF\ClientDependencyComponent.cs" />
    <Compile Include="WebAssets\CDF\ClientDependencyComposer.cs" />
    <Compile Include="Security\BackOfficeUserStore.cs" />
    <Compile Include="Security\BackOfficeUserValidator.cs" />
    <Compile Include="Security\ConfiguredPasswordValidator.cs" />
    <Compile Include="Security\IUserSessionStore.cs" />
    <Compile Include="Security\MembershipProviderBase.cs" />
    <Compile Include="Security\MembershipProviderExtensions.cs" />
    <Compile Include="Security\NopLookupNormalizer.cs" />
    <Compile Include="Security\OwinDataProtectorTokenProvider.cs" />
    <Compile Include="Security\PasswordSecurity.cs" />
    <Compile Include="Security\PublicAccessChecker.cs" />
    <Compile Include="Security\UmbracoBackOfficeIdentity.cs" />
    <Compile Include="Security\UmbracoMembershipProviderBase.cs" />
    <Compile Include="Security\UmbracoSecurityStampValidator.cs" />
    <Compile Include="Security\UserAwarePasswordHasher.cs" />
    <Compile Include="StringExtensions.cs" />
    <Compile Include="Trees\ITreeNodeController.cs" />
    <Compile Include="Trees\TreeCollectionBuilder.cs" />
    <Compile Include="UmbracoContext.cs" />
=======
    <Compile Include="Routing\DefaultMediaUrlProvider.cs" />
    <Compile Include="Routing\IMediaUrlProvider.cs" />
    <Compile Include="Routing\IPublishedRouter.cs" />
    <Compile Include="Routing\MediaUrlProviderCollection.cs" />
    <Compile Include="Routing\MediaUrlProviderCollectionBuilder.cs" />
    <Compile Include="Scheduling\SimpleTask.cs" />
    <Compile Include="Scheduling\TempFileCleanup.cs" />
    <Compile Include="Search\BackgroundIndexRebuilder.cs" />
    <Compile Include="Search\ExamineFinalComponent.cs" />
    <Compile Include="Search\ExamineFinalComposer.cs" />
    <Compile Include="Search\ExamineUserComponent.cs" />
    <Compile Include="Search\IUmbracoTreeSearcherFields.cs" />
    <Compile Include="Search\UmbracoTreeSearcherFields.cs" />
>>>>>>> ed24a695
    <Compile Include="Security\BackOfficeExternalLoginProviderErrorMiddlware.cs" />
    <Compile Include="Security\BackOfficeExternalLoginProviderErrors.cs" />
    <Compile Include="Security\BackOfficeExternalLoginProviderOptions.cs" />
    <Compile Include="Security\SignOutAuditEventArgs.cs" />
    <Compile Include="Security\UserInviteEventArgs.cs" />
<<<<<<< HEAD
=======
    <Compile Include="Services\DashboardService.cs" />
>>>>>>> ed24a695
    <Compile Include="Services\IconService.cs" />
    <Compile Include="UmbracoContextFactory.cs" />
    <Compile Include="Mvc\UmbracoVirtualNodeByUdiRouteHandler.cs" />
    <Compile Include="UmbracoDbProviderFactoryCreator.cs" />
    <Compile Include="ViewDataExtensions.cs" />
    <Compile Include="WebApi\Filters\AdminUsersAuthorizeAttribute.cs" />
    <Compile Include="Runtime\WebInitialComposer.cs" />
    <Compile Include="Security\ActiveDirectoryBackOfficeUserPasswordChecker.cs" />
    <Compile Include="Security\BackOfficeUserPasswordCheckerResult.cs" />
    <Compile Include="Security\IBackOfficeUserManagerMarker.cs" />
    <Compile Include="Security\IBackOfficeUserPasswordChecker.cs" />
    <Compile Include="Security\IdentityAuditEventArgs.cs" />
    <Compile Include="CompositionExtensions.cs" />
    <Compile Include="Composing\Current.cs" />
    <Compile Include="Editors\BackOfficeAssetsController.cs" />
    <Compile Include="Editors\BackOfficeModel.cs" />
    <Compile Include="Editors\BackOfficeServerVariables.cs" />
    <Compile Include="Editors\LogViewerController.cs" />
    <Compile Include="ImageProcessorLogger.cs" />
    <Compile Include="Trees\LogViewerTreeController.cs" />
    <Compile Include="Mvc\ContainerControllerFactory.cs" />
    <Compile Include="OwinExtensions.cs" />
    <Compile Include="Security\BackOfficeCookieAuthenticationProvider.cs" />
    <Compile Include="Security\SessionIdValidator.cs" />
    <Compile Include="SignalR\PreviewHubComposer.cs" />
    <Compile Include="Trees\FilesTreeController.cs" />
    <Compile Include="WebAssets\CDF\ClientDependencyConfiguration.cs" />
    <Compile Include="Editors\Binders\BlueprintItemBinder.cs" />
    <Compile Include="UmbracoApplicationBase.cs" />
    <Compile Include="WebApi\Filters\HttpQueryStringModelBinder.cs" />
    <Compile Include="WebApi\HttpActionContextExtensions.cs" />
    <Compile Include="WebApi\SerializeVersionAttribute.cs" />
    <Compile Include="WebApi\TrimModelBinder.cs" />
    <Compile Include="Editors\CodeFileController.cs" />
    <Compile Include="Editors\DictionaryController.cs" />
    <Compile Include="Editors\Filters\MemberSaveModelValidator.cs" />
    <Compile Include="Editors\ExamineManagementController.cs" />
    <Compile Include="Editors\FromJsonPathAttribute.cs" />
    <Compile Include="Editors\HelpController.cs" />
    <Compile Include="Editors\Filters\IsCurrentUserModelFilterAttribute.cs" />
    <Compile Include="Editors\LanguageController.cs" />
    <Compile Include="WebApi\ParameterSwapControllerActionSelector.cs" />
    <Compile Include="Editors\PasswordChanger.cs" />
    <Compile Include="Editors\PreviewController.cs" />
    <Compile Include="Editors\TemplateController.cs" />
    <Compile Include="Editors\TourController.cs" />
    <Compile Include="Editors\Filters\UserGroupAuthorizationAttribute.cs" />
    <Compile Include="Editors\Filters\UserGroupEditorAuthorizationHelper.cs" />
    <Compile Include="Editors\UserGroupsController.cs" />
    <Compile Include="Editors\Filters\UserGroupValidateAttribute.cs" />
    <Compile Include="Editors\UsersController.cs" />
    <Compile Include="HttpContextUmbracoContextAccessor.cs" />
    <Compile Include="IHttpContextAccessor.cs" />
    <Compile Include="Composing\CompositionExtensions\WebMappingProfiles.cs" />
    <Compile Include="Editors\BackOfficeNotificationsController.cs" />
    <Compile Include="Install\InstallStepCollection.cs" />
    <Compile Include="Editors\MemberGroupController.cs" />
    <Compile Include="Composing\CompositionExtensions\Controllers.cs" />
    <Compile Include="HealthCheck\HealthCheckController.cs" />
    <Compile Include="HtmlHelperBackOfficeExtensions.cs" />
    <Compile Include="Composing\ModuleInjector.cs" />
    <Compile Include="Mvc\FilteredControllerFactoryCollection.cs" />
    <Compile Include="Mvc\FilteredControllerFactoryCollectionBuilder.cs" />
    <Compile Include="Mvc\SurfaceControllerTypeCollection.cs" />
    <Compile Include="PropertyEditors\NestedContentController.cs" />
    <Compile Include="PublishedElementExtensions.cs" />
    <Compile Include="PublishedModels\DummyClassSoThatPublishedModelsNamespaceExists.cs" />
    <Compile Include="Security\AuthenticationExtensions.cs" />
    <Compile Include="Security\UmbracoSecureDataFormat.cs" />
    <Compile Include="Security\UmbracoAuthTicketDataProtector.cs" />
    <Compile Include="SignalR\IPreviewHub.cs" />
    <Compile Include="SignalR\PreviewHub.cs" />
    <Compile Include="SignalR\PreviewHubComponent.cs" />
    <Compile Include="Trees\ContentBlueprintTreeController.cs" />
    <Compile Include="Trees\RelationTypeTreeController.cs" />
    <Compile Include="Trees\MacrosTreeController.cs" />
    <Compile Include="Trees\MemberGroupTreeController.cs" />
    <Compile Include="Trees\MemberTypeAndGroupTreeControllerBase.cs" />
    <Compile Include="Trees\ScriptsTreeController.cs" />
    <Compile Include="Trees\DictionaryTreeController.cs" />
    <Compile Include="Trees\StylesheetsTreeController.cs" />
    <Compile Include="Trees\UserTreeController.cs" />
    <Compile Include="UmbracoModule.cs" />
    <Compile Include="WebApi\EnableDetailedErrorsAttribute.cs" />
    <Compile Include="WebApi\Filters\AppendUserModifiedHeaderAttribute.cs" />
    <Compile Include="WebApi\Filters\CheckIfUserTicketDataIsStaleAttribute.cs" />
    <Compile Include="WebApi\Filters\FeatureAuthorizeAttribute.cs" />
    <Compile Include="Editors\Filters\MediaItemSaveValidationAttribute.cs" />
    <Compile Include="Editors\Filters\MemberSaveValidationAttribute.cs" />
    <Compile Include="WebApi\SessionHttpControllerRouteHandler.cs" />
    <Compile Include="WebApi\UmbracoApiControllerTypeCollectionBuilder.cs" />
    <Compile Include="WebApi\UnhandedExceptionLoggerConfigurationAttribute.cs" />
    <Compile Include="WebApi\UnhandledExceptionLogger.cs" />
    <Compile Include="Runtime\WebInitialComponent.cs" />
    <Compile Include="Editors\PublishedStatusController.cs" />
    <Compile Include="Editors\PublishedSnapshotCacheStatusController.cs" />
    <Compile Include="Trees\TreeAttribute.cs" />
    <Compile Include="Mvc\ControllerContextExtensions.cs" />
    <Compile Include="Mvc\DisableBrowserCacheAttribute.cs" />
    <Compile Include="Mvc\EnsurePartialViewMacroViewContextFilterAttribute.cs" />
    <Compile Include="Mvc\IRenderController.cs" />
    <Compile Include="Mvc\ModelBindingException.cs" />
    <Compile Include="Mvc\RenderIndexActionSelectorAttribute.cs" />
    <Compile Include="Mvc\UmbracoRequireHttpsAttribute.cs" />
    <Compile Include="Mvc\ValidateMvcAngularAntiForgeryTokenAttribute.cs" />
    <Compile Include="OwinMiddlewareConfiguredEventArgs.cs" />
    <Compile Include="Editors\RedirectUrlManagementController.cs" />
    <Compile Include="Security\ExternalSignInAutoLinkOptions.cs" />
    <Compile Include="Security\FixWindowsAuthMiddlware.cs" />
    <Compile Include="Security\ForceRenewalCookieAuthenticationHandler.cs" />
    <Compile Include="Security\ForceRenewalCookieAuthenticationMiddleware.cs" />
    <Compile Include="Security\GetUserSecondsMiddleWare.cs" />
    <Compile Include="Security\IUmbracoBackOfficeTwoFactorOptions.cs" />
    <Compile Include="Security\PreviewAuthenticationMiddleware.cs" />
    <Compile Include="Trees\ContentTypeTreeController.cs" />
    <Compile Include="Trees\PackagesTreeController.cs" />
    <Compile Include="Trees\MediaTypeTreeController.cs" />
    <Compile Include="Trees\MemberTypeTreeController.cs" />
    <Compile Include="Security\WebAuthExtensions.cs" />
    <Compile Include="WebAssets\CDF\UmbracoClientDependencyLoader.cs" />
    <Compile Include="UmbracoDefaultOwinStartup.cs" />
    <Compile Include="HtmlStringUtilities.cs" />
    <Compile Include="IUmbracoComponentRenderer.cs" />
    <Compile Include="Mvc\ProfilingView.cs" />
    <Compile Include="Mvc\ProfilingViewEngine.cs" />
    <Compile Include="CacheHelperExtensions.cs" />
    <Compile Include="Editors\AuthenticationController.cs" />
    <Compile Include="Controllers\UmbProfileController.cs" />
    <Compile Include="Editors\ContentController.cs" />
    <Compile Include="Controllers\UmbLoginStatusController.cs" />
    <Compile Include="Editors\Filters\ContentSaveValidationAttribute.cs" />
    <Compile Include="Editors\ContentTypeControllerBase.cs" />
    <Compile Include="Editors\DashboardController.cs" />
    <Compile Include="Editors\DataTypeController.cs" />
    <Compile Include="Editors\ImagesController.cs" />
    <Compile Include="Editors\PackageInstallController.cs" />
    <Compile Include="Editors\RelationController.cs" />
    <Compile Include="GridTemplateExtensions.cs" />
    <Compile Include="Editors\TemplateQueryController.cs" />
    <Compile Include="Install\InstallSteps\NewInstallStep.cs" />
    <Compile Include="Install\UmbracoInstallArea.cs" />
    <Compile Include="Install\Controllers\InstallApiController.cs" />
    <Compile Include="Install\Controllers\InstallController.cs" />
    <Compile Include="Install\InstallAuthorizeAttribute.cs" />
    <Compile Include="Mvc\ActionExecutedEventArgs.cs" />
    <Compile Include="Mvc\AdminTokenAuthorizeAttribute.cs" />
    <Compile Include="Mvc\NotFoundHandler.cs" />
    <Compile Include="Mvc\PreRenderViewActionFilterAttribute.cs" />
    <Compile Include="Mvc\RedirectToUmbracoUrlResult.cs" />
    <Compile Include="Mvc\UmbracoVirtualNodeByIdRouteHandler.cs" />
    <Compile Include="PropertyEditors\TagsDataController.cs" />
    <Compile Include="Mvc\JsonNetResult.cs" />
    <Compile Include="Mvc\MinifyJavaScriptResultAttribute.cs" />
    <Compile Include="Mvc\EnsurePublishedContentRequestAttribute.cs" />
    <Compile Include="Mvc\UmbracoViewPage.cs" />
    <Compile Include="Editors\LogController.cs" />
    <Compile Include="Editors\MacroRenderingController.cs" />
    <Compile Include="Editors\MemberTypeController.cs" />
    <Compile Include="Editors\UpdateCheckController.cs" />
    <Compile Include="Editors\StylesheetController.cs" />
    <Compile Include="PropertyEditors\RteEmbedController.cs" />
    <Compile Include="Editors\EntityController.cs" />
    <Compile Include="Editors\MemberController.cs" />
    <Compile Include="Editors\CurrentUserController.cs" />
    <Compile Include="PropertyEditors\RichTextPreValueController.cs" />
    <Compile Include="ImageCropperTemplateExtensions.cs" />
    <Compile Include="Mvc\UmbracoVirtualNodeRouteHandler.cs" />
    <Compile Include="Security\AppBuilderExtensions.cs" />
    <Compile Include="Security\AuthenticationOptionsExtensions.cs" />
    <Compile Include="Security\AuthenticationManagerExtensions.cs" />
    <Compile Include="Security\BackOfficeCookieManager.cs" />
    <Compile Include="Security\UmbracoBackOfficeCookieAuthOptions.cs" />
    <Compile Include="Trees\DataTypeTreeController.cs" />
    <Compile Include="Trees\FileSystemTreeController.cs" />
    <Compile Include="Trees\LanguageTreeController.cs" />
    <Compile Include="Trees\MemberTreeController.cs" />
    <Compile Include="Trees\MenuRenderingEventArgs.cs" />
    <Compile Include="Trees\TemplatesTreeController.cs" />
    <Compile Include="Trees\TreeControllerBase.cs" />
    <Compile Include="WebAssets\CDF\DependencyPathRenderer.cs" />
    <Compile Include="UmbracoComponentRenderer.cs" />
    <Compile Include="WebApi\AngularJsonMediaTypeFormatter.cs" />
    <Compile Include="WebApi\AngularJsonOnlyConfigurationAttribute.cs" />
    <Compile Include="Editors\Binders\MemberBinder.cs" />
    <Compile Include="WebApi\Filters\AngularAntiForgeryHelper.cs" />
    <Compile Include="WebApi\Filters\AppendCurrentEventMessagesAttribute.cs" />
    <Compile Include="WebApi\Filters\ClearAngularAntiForgeryTokenAttribute.cs" />
    <Compile Include="WebApi\Filters\DisableBrowserCacheAttribute.cs" />
    <Compile Include="WebApi\Filters\EnableOverrideAuthorizationAttribute.cs" />
    <Compile Include="WebApi\Filters\FilterGrouping.cs" />
    <Compile Include="WebApi\Filters\OutgoingEditorModelEventAttribute.cs" />
    <Compile Include="WebApi\Filters\OutgoingNoHyphenGuidFormatAttribute.cs" />
    <Compile Include="WebApi\Filters\OverridableAuthorizationAttribute.cs" />
    <Compile Include="WebApi\Filters\SetAngularAntiForgeryTokensAttribute.cs" />
    <Compile Include="WebApi\Filters\UmbracoWebApiRequireHttpsAttribute.cs" />
    <Compile Include="WebApi\Filters\UmbracoTreeAuthorizeAttribute.cs" />
    <Compile Include="WebApi\Filters\ValidateAngularAntiForgeryTokenAttribute.cs" />
    <Compile Include="WebApi\HttpControllerContextExtensions.cs" />
    <Compile Include="Editors\ContentControllerBase.cs" />
    <Compile Include="Editors\ContentTypeController.cs" />
    <Compile Include="Controllers\UmbRegisterController.cs" />
    <Compile Include="Models\ProfileModel.cs" />
    <Compile Include="Models\LoginStatusModel.cs" />
    <Compile Include="PublishedPropertyExtension.cs" />
    <Compile Include="Mvc\MergeParentContextViewDataAttribute.cs" />
    <Compile Include="Mvc\ViewDataDictionaryExtensions.cs" />
    <Compile Include="Models\RegisterModel.cs" />
    <Compile Include="Editors\MediaTypeController.cs" />
    <Compile Include="Security\MembershipHelper.cs" />
    <Compile Include="Editors\SectionController.cs" />
    <Compile Include="Editors\UmbracoAuthorizedJsonController.cs" />
    <Compile Include="HttpCookieExtensions.cs" />
    <Compile Include="FormDataCollectionExtensions.cs" />
    <Compile Include="Trees\MediaTreeController.cs" />
    <Compile Include="Trees\ContentTreeControllerBase.cs" />
    <Compile Include="Trees\TreeController.cs" />
    <Compile Include="Trees\TreeNodeRenderingEventArgs.cs" />
    <Compile Include="Trees\TreeNodesRenderingEventArgs.cs" />
    <Compile Include="Trees\TreeQueryStringParameters.cs" />
    <Compile Include="Trees\ApplicationTreeController.cs" />
    <Compile Include="Editors\BackOfficeController.cs" />
    <Compile Include="Security\Providers\MembersMembershipProvider.cs" />
    <Compile Include="Security\Providers\MembersRoleProvider.cs" />
    <Compile Include="Security\Providers\UmbracoMembershipProvider.cs" />
    <Compile Include="Trees\ContentTreeController.cs" />
    <Compile Include="Trees\TreeRenderingEventArgs.cs" />
    <Compile Include="Trees\UrlHelperExtensions.cs" />
    <Compile Include="HttpRequestExtensions.cs" />
    <Compile Include="HttpUrlHelperExtensions.cs" />
    <Compile Include="Install\FilePermissionHelper.cs" />
    <Compile Include="Install\HttpInstallAuthorizeAttribute.cs" />
    <Compile Include="Macros\PartialViewMacroController.cs" />
    <Compile Include="Macros\PartialViewMacroEngine.cs" />
    <Compile Include="Macros\PartialViewMacroPage.cs" />
    <Compile Include="Mvc\AreaRegistrationExtensions.cs" />
    <Compile Include="Mvc\QueryStringFilterAttribute.cs" />
    <Compile Include="Mvc\MemberAuthorizeAttribute.cs" />
    <Compile Include="Mvc\BackOfficeArea.cs" />
    <Compile Include="Mvc\ControllerFactoryExtensions.cs" />
    <Compile Include="Mvc\IRenderMvcController.cs" />
    <Compile Include="Mvc\SurfaceRouteHandler.cs" />
    <Compile Include="Security\WebSecurity.cs" />
    <Compile Include="CdfLogger.cs" />
    <Compile Include="Controllers\UmbLoginController.cs" />
    <Compile Include="UrlHelperExtensions.cs" />
    <Compile Include="Editors\MediaController.cs" />
    <Compile Include="UrlHelperRenderExtensions.cs" />
    <Compile Include="Editors\Binders\ContentModelBinderHelper.cs" />
    <Compile Include="WebApi\IsBackOfficeAttribute.cs" />
    <Compile Include="Editors\Binders\ContentItemBinder.cs" />
    <Compile Include="Editors\Binders\MediaItemBinder.cs" />
    <Compile Include="WebApi\Filters\EnsureUserPermissionForContentAttribute.cs" />
    <Compile Include="Editors\Filters\ContentModelValidator.cs" />
    <Compile Include="WebApi\Filters\EnsureUserPermissionForMediaAttribute.cs" />
    <Compile Include="WebApi\Filters\FileUploadCleanupFilterAttribute.cs" />
    <Compile Include="WebApi\Filters\FilterAllowedOutgoingContentAttribute.cs" />
    <Compile Include="WebApi\Filters\FilterAllowedOutgoingMediaAttribute.cs" />
    <Compile Include="WebApi\Filters\OutgoingDateTimeFormatAttribute.cs" />
    <Compile Include="WebApi\Filters\UmbracoApplicationAuthorizeAttribute.cs" />
    <Compile Include="WebApi\GuidNoHyphenConverter.cs" />
    <Compile Include="WebApi\HttpRequestMessageExtensions.cs" />
    <Compile Include="WebApi\JsonCamelCaseFormatter.cs" />
    <Compile Include="WebApi\MemberAuthorizeAttribute.cs" />
    <Compile Include="WebApi\NamespaceHttpControllerSelector.cs" />
    <Compile Include="WebApi\PrefixlessBodyModelValidator.cs" />
    <Compile Include="WebApi\PrefixlessBodyModelValidatorAttribute.cs" />
    <Compile Include="WebApi\UmbracoApiController.cs" />
    <Compile Include="WebApi\UmbracoApiControllerBase.cs" />
    <Compile Include="Mvc\UmbracoAuthorizeAttribute.cs" />
    <Compile Include="Mvc\NotChildAction.cs" />
    <Compile Include="Mvc\UmbracoAuthorizedController.cs" />
    <Compile Include="Mvc\UmbracoController.cs" />
    <Compile Include="Mvc\UmbracoControllerFactory.cs" />
    <Compile Include="Mvc\UmbracoMvcHandler.cs" />
    <Compile Include="Mvc\UmbracoViewPageOfTModel.cs" />
    <Compile Include="PublishedContentExtensions.cs" />
    <Compile Include="HtmlHelperRenderExtensions.cs" />
    <Compile Include="ModelStateExtensions.cs" />
    <Compile Include="Mvc\HtmlTagWrapper.cs" />
    <Compile Include="Mvc\HtmlTagWrapperTextNode.cs" />
    <Compile Include="Mvc\IHtmlTagWrapper.cs" />
    <Compile Include="Mvc\MergeModelStateToChildActionAttribute.cs" />
    <Compile Include="Mvc\PluginController.cs" />
    <Compile Include="Mvc\PluginViewEngine.cs" />
    <Compile Include="Mvc\PostedDataProxyInfo.cs" />
    <Compile Include="Mvc\RedirectToUmbracoPageResult.cs" />
    <Compile Include="Mvc\Strings.Designer.cs">
      <AutoGen>True</AutoGen>
      <DesignTime>True</DesignTime>
      <DependentUpon>Strings.resx</DependentUpon>
    </Compile>
    <Compile Include="Mvc\SurfaceController.cs" />
    <Compile Include="Mvc\PluginControllerArea.cs" />
    <Compile Include="Mvc\PluginControllerAttribute.cs" />
    <Compile Include="Mvc\PluginControllerMetadata.cs" />
    <Compile Include="Mvc\UmbracoPageResult.cs" />
    <Compile Include="RouteCollectionExtensions.cs" />
    <Compile Include="Templates\TemplateRenderer.cs" />
    <Compile Include="Trees\PartialViewMacrosTreeController.cs" />
    <Compile Include="Trees\PartialViewsTreeController.cs" />
    <Compile Include="UmbracoHelper.cs" />
    <Compile Include="Mvc\ViewContextExtensions.cs" />
    <Compile Include="Mvc\ViewDataContainerExtensions.cs" />
    <Compile Include="Routing\PublishedContentNotFoundHandler.cs" />
    <Compile Include="Mvc\Constants.cs" />
    <Compile Include="Mvc\IFilteredControllerFactory.cs" />
    <Compile Include="Mvc\MasterControllerFactory.cs" />
    <Compile Include="Mvc\RenderActionInvoker.cs" />
    <Compile Include="Mvc\RenderControllerFactory.cs" />
    <Compile Include="Mvc\ContentModelBinder.cs" />
    <Compile Include="Mvc\RenderMvcController.cs" />
    <Compile Include="Mvc\RenderRouteHandler.cs" />
    <Compile Include="Mvc\RenderViewEngine.cs" />
    <Compile Include="Mvc\RouteDefinition.cs" />
    <Compile Include="Mvc\RouteValueDictionaryExtensions.cs" />
    <Compile Include="WebApi\UmbracoAuthorizeAttribute.cs" />
    <Compile Include="WebApi\UmbracoAuthorizedApiController.cs" />
    <Compile Include="WebApi\Filters\ValidationFilterAttribute.cs" />
    <Compile Include="WebApi\Filters\UmbracoUserTimeoutFilterAttribute.cs" />
    <Compile Include="Mvc\ControllerExtensions.cs" />
    <Compile Include="TypeLoaderExtensions.cs" />
    <Compile Include="Properties\AssemblyInfo.cs">
      <SubType>Code</SubType>
    </Compile>
    <Compile Include="UmbracoApplication.cs" />
    <Compile Include="UmbracoInjectedModule.cs" />
    <Compile Include="UmbracoHttpHandler.cs" />
    <Compile Include="UmbracoWebService.cs">
      <SubType>Component</SubType>
    </Compile>
    <Compile Include="WebViewPageExtensions.cs" />
    <Compile Include="Runtime\WebFinalComponent.cs" />
    <Compile Include="Runtime\WebFinalComposer.cs" />
  </ItemGroup>
  <ItemGroup>
    <EmbeddedResource Include="Mvc\Strings.resx">
      <Generator>ResXFileCodeGenerator</Generator>
      <LastGenOutput>Strings.Designer.cs</LastGenOutput>
    </EmbeddedResource>
  </ItemGroup>
  <ItemGroup>
    <None Include="..\Umbraco.Web.UI\Views\web.config">
      <Link>Mvc\web.config</Link>
    </None>
  </ItemGroup>
  <ItemGroup>
    <Folder Include="PropertyEditors\ValueConverters" />
  </ItemGroup>
  <Import Project="$(MSBuildBinPath)\Microsoft.CSharp.targets" />
</Project><|MERGE_RESOLUTION|>--- conflicted
+++ resolved
@@ -161,13 +161,10 @@
     <Compile Include="Models\NoNodesViewModel.cs" />
     <Compile Include="Mvc\RenderNoContentController.cs" />
     <Compile Include="Editors\BackOfficePreviewModel.cs" />
-<<<<<<< HEAD
     <Compile Include="Editors\EditorModelEventManager.cs" />
     <Compile Include="Editors\ElementTypeController.cs" />
     <Compile Include="Editors\Filters\ContentSaveModelValidator.cs" />
     <Compile Include="Editors\Filters\DataTypeValidateAttribute.cs" />
-=======
->>>>>>> ed24a695
     <Compile Include="Editors\ChallengeResult.cs" />
     <Compile Include="Editors\ElementTypeController.cs" />
     <Compile Include="Editors\Filters\ContentSaveModelValidator.cs" />
@@ -215,7 +212,6 @@
     <Compile Include="Profiling\WebProfilingController.cs" />
     <Compile Include="Compose\NestedContentPropertyComposer.cs" />
     <Compile Include="RoutableDocumentFilter.cs" />
-<<<<<<< HEAD
     <Compile Include="Runtime\AspNetUmbracoBootPermissionChecker.cs" />
     <Compile Include="Security\BackOfficeClaimsPrincipalFactory.cs" />
     <Compile Include="Security\BackOfficeSignInManager.cs" />
@@ -241,7 +237,6 @@
     <Compile Include="Trees\ITreeNodeController.cs" />
     <Compile Include="Trees\TreeCollectionBuilder.cs" />
     <Compile Include="UmbracoContext.cs" />
-=======
     <Compile Include="Routing\DefaultMediaUrlProvider.cs" />
     <Compile Include="Routing\IMediaUrlProvider.cs" />
     <Compile Include="Routing\IPublishedRouter.cs" />
@@ -255,16 +250,12 @@
     <Compile Include="Search\ExamineUserComponent.cs" />
     <Compile Include="Search\IUmbracoTreeSearcherFields.cs" />
     <Compile Include="Search\UmbracoTreeSearcherFields.cs" />
->>>>>>> ed24a695
     <Compile Include="Security\BackOfficeExternalLoginProviderErrorMiddlware.cs" />
     <Compile Include="Security\BackOfficeExternalLoginProviderErrors.cs" />
     <Compile Include="Security\BackOfficeExternalLoginProviderOptions.cs" />
     <Compile Include="Security\SignOutAuditEventArgs.cs" />
     <Compile Include="Security\UserInviteEventArgs.cs" />
-<<<<<<< HEAD
-=======
     <Compile Include="Services\DashboardService.cs" />
->>>>>>> ed24a695
     <Compile Include="Services\IconService.cs" />
     <Compile Include="UmbracoContextFactory.cs" />
     <Compile Include="Mvc\UmbracoVirtualNodeByUdiRouteHandler.cs" />
