--- conflicted
+++ resolved
@@ -110,10 +110,8 @@
     <Compile Include="Cache\ContentCacheRefresher.cs" />
     <Compile Include="Cache\UserGroupCacheRefresher.cs" />
     <Compile Include="Cache\UserGroupPermissionsCacheRefresher.cs" />
-<<<<<<< HEAD
     <Compile Include="Composing\Composers\InstallerComposer.cs" />
     <Compile Include="Composing\LightInject\LightInjectContainer.cs" />
-=======
     <Compile Include="Components\BackOfficeUserAuditEventsComponent.cs" />
     <Compile Include="Media\Exif\BitConverterEx.cs" />
     <Compile Include="Media\Exif\ExifBitConverter.cs" />
@@ -155,7 +153,6 @@
     <Compile Include="Security\IBackOfficeUserPasswordChecker.cs" />
     <Compile Include="Security\IdentityAuditEventArgs.cs" />
     <Compile Include="Composing\CompositionRoots\InstallerCompositionRoot.cs" />
->>>>>>> 04c654c2
     <Compile Include="CompositionExtensions.cs" />
     <Compile Include="Composing\Current.cs" />
     <Compile Include="Editors\BackOfficeAssetsController.cs" />
