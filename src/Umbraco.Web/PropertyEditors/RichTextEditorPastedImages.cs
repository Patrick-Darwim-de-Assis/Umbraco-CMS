--- conflicted
+++ resolved
@@ -20,31 +20,20 @@
         private readonly IIOHelper _ioHelper;
         private readonly IMediaService _mediaService;
         private readonly IContentTypeBaseServiceProvider _contentTypeBaseServiceProvider;
-<<<<<<< HEAD
-=======
         private readonly IMediaFileSystem _mediaFileSystem;
->>>>>>> 8aa6fff8
         private readonly IShortStringHelper _shortStringHelper;
 
         const string TemporaryImageDataAttribute = "data-tmpimg";
 
-<<<<<<< HEAD
-        public RichTextEditorPastedImages(IUmbracoContextAccessor umbracoContextAccessor, ILogger logger, IIOHelper ioHelper, IMediaService mediaService, IContentTypeBaseServiceProvider contentTypeBaseServiceProvider, IShortStringHelper shortStringHelper)
-=======
         public RichTextEditorPastedImages(IUmbracoContextAccessor umbracoContextAccessor, ILogger logger, IIOHelper ioHelper, IMediaService mediaService, IContentTypeBaseServiceProvider contentTypeBaseServiceProvider, IMediaFileSystem mediaFileSystem, IShortStringHelper shortStringHelper)
->>>>>>> 8aa6fff8
         {
             _umbracoContextAccessor = umbracoContextAccessor ?? throw new ArgumentNullException(nameof(umbracoContextAccessor));
             _logger = logger ?? throw new ArgumentNullException(nameof(logger));
             _ioHelper = ioHelper;
             _mediaService = mediaService ?? throw new ArgumentNullException(nameof(mediaService));
             _contentTypeBaseServiceProvider = contentTypeBaseServiceProvider ?? throw new ArgumentNullException(nameof(contentTypeBaseServiceProvider));
-<<<<<<< HEAD
-            _shortStringHelper = shortStringHelper ?? throw new ArgumentNullException(nameof(shortStringHelper));
-=======
             _mediaFileSystem = mediaFileSystem;
             _shortStringHelper = shortStringHelper;
->>>>>>> 8aa6fff8
         }
 
         /// <summary>
