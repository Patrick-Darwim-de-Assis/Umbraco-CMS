﻿using Newtonsoft.Json;
using System;
using System.Collections.Generic;
using System.Linq;
using Umbraco.Core;
using Umbraco.Core.IO;
using Umbraco.Core.Logging;
using Umbraco.Core.Models;
using Umbraco.Core.Models.Editors;
using Umbraco.Core.PropertyEditors;
using Umbraco.Core.Services;
using Umbraco.Web.Templates;

namespace Umbraco.Web.PropertyEditors
{

    /// <summary>
    /// Represents a grid property and parameter editor.
    /// </summary>
    [DataEditor(
        Constants.PropertyEditors.Aliases.Grid,
        "Grid layout",
        "grid",
        HideLabel = true,
        ValueType = ValueTypes.Json,
        Icon = "icon-layout",
        Group = Constants.PropertyEditors.Groups.RichContent)]
    public class GridPropertyEditor : DataEditor
    {
        private IUmbracoContextAccessor _umbracoContextAccessor;
        private readonly IDataTypeService _dataTypeService;
        private readonly ILocalizationService _localizationService;
        private readonly IIOHelper _ioHelper;
        private ILogger _logger;
<<<<<<< HEAD

        public GridPropertyEditor(ILogger logger, IMediaService mediaService, IContentTypeBaseServiceProvider contentTypeBaseServiceProvider, IUmbracoContextAccessor umbracoContextAccessor, IDataTypeService dataTypeService, ILocalizationService localizationService, IIOHelper ioHelper)
=======
        private readonly IMediaService _mediaService;
        private readonly IContentTypeBaseServiceProvider _contentTypeBaseServiceProvider;
        private readonly HtmlImageSourceParser _imageSourceParser;
        private readonly RichTextEditorPastedImages _pastedImages;
        private readonly HtmlLocalLinkParser _localLinkParser;

        public GridPropertyEditor(ILogger logger,
            IMediaService mediaService, IContentTypeBaseServiceProvider contentTypeBaseServiceProvider, IUmbracoContextAccessor umbracoContextAccessor, IDataTypeService dataTypeService, ILocalizationService localizationService,
            HtmlImageSourceParser imageSourceParser,
            RichTextEditorPastedImages pastedImages,
            HtmlLocalLinkParser localLinkParser)
>>>>>>> 76e1f305
            : base(logger)
        {
            _umbracoContextAccessor = umbracoContextAccessor;
            _dataTypeService = dataTypeService;
            _localizationService = localizationService;
            _ioHelper = ioHelper;
            _logger = logger;
            _mediaService = mediaService;
            _contentTypeBaseServiceProvider = contentTypeBaseServiceProvider;
            _imageSourceParser = imageSourceParser;
            _pastedImages = pastedImages;
            _localLinkParser = localLinkParser;
        }

        public override IPropertyIndexValueFactory PropertyIndexValueFactory => new GridPropertyIndexValueFactory();

        /// <summary>
        /// Overridden to ensure that the value is validated
        /// </summary>
        /// <returns></returns>
        protected override IDataValueEditor CreateValueEditor() => new GridPropertyValueEditor(Attribute, _mediaService, _contentTypeBaseServiceProvider, _umbracoContextAccessor, _logger, _dataTypeService, _localizationService, _imageSourceParser, _pastedImages, _localLinkParser);

        protected override IConfigurationEditor CreateConfigurationEditor() => new GridConfigurationEditor(_ioHelper);

        internal class GridPropertyValueEditor : DataValueEditor, IDataValueReference
        {
            private readonly IUmbracoContextAccessor _umbracoContextAccessor;
            private readonly HtmlImageSourceParser _imageSourceParser;
            private readonly RichTextEditorPastedImages _pastedImages;
            private readonly RichTextPropertyEditor.RichTextPropertyValueEditor _richTextPropertyValueEditor;
            private readonly MediaPickerPropertyEditor.MediaPickerPropertyValueEditor _mediaPickerPropertyValueEditor;

            public GridPropertyValueEditor(
                DataEditorAttribute attribute,
                IMediaService mediaService,
                IContentTypeBaseServiceProvider contentTypeBaseServiceProvider,
                IUmbracoContextAccessor umbracoContextAccessor,
                ILogger logger,
                IDataTypeService dataTypeService,
                ILocalizationService localizationService,
                HtmlImageSourceParser imageSourceParser,
                RichTextEditorPastedImages pastedImages,
                HtmlLocalLinkParser localLinkParser)
                : base(dataTypeService, localizationService, attribute)
            {
                _umbracoContextAccessor = umbracoContextAccessor;
                _imageSourceParser = imageSourceParser;
                _pastedImages = pastedImages;
                _richTextPropertyValueEditor = new RichTextPropertyEditor.RichTextPropertyValueEditor(attribute, mediaService, contentTypeBaseServiceProvider, umbracoContextAccessor,logger, dataTypeService, localizationService, imageSourceParser, localLinkParser, pastedImages);
                _mediaPickerPropertyValueEditor = new MediaPickerPropertyEditor.MediaPickerPropertyValueEditor(dataTypeService, localizationService, attribute);
            }

            /// <summary>
            /// Format the data for persistence
            /// This to ensure if a RTE is used in a Grid cell/control that we parse it for tmp stored images
            /// to persist to the media library when we go to persist this to the DB
            /// </summary>
            /// <param name="editorValue"></param>
            /// <param name="currentValue"></param>
            /// <returns></returns>
            public override object FromEditor(ContentPropertyData editorValue, object currentValue)
            {
                if (editorValue.Value == null)
                    return null;

                // editorValue.Value is a JSON string of the grid
                var rawJson = editorValue.Value.ToString();
                if (rawJson.IsNullOrWhiteSpace())
                    return null;

                var config = editorValue.DataTypeConfiguration as GridConfiguration;
                var mediaParent = config?.MediaParentId;
                var mediaParentId = mediaParent == null ? Guid.Empty : mediaParent.Guid;

                var grid = DeserializeGridValue(rawJson, out var rtes, out _);

                var userId = _umbracoContextAccessor.UmbracoContext?.Security?.CurrentUser?.Id ?? Constants.Security.SuperUserId;

                // Process the rte values
                foreach (var rte in rtes)
                {
                    // Parse the HTML
                    var html = rte.Value?.ToString();

                    var parseAndSavedTempImages = _pastedImages.FindAndPersistPastedTempImages(html, mediaParentId, userId);
                    var editorValueWithMediaUrlsRemoved = _imageSourceParser.RemoveImageSources(parseAndSavedTempImages);

                    rte.Value = editorValueWithMediaUrlsRemoved;
                }

                // Convert back to raw JSON for persisting
                return JsonConvert.SerializeObject(grid);
            }

            /// <summary>
            /// Ensures that the rich text editor values are processed within the grid
            /// </summary>
            /// <param name="property"></param>
            /// <param name="dataTypeService"></param>
            /// <param name="culture"></param>
            /// <param name="segment"></param>
            /// <returns></returns>
            public override object ToEditor(IProperty property, string culture = null, string segment = null)
            {
                var val = property.GetValue(culture, segment);
                if (val == null) return string.Empty;

                var grid = DeserializeGridValue(val.ToString(), out var rtes, out _);

                //process the rte values
                foreach (var rte in rtes.ToList())
                {
                    var html = rte.Value?.ToString();

                    var propertyValueWithMediaResolved = _imageSourceParser.EnsureImageSources(html);
                    rte.Value = propertyValueWithMediaResolved;
                }

                return grid;
            }

            private GridValue DeserializeGridValue(string rawJson, out IEnumerable<GridValue.GridControl> richTextValues, out IEnumerable<GridValue.GridControl> mediaValues)
            {
                var grid = JsonConvert.DeserializeObject<GridValue>(rawJson);

                // Find all controls that use the RTE editor
                var controls = grid.Sections.SelectMany(x => x.Rows.SelectMany(r => r.Areas).SelectMany(a => a.Controls)).ToArray();
                richTextValues = controls.Where(x => x.Editor.Alias.ToLowerInvariant() == "rte");
                mediaValues = controls.Where(x => x.Editor.Alias.ToLowerInvariant() == "media");

                return grid;
            }

            /// <summary>
            /// Resolve references from <see cref="IDataValueEditor"/> values
            /// </summary>
            /// <param name="value"></param>
            /// <returns></returns>
            public IEnumerable<UmbracoEntityReference> GetReferences(object value)
            {
                var rawJson = value == null ? string.Empty : value is string str ? str : value.ToString();
                DeserializeGridValue(rawJson, out var richTextEditorValues, out var mediaValues);

                foreach (var umbracoEntityReference in richTextEditorValues.SelectMany(x =>
                    _richTextPropertyValueEditor.GetReferences(x.Value)))
                    yield return umbracoEntityReference;

                foreach (var umbracoEntityReference in mediaValues.SelectMany(x =>
                    _mediaPickerPropertyValueEditor.GetReferences(x.Value["udi"])))
                    yield return umbracoEntityReference;
            }
        }
    }
}<|MERGE_RESOLUTION|>--- conflicted
+++ resolved
@@ -32,22 +32,23 @@
         private readonly ILocalizationService _localizationService;
         private readonly IIOHelper _ioHelper;
         private ILogger _logger;
-<<<<<<< HEAD
-
-        public GridPropertyEditor(ILogger logger, IMediaService mediaService, IContentTypeBaseServiceProvider contentTypeBaseServiceProvider, IUmbracoContextAccessor umbracoContextAccessor, IDataTypeService dataTypeService, ILocalizationService localizationService, IIOHelper ioHelper)
-=======
         private readonly IMediaService _mediaService;
         private readonly IContentTypeBaseServiceProvider _contentTypeBaseServiceProvider;
         private readonly HtmlImageSourceParser _imageSourceParser;
         private readonly RichTextEditorPastedImages _pastedImages;
         private readonly HtmlLocalLinkParser _localLinkParser;
 
-        public GridPropertyEditor(ILogger logger,
-            IMediaService mediaService, IContentTypeBaseServiceProvider contentTypeBaseServiceProvider, IUmbracoContextAccessor umbracoContextAccessor, IDataTypeService dataTypeService, ILocalizationService localizationService,
+        public GridPropertyEditor(
+            ILogger logger,
+            IMediaService mediaService,
+            IContentTypeBaseServiceProvider contentTypeBaseServiceProvider,
+            IUmbracoContextAccessor umbracoContextAccessor,
+            IDataTypeService dataTypeService,
+            ILocalizationService localizationService,
             HtmlImageSourceParser imageSourceParser,
             RichTextEditorPastedImages pastedImages,
-            HtmlLocalLinkParser localLinkParser)
->>>>>>> 76e1f305
+            HtmlLocalLinkParser localLinkParser,
+            IIOHelper ioHelper)
             : base(logger)
         {
             _umbracoContextAccessor = umbracoContextAccessor;
