﻿using Newtonsoft.Json;
using Newtonsoft.Json.Linq;
using System;
using System.Collections.Generic;
using System.Linq;
using System.Text;
using System.Threading.Tasks;
using Umbraco.Core;
using Umbraco.Core.Configuration;
using Umbraco.Core.Configuration.UmbracoSettings;
using Umbraco.Core.IO;
using Umbraco.Core.Logging;
using Umbraco.Core.Models;
using Umbraco.Core.PropertyEditors;
using Umbraco.Core.Services;

namespace Umbraco.Web.PropertyEditors
{
    [PropertyEditor(Constants.PropertyEditors.ImageCropperAlias, "Image Cropper", "imagecropper", ValueType = PropertyEditorValueTypes.Json, HideLabel = false, Group="media", Icon="icon-crop")]
    public class ImageCropperPropertyEditor : PropertyEditor, IApplicationEventHandler
    {
<<<<<<< HEAD
        private readonly MediaFileSystem _mediaFileSystem;
        private readonly IContentSection _contentSettings;

        public ImageCropperPropertyEditor(ILogger logger, MediaFileSystem mediaFileSystem, IContentSection contentSettings)
            : base(logger)
        {
            if (mediaFileSystem == null) throw new ArgumentNullException("mediaFileSystem");
            if (contentSettings == null) throw new ArgumentNullException("contentSettings");
            _mediaFileSystem = mediaFileSystem;
            _contentSettings = contentSettings;

            _internalPreValues = new Dictionary<string, object>
                {
                    {"focalPoint", "{left: 0.5, top: 0.5}"},
                    {"src", ""}
                };
            MemberService.Deleted += (sender, args) =>
                args.MediaFilesToDelete.AddRange(ServiceDeleted(args.DeletedEntities.Cast<ContentBase>()));
        }

=======
>>>>>>> aff03997
        /// <summary>
        /// Creates our custom value editor
        /// </summary>
        /// <returns></returns>
        protected override PropertyValueEditor CreateValueEditor()
        {
            var baseEditor = base.CreateValueEditor();
            return new ImageCropperPropertyValueEditor(baseEditor, Logger, _mediaFileSystem, _contentSettings);
        }

        protected override PreValueEditor CreatePreValueEditor()
        {
            return new ImageCropperPreValueEditor();
        }


        /// <summary>
        /// Ensures any files associated are removed
        /// </summary>
        /// <param name="allPropertyData"></param>
        IEnumerable<string> ServiceEmptiedRecycleBin(Dictionary<int, IEnumerable<Property>> allPropertyData)
        {
            var list = new List<string>();
            //Get all values for any image croppers found
            foreach (var cropperVal in allPropertyData
                .SelectMany(x => x.Value)
                .Where(x => x.PropertyType.PropertyEditorAlias == Constants.PropertyEditors.ImageCropperAlias)  
                .Select(x => x.Value)
                .WhereNotNull())
            {
                JObject json;
                try
                {
                    json = JsonConvert.DeserializeObject<JObject>(cropperVal.ToString());
                }
                catch (Exception ex)
                {
                    Logger.Error<ImageCropperPropertyEditor>("An error occurred parsing the value stored in the image cropper value: " + cropperVal, ex);
                    continue;
                }

                if (json["src"] != null && json["src"].ToString().IsNullOrWhiteSpace() == false)
                {
                    list.Add(json["src"].ToString());
                }
            }
            return list;
        }

        /// <summary>
        /// Ensures any files associated are removed
        /// </summary>
        /// <param name="deletedEntities"></param>
        IEnumerable<string> ServiceDeleted(IEnumerable<ContentBase> deletedEntities)
        {
            var list = new List<string>();
            foreach (var property in deletedEntities.SelectMany(deletedEntity => deletedEntity
                .Properties
                .Where(x => x.PropertyType.PropertyEditorAlias == Constants.PropertyEditors.ImageCropperAlias
                            && x.Value != null
                            && string.IsNullOrEmpty(x.Value.ToString()) == false)))
            {
                JObject json;
                try
                {
                    json = JsonConvert.DeserializeObject<JObject>(property.Value.ToString());
                }
                catch (Exception ex)
                {
                    Logger.Error<ImageCropperPropertyEditor>("An error occurred parsing the value stored in the image cropper value: " + property.Value, ex);
                    continue;
                }

                if (json["src"] != null && json["src"].ToString().IsNullOrWhiteSpace() == false)
                {
                    list.Add(json["src"].ToString());
                }
            }
            return list;
        }

        /// <summary>
        /// After the content is copied we need to check if there are files that also need to be copied
        /// </summary>
        /// <param name="sender"></param>
        /// <param name="e"></param>
        void ContentServiceCopied(IContentService sender, Core.Events.CopyEventArgs<IContent> e)
        {
            if (e.Original.Properties.Any(x => x.PropertyType.PropertyEditorAlias == Constants.PropertyEditors.ImageCropperAlias))
            {
                bool isUpdated = false;
                var fs = _mediaFileSystem;

                //Loop through properties to check if the content contains media that should be deleted
                foreach (var property in e.Original.Properties.Where(x => x.PropertyType.PropertyEditorAlias == Constants.PropertyEditors.ImageCropperAlias
                    && x.Value != null                                                   
                    && string.IsNullOrEmpty(x.Value.ToString()) == false))
                {
                    JObject json;
                    try
                    {
                        json = JsonConvert.DeserializeObject<JObject>(property.Value.ToString());
                    }
                    catch (Exception ex)
                    {
                        Logger.Error<ImageCropperPropertyEditor>("An error occurred parsing the value stored in the image cropper value: " + property.Value.ToString(), ex);
                        continue;
                    }

                    if (json["src"] != null && json["src"].ToString().IsNullOrWhiteSpace() == false)
                    {
                        if (fs.FileExists(fs.GetRelativePath(json["src"].ToString())))
                        {
                            var currentPath = fs.GetRelativePath(json["src"].ToString());
                            var propertyId = e.Copy.Properties.First(x => x.Alias == property.Alias).Id;
                            var newPath = fs.GetRelativePath(propertyId, System.IO.Path.GetFileName(currentPath));

                            fs.CopyFile(currentPath, newPath);
                            json["src"] = fs.GetUrl(newPath);
                            e.Copy.SetValue(property.Alias, json.ToString());

                            //Copy thumbnails
                            foreach (var thumbPath in fs.GetThumbnails(currentPath))
                            {
                                var newThumbPath = fs.GetRelativePath(propertyId, System.IO.Path.GetFileName(thumbPath));
                                fs.CopyFile(thumbPath, newThumbPath);
                            }
                            isUpdated = true;
                        }
                    }

                    
                }

                if (isUpdated)
                {
                    //need to re-save the copy with the updated path value
                    sender.Save(e.Copy);
                }
            }
        }

        void MediaServiceCreated(IMediaService sender, Core.Events.NewEventArgs<IMedia> e)
        {
            AutoFillProperties(e.Entity);
        }

        void MediaServiceSaving(IMediaService sender, Core.Events.SaveEventArgs<IMedia> e)
        {
            foreach (var m in e.SavedEntities)
            {
                AutoFillProperties(m);
            }
        }

        void AutoFillProperties(IContentBase model)
        {
            foreach (var p in model.Properties.Where(x => x.PropertyType.PropertyEditorAlias == Constants.PropertyEditors.ImageCropperAlias))
            {
                var uploadFieldConfigNode =
                    _contentSettings.ImageAutoFillProperties
                                        .FirstOrDefault(x => x.Alias == p.Alias);

                if (uploadFieldConfigNode != null)
                {
                    if (p.Value != null)
                    {                        
                        JObject json = null;
                        try
                        {
                            json = JObject.Parse((string)p.Value);
                        }
                        catch (JsonException)
                        {
                            //note: we are swallowing this exception because in some cases a normal string/non json value will be passed in which will just be the 
                            // file path like /media/23454/hello.jpg
                            // This will happen everytime an image is uploaded via the folder browser and we don't really want to pollute the log since it's not actually
                            // a problem and we take care of this below.
                            // see: http://issues.umbraco.org/issue/U4-4756
                        }
                        if (json != null && json["src"] != null)
                        {
                            model.PopulateFileMetaDataProperties(uploadFieldConfigNode, json["src"].Value<string>());
                        }
                        else if (p.Value is string)
                        {
                            var src = p.Value == null ? string.Empty : p.Value.ToString();
                            var config = ApplicationContext.Current.Services.DataTypeService.GetPreValuesByDataTypeId(p.PropertyType.DataTypeDefinitionId).FirstOrDefault();
                            var crops = string.IsNullOrEmpty(config) == false ? config : "[]";
                            p.Value = "{src: '" + p.Value + "', crops: " + crops + "}";
                            //Only provide the source path, not the whole JSON value
                            model.PopulateFileMetaDataProperties(uploadFieldConfigNode, src);
                        }
                    }
                    else
                        model.ResetFileMetaDataProperties(uploadFieldConfigNode);
                }
            }
        }

        private IDictionary<string, object> _internalPreValues;
        public override IDictionary<string, object> DefaultPreValues
        {
            get { return _internalPreValues; }
            set { _internalPreValues = value; }
        }

        internal class ImageCropperPreValueEditor : PreValueEditor
        {
            [PreValueField("crops", "Crop sizes", "views/propertyeditors/imagecropper/imagecropper.prevalues.html")]
            public string Crops { get; set; }
        }

        #region Application event handler, used to bind to events on startup
<<<<<<< HEAD
        public void OnApplicationInitialized(UmbracoApplicationBase umbracoApplication, ApplicationContext applicationContext)
        {
        }

        public void OnApplicationStarting(UmbracoApplicationBase umbracoApplication, ApplicationContext applicationContext)
        {
        }

        /// <summary>
        /// We're going to bind to the MediaService Saving event so that we can populate the umbracoFile size, type, etc... label fields
        /// if we find any attached to the current media item.
        /// </summary>
        /// <remarks>
        /// I think this kind of logic belongs on this property editor, I guess it could exist elsewhere but it all has to do with the cropper.
        /// </remarks>
        public void OnApplicationStarted(UmbracoApplicationBase umbracoApplication, ApplicationContext applicationContext)
        {
            MediaService.Saving += MediaServiceSaving;
            MediaService.Created += MediaServiceCreated;
            ContentService.Copied += ContentServiceCopied;

            MediaService.Deleted += (sender, args) =>
                args.MediaFilesToDelete.AddRange(ServiceDeleted(args.DeletedEntities.Cast<ContentBase>()));
            MediaService.EmptiedRecycleBin += (sender, args) =>
                args.Files.AddRange(ServiceEmptiedRecycleBin(args.AllPropertyData));
            ContentService.Deleted += (sender, args) =>
                args.MediaFilesToDelete.AddRange(ServiceDeleted(args.DeletedEntities.Cast<ContentBase>()));
            ContentService.EmptiedRecycleBin += (sender, args) =>
                args.Files.AddRange(ServiceEmptiedRecycleBin(args.AllPropertyData));
=======

        private readonly FileUploadPropertyEditorApplicationStartup _applicationStartup = new FileUploadPropertyEditorApplicationStartup();

        /// <summary>
        /// we're using a sub -class because this has the logic to prevent it from executing if the application is not configured
        /// </summary>
        private class FileUploadPropertyEditorApplicationStartup : ApplicationEventHandler
        {
            /// <summary>
            /// We're going to bind to the MediaService Saving event so that we can populate the umbracoFile size, type, etc... label fields
            /// if we find any attached to the current media item.
            /// </summary>
            protected override void ApplicationStarted(UmbracoApplicationBase umbracoApplication, ApplicationContext applicationContext)
            {
                MediaService.Saving += MediaServiceSaving;
                MediaService.Created += MediaServiceCreated;
                ContentService.Copied += ContentServiceCopied;

                MediaService.Deleted += (sender, args) =>
                    args.MediaFilesToDelete.AddRange(ServiceDeleted(args.DeletedEntities.Cast<ContentBase>()));
                MediaService.EmptiedRecycleBin += (sender, args) =>
                    args.Files.AddRange(ServiceEmptiedRecycleBin(args.AllPropertyData));
                ContentService.Deleted += (sender, args) =>
                    args.MediaFilesToDelete.AddRange(ServiceDeleted(args.DeletedEntities.Cast<ContentBase>()));
                ContentService.EmptiedRecycleBin += (sender, args) =>
                    args.Files.AddRange(ServiceEmptiedRecycleBin(args.AllPropertyData));
                MemberService.Deleted += (sender, args) =>
                    args.MediaFilesToDelete.AddRange(ServiceDeleted(args.DeletedEntities.Cast<ContentBase>()));
            }
        }

        public void OnApplicationInitialized(UmbracoApplicationBase umbracoApplication, ApplicationContext applicationContext)
        {
            //wrap
            _applicationStartup.OnApplicationInitialized(umbracoApplication, applicationContext);
        }
        public void OnApplicationStarting(UmbracoApplicationBase umbracoApplication, ApplicationContext applicationContext)
        {
            //wrap
            _applicationStartup.OnApplicationStarting(umbracoApplication, applicationContext);
        }
        public void OnApplicationStarted(UmbracoApplicationBase umbracoApplication, ApplicationContext applicationContext)
        {
            //wrap
            _applicationStartup.OnApplicationStarted(umbracoApplication, applicationContext);
>>>>>>> aff03997
        }
        #endregion
    }
}<|MERGE_RESOLUTION|>--- conflicted
+++ resolved
@@ -19,7 +19,6 @@
     [PropertyEditor(Constants.PropertyEditors.ImageCropperAlias, "Image Cropper", "imagecropper", ValueType = PropertyEditorValueTypes.Json, HideLabel = false, Group="media", Icon="icon-crop")]
     public class ImageCropperPropertyEditor : PropertyEditor, IApplicationEventHandler
     {
-<<<<<<< HEAD
         private readonly MediaFileSystem _mediaFileSystem;
         private readonly IContentSection _contentSettings;
 
@@ -28,6 +27,9 @@
         {
             if (mediaFileSystem == null) throw new ArgumentNullException("mediaFileSystem");
             if (contentSettings == null) throw new ArgumentNullException("contentSettings");
+
+            _applicationStartup = new FileUploadPropertyEditorApplicationStartup(this);
+
             _mediaFileSystem = mediaFileSystem;
             _contentSettings = contentSettings;
 
@@ -35,13 +37,9 @@
                 {
                     {"focalPoint", "{left: 0.5, top: 0.5}"},
                     {"src", ""}
-                };
-            MemberService.Deleted += (sender, args) =>
-                args.MediaFilesToDelete.AddRange(ServiceDeleted(args.DeletedEntities.Cast<ContentBase>()));
-        }
-
-=======
->>>>>>> aff03997
+                };            
+        }
+
         /// <summary>
         /// Creates our custom value editor
         /// </summary>
@@ -256,65 +254,41 @@
         }
 
         #region Application event handler, used to bind to events on startup
-<<<<<<< HEAD
-        public void OnApplicationInitialized(UmbracoApplicationBase umbracoApplication, ApplicationContext applicationContext)
-        {
-        }
-
-        public void OnApplicationStarting(UmbracoApplicationBase umbracoApplication, ApplicationContext applicationContext)
-        {
-        }
-
-        /// <summary>
-        /// We're going to bind to the MediaService Saving event so that we can populate the umbracoFile size, type, etc... label fields
-        /// if we find any attached to the current media item.
-        /// </summary>
-        /// <remarks>
-        /// I think this kind of logic belongs on this property editor, I guess it could exist elsewhere but it all has to do with the cropper.
-        /// </remarks>
-        public void OnApplicationStarted(UmbracoApplicationBase umbracoApplication, ApplicationContext applicationContext)
-        {
-            MediaService.Saving += MediaServiceSaving;
-            MediaService.Created += MediaServiceCreated;
-            ContentService.Copied += ContentServiceCopied;
-
-            MediaService.Deleted += (sender, args) =>
-                args.MediaFilesToDelete.AddRange(ServiceDeleted(args.DeletedEntities.Cast<ContentBase>()));
-            MediaService.EmptiedRecycleBin += (sender, args) =>
-                args.Files.AddRange(ServiceEmptiedRecycleBin(args.AllPropertyData));
-            ContentService.Deleted += (sender, args) =>
-                args.MediaFilesToDelete.AddRange(ServiceDeleted(args.DeletedEntities.Cast<ContentBase>()));
-            ContentService.EmptiedRecycleBin += (sender, args) =>
-                args.Files.AddRange(ServiceEmptiedRecycleBin(args.AllPropertyData));
-=======
-
-        private readonly FileUploadPropertyEditorApplicationStartup _applicationStartup = new FileUploadPropertyEditorApplicationStartup();
+
+        private readonly FileUploadPropertyEditorApplicationStartup _applicationStartup;
 
         /// <summary>
         /// we're using a sub -class because this has the logic to prevent it from executing if the application is not configured
         /// </summary>
         private class FileUploadPropertyEditorApplicationStartup : ApplicationEventHandler
         {
+            private readonly ImageCropperPropertyEditor _imageCropperPropertyEditor;
+
+            public FileUploadPropertyEditorApplicationStartup(ImageCropperPropertyEditor imageCropperPropertyEditor)
+            {
+                _imageCropperPropertyEditor = imageCropperPropertyEditor;
+            }
+
             /// <summary>
             /// We're going to bind to the MediaService Saving event so that we can populate the umbracoFile size, type, etc... label fields
             /// if we find any attached to the current media item.
             /// </summary>
             protected override void ApplicationStarted(UmbracoApplicationBase umbracoApplication, ApplicationContext applicationContext)
             {
-                MediaService.Saving += MediaServiceSaving;
-                MediaService.Created += MediaServiceCreated;
-                ContentService.Copied += ContentServiceCopied;
+                MediaService.Saving += _imageCropperPropertyEditor.MediaServiceSaving;
+                MediaService.Created += _imageCropperPropertyEditor.MediaServiceCreated;
+                ContentService.Copied += _imageCropperPropertyEditor.ContentServiceCopied;
 
                 MediaService.Deleted += (sender, args) =>
-                    args.MediaFilesToDelete.AddRange(ServiceDeleted(args.DeletedEntities.Cast<ContentBase>()));
+                    args.MediaFilesToDelete.AddRange(_imageCropperPropertyEditor.ServiceDeleted(args.DeletedEntities.Cast<ContentBase>()));
                 MediaService.EmptiedRecycleBin += (sender, args) =>
-                    args.Files.AddRange(ServiceEmptiedRecycleBin(args.AllPropertyData));
+                    args.Files.AddRange(_imageCropperPropertyEditor.ServiceEmptiedRecycleBin(args.AllPropertyData));
                 ContentService.Deleted += (sender, args) =>
-                    args.MediaFilesToDelete.AddRange(ServiceDeleted(args.DeletedEntities.Cast<ContentBase>()));
+                    args.MediaFilesToDelete.AddRange(_imageCropperPropertyEditor.ServiceDeleted(args.DeletedEntities.Cast<ContentBase>()));
                 ContentService.EmptiedRecycleBin += (sender, args) =>
-                    args.Files.AddRange(ServiceEmptiedRecycleBin(args.AllPropertyData));
+                    args.Files.AddRange(_imageCropperPropertyEditor.ServiceEmptiedRecycleBin(args.AllPropertyData));
                 MemberService.Deleted += (sender, args) =>
-                    args.MediaFilesToDelete.AddRange(ServiceDeleted(args.DeletedEntities.Cast<ContentBase>()));
+                    args.MediaFilesToDelete.AddRange(_imageCropperPropertyEditor.ServiceDeleted(args.DeletedEntities.Cast<ContentBase>()));
             }
         }
 
@@ -332,7 +306,6 @@
         {
             //wrap
             _applicationStartup.OnApplicationStarted(umbracoApplication, applicationContext);
->>>>>>> aff03997
         }
         #endregion
     }
