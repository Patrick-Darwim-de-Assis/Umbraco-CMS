﻿using Umbraco.Core;
using Umbraco.Core.Cache;
using Umbraco.Core.Composing;
using Umbraco.Core.Configuration;
using Umbraco.Core.Logging;
using Umbraco.Core.Persistence;
using Umbraco.Core.Services;

namespace Umbraco.Web.WebApi
{
    /// <summary>
    /// Provides a base class for auto-routed Umbraco API controllers.
    /// </summary>
    public abstract class UmbracoApiController : UmbracoApiControllerBase, IDiscoverable
    {
        /// <summary>
        /// Initializes a new instance of the <see cref="UmbracoApiController"/> with auto dependencies.
        /// </summary>
        /// <remarks>Dependencies are obtained from the <see cref="Current"/> service locator.</remarks>
        protected UmbracoApiController()
        { }

        /// <summary>
        /// Initialize a new instance of the <see cref="UmbracoApiController"/> with all its dependencies.
        /// </summary>
<<<<<<< HEAD
        protected UmbracoApiController(IGlobalSettings globalSettings, IUmbracoContextAccessor umbracoContextAccessor, ISqlContext sqlContext, ServiceContext services, AppCaches applicationCache, IProfilingLogger logger, IRuntimeState runtimeState)
            : base(globalSettings, umbracoContextAccessor, sqlContext, services, applicationCache, logger, runtimeState)
=======
        protected UmbracoApiController(IGlobalSettings globalSettings, UmbracoContext umbracoContext, ISqlContext sqlContext, ServiceContext services, CacheHelper applicationCache, IProfilingLogger logger, IRuntimeState runtimeState)
            : base(globalSettings, umbracoContext, sqlContext, services, applicationCache, logger, runtimeState)
>>>>>>> cdf38af1
        { }
    }
}<|MERGE_RESOLUTION|>--- conflicted
+++ resolved
@@ -23,13 +23,8 @@
         /// <summary>
         /// Initialize a new instance of the <see cref="UmbracoApiController"/> with all its dependencies.
         /// </summary>
-<<<<<<< HEAD
-        protected UmbracoApiController(IGlobalSettings globalSettings, IUmbracoContextAccessor umbracoContextAccessor, ISqlContext sqlContext, ServiceContext services, AppCaches applicationCache, IProfilingLogger logger, IRuntimeState runtimeState)
-            : base(globalSettings, umbracoContextAccessor, sqlContext, services, applicationCache, logger, runtimeState)
-=======
-        protected UmbracoApiController(IGlobalSettings globalSettings, UmbracoContext umbracoContext, ISqlContext sqlContext, ServiceContext services, CacheHelper applicationCache, IProfilingLogger logger, IRuntimeState runtimeState)
+        protected UmbracoApiController(IGlobalSettings globalSettings, UmbracoContext umbracoContext, ISqlContext sqlContext, ServiceContext services, AppCaches applicationCache, IProfilingLogger logger, IRuntimeState runtimeState)
             : base(globalSettings, umbracoContext, sqlContext, services, applicationCache, logger, runtimeState)
->>>>>>> cdf38af1
         { }
     }
 }