﻿using System;
using System.Globalization;
using System.Linq;
using System.Management.Instrumentation;
using System.Net;
using System.Net.Http.Formatting;
using System.Threading.Tasks;
using System.Web.Http;
using System.Web.Mvc;
using Umbraco.Core;
using Umbraco.Core.Models;
using Umbraco.Core.Services;
using Umbraco.Web.Models.Trees;
using Umbraco.Web.Mvc;
using Umbraco.Web.WebApi;
using Umbraco.Web.WebApi.Filters;
using Constants = Umbraco.Core.Constants;

using umbraco;

namespace Umbraco.Web.Trees
{
    [AngularJsonOnlyConfiguration]
    [PluginController("UmbracoTrees")]
    public class ApplicationTreeController : UmbracoAuthorizedApiController
    {
        /// <summary>
        /// Returns the tree nodes for an application
        /// </summary>
        /// <param name="application">The application to load tree for</param>
        /// <param name="tree">An optional single tree alias, if specified will only load the single tree for the request app</param>
        /// <param name="queryStrings"></param>
        /// <param name="onlyInitialized">An optional bool (defaults to true), if set to false it will also load uninitialized trees</param>
        /// <returns></returns>
        [HttpQueryStringFilter("queryStrings")]
        public async Task<SectionRootNode> GetApplicationTrees(string application, string tree, FormDataCollection queryStrings, bool onlyInitialized = true)
        {
            if (string.IsNullOrEmpty(application)) throw new HttpResponseException(HttpStatusCode.NotFound);

            var rootId = Constants.System.Root.ToString(CultureInfo.InvariantCulture);

            //find all tree definitions that have the current application alias
            var appTrees = ApplicationContext.Current.Services.ApplicationTreeService.GetApplicationTrees(application, onlyInitialized).ToArray();

<<<<<<< HEAD
            if (string.IsNullOrEmpty(tree) == false || appTrees.Length == 1)
=======
            if (appTrees.Length == 1 || string.IsNullOrEmpty(tree) == false )
>>>>>>> 71a640de
            {
                var apptree = string.IsNullOrEmpty(tree) == false 
                    ? appTrees.SingleOrDefault(x => x.Alias == tree)
                    : appTrees.SingleOrDefault();

                if (apptree == null) throw new HttpResponseException(HttpStatusCode.NotFound);

                var result = await GetRootForSingleAppTree(
                    apptree,
                    Constants.System.Root.ToString(CultureInfo.InvariantCulture),
                    queryStrings, 
                    application);

                //this will be null if it cannot convert to ta single root section
                if (result != null)
                    return result;
            }

            var collection = new TreeNodeCollection();
            foreach (var apptree in appTrees)
            {
                //return the root nodes for each tree in the app
                var rootNode = await GetRootForMultipleAppTree(apptree, queryStrings);
                //This could be null if the tree decides not to return it's root (i.e. the member type tree does this when not in umbraco membership mode)
                if (rootNode != null)
                {
                    collection.Add(rootNode);     
                }
            }

            var multiTree = SectionRootNode.CreateMultiTreeSectionRoot(rootId, collection);
            multiTree.Name = ui.Text("sections", application);
            return multiTree;
        }

        /// <summary>
        /// Get the root node for an application with multiple trees
        /// </summary>
        /// <param name="configTree"></param>
        /// <param name="queryStrings"></param>
        /// <returns></returns>
        private async Task<TreeNode> GetRootForMultipleAppTree(ApplicationTree configTree, FormDataCollection queryStrings)
        {
            if (configTree == null) throw new ArgumentNullException("configTree");
            var byControllerAttempt = await configTree.TryGetRootNodeFromControllerTree(queryStrings, ControllerContext);
            if (byControllerAttempt.Success)
            {
                return byControllerAttempt.Result;
            }

            var legacyAttempt = configTree.TryGetRootNodeFromLegacyTree(queryStrings, Url, configTree.ApplicationAlias);
            if (legacyAttempt.Success)
            {
                return legacyAttempt.Result;
            }

            throw new ApplicationException("Could not get root node for tree type " + configTree.Alias);
        }

        /// <summary>
        /// Get the root node for an application with one tree
        /// </summary>
        /// <param name="configTree"></param>
        /// <param name="id"></param>
        /// <param name="queryStrings"></param>
        /// <param name="application"></param>
        /// <returns></returns>
        private async Task<SectionRootNode> GetRootForSingleAppTree(ApplicationTree configTree, string id, FormDataCollection queryStrings, string application)
        {
            var rootId = Constants.System.Root.ToString(CultureInfo.InvariantCulture);
            if (configTree == null) throw new ArgumentNullException("configTree");
            var byControllerAttempt = configTree.TryLoadFromControllerTree(id, queryStrings, ControllerContext);
            if (byControllerAttempt.Success)
            {
                var rootNode = await configTree.TryGetRootNodeFromControllerTree(queryStrings, ControllerContext);
                if (rootNode.Success == false)
                {
                    //This should really never happen if we've successfully got the children above.
                    throw new InvalidOperationException("Could not create root node for tree " + configTree.Alias);
                }

                //if the root node has a route path, we cannot create a single root section because by specifying the route path this would
                //override the dashboard route and that means there can be no dashboard for that section which is a breaking change.
                if (rootNode.Result.RoutePath.IsNullOrWhiteSpace() == false 
                    && rootNode.Result.RoutePath != "#" 
                    && rootNode.Result.RoutePath != application)
                {
                    //null indicates this cannot be converted
                    return null;
                }

                var sectionRoot = SectionRootNode.CreateSingleTreeSectionRoot(
                    rootId, 
                    rootNode.Result.ChildNodesUrl, 
                    rootNode.Result.MenuUrl, 
                    rootNode.Result.Name,
                    byControllerAttempt.Result);

                //This can't be done currently because the root will default to routing to a dashboard and if we disable dashboards for a section
                //that is really considered a breaking change. See above.
                //sectionRoot.RoutePath = rootNode.Result.RoutePath;

                foreach (var d in rootNode.Result.AdditionalData)
                {
                    sectionRoot.AdditionalData[d.Key] = d.Value;
                }
                return sectionRoot;

            }
            var legacyAttempt = configTree.TryLoadFromLegacyTree(id, queryStrings, Url, configTree.ApplicationAlias);
            if (legacyAttempt.Success)
            {
                var sectionRoot = SectionRootNode.CreateSingleTreeSectionRoot(
                   rootId,
                   "", //TODO: I think we'll need this in this situation!
                   Url.GetUmbracoApiService<LegacyTreeController>("GetMenu", rootId)
                        + "&parentId=" + rootId
                        + "&treeType=" + application
                        + "&section=" + application,
                   "", //TODO: I think we'll need this in this situation!
                   legacyAttempt.Result);

                
                sectionRoot.AdditionalData.Add("treeAlias", configTree.Alias);
                return sectionRoot;
            }

            throw new ApplicationException("Could not render a tree for type " + configTree.Alias);
        }
        

    }

    
}
<|MERGE_RESOLUTION|>--- conflicted
+++ resolved
@@ -1,184 +1,180 @@
-﻿using System;
-using System.Globalization;
-using System.Linq;
-using System.Management.Instrumentation;
-using System.Net;
-using System.Net.Http.Formatting;
-using System.Threading.Tasks;
-using System.Web.Http;
-using System.Web.Mvc;
-using Umbraco.Core;
-using Umbraco.Core.Models;
-using Umbraco.Core.Services;
-using Umbraco.Web.Models.Trees;
-using Umbraco.Web.Mvc;
-using Umbraco.Web.WebApi;
-using Umbraco.Web.WebApi.Filters;
-using Constants = Umbraco.Core.Constants;
-
-using umbraco;
-
-namespace Umbraco.Web.Trees
-{
-    [AngularJsonOnlyConfiguration]
-    [PluginController("UmbracoTrees")]
-    public class ApplicationTreeController : UmbracoAuthorizedApiController
-    {
-        /// <summary>
-        /// Returns the tree nodes for an application
-        /// </summary>
-        /// <param name="application">The application to load tree for</param>
-        /// <param name="tree">An optional single tree alias, if specified will only load the single tree for the request app</param>
-        /// <param name="queryStrings"></param>
-        /// <param name="onlyInitialized">An optional bool (defaults to true), if set to false it will also load uninitialized trees</param>
-        /// <returns></returns>
-        [HttpQueryStringFilter("queryStrings")]
-        public async Task<SectionRootNode> GetApplicationTrees(string application, string tree, FormDataCollection queryStrings, bool onlyInitialized = true)
-        {
-            if (string.IsNullOrEmpty(application)) throw new HttpResponseException(HttpStatusCode.NotFound);
-
-            var rootId = Constants.System.Root.ToString(CultureInfo.InvariantCulture);
-
-            //find all tree definitions that have the current application alias
-            var appTrees = ApplicationContext.Current.Services.ApplicationTreeService.GetApplicationTrees(application, onlyInitialized).ToArray();
-
-<<<<<<< HEAD
-            if (string.IsNullOrEmpty(tree) == false || appTrees.Length == 1)
-=======
-            if (appTrees.Length == 1 || string.IsNullOrEmpty(tree) == false )
->>>>>>> 71a640de
-            {
-                var apptree = string.IsNullOrEmpty(tree) == false 
-                    ? appTrees.SingleOrDefault(x => x.Alias == tree)
-                    : appTrees.SingleOrDefault();
-
-                if (apptree == null) throw new HttpResponseException(HttpStatusCode.NotFound);
-
-                var result = await GetRootForSingleAppTree(
-                    apptree,
-                    Constants.System.Root.ToString(CultureInfo.InvariantCulture),
-                    queryStrings, 
-                    application);
-
-                //this will be null if it cannot convert to ta single root section
-                if (result != null)
-                    return result;
-            }
-
-            var collection = new TreeNodeCollection();
-            foreach (var apptree in appTrees)
-            {
-                //return the root nodes for each tree in the app
-                var rootNode = await GetRootForMultipleAppTree(apptree, queryStrings);
-                //This could be null if the tree decides not to return it's root (i.e. the member type tree does this when not in umbraco membership mode)
-                if (rootNode != null)
-                {
-                    collection.Add(rootNode);     
-                }
-            }
-
-            var multiTree = SectionRootNode.CreateMultiTreeSectionRoot(rootId, collection);
-            multiTree.Name = ui.Text("sections", application);
-            return multiTree;
-        }
-
-        /// <summary>
-        /// Get the root node for an application with multiple trees
-        /// </summary>
-        /// <param name="configTree"></param>
-        /// <param name="queryStrings"></param>
-        /// <returns></returns>
-        private async Task<TreeNode> GetRootForMultipleAppTree(ApplicationTree configTree, FormDataCollection queryStrings)
-        {
-            if (configTree == null) throw new ArgumentNullException("configTree");
-            var byControllerAttempt = await configTree.TryGetRootNodeFromControllerTree(queryStrings, ControllerContext);
-            if (byControllerAttempt.Success)
-            {
-                return byControllerAttempt.Result;
-            }
-
-            var legacyAttempt = configTree.TryGetRootNodeFromLegacyTree(queryStrings, Url, configTree.ApplicationAlias);
-            if (legacyAttempt.Success)
-            {
-                return legacyAttempt.Result;
-            }
-
-            throw new ApplicationException("Could not get root node for tree type " + configTree.Alias);
-        }
-
-        /// <summary>
-        /// Get the root node for an application with one tree
-        /// </summary>
-        /// <param name="configTree"></param>
-        /// <param name="id"></param>
-        /// <param name="queryStrings"></param>
-        /// <param name="application"></param>
-        /// <returns></returns>
-        private async Task<SectionRootNode> GetRootForSingleAppTree(ApplicationTree configTree, string id, FormDataCollection queryStrings, string application)
-        {
-            var rootId = Constants.System.Root.ToString(CultureInfo.InvariantCulture);
-            if (configTree == null) throw new ArgumentNullException("configTree");
-            var byControllerAttempt = configTree.TryLoadFromControllerTree(id, queryStrings, ControllerContext);
-            if (byControllerAttempt.Success)
-            {
-                var rootNode = await configTree.TryGetRootNodeFromControllerTree(queryStrings, ControllerContext);
-                if (rootNode.Success == false)
-                {
-                    //This should really never happen if we've successfully got the children above.
-                    throw new InvalidOperationException("Could not create root node for tree " + configTree.Alias);
-                }
-
-                //if the root node has a route path, we cannot create a single root section because by specifying the route path this would
-                //override the dashboard route and that means there can be no dashboard for that section which is a breaking change.
-                if (rootNode.Result.RoutePath.IsNullOrWhiteSpace() == false 
-                    && rootNode.Result.RoutePath != "#" 
-                    && rootNode.Result.RoutePath != application)
-                {
-                    //null indicates this cannot be converted
-                    return null;
-                }
-
-                var sectionRoot = SectionRootNode.CreateSingleTreeSectionRoot(
-                    rootId, 
-                    rootNode.Result.ChildNodesUrl, 
-                    rootNode.Result.MenuUrl, 
-                    rootNode.Result.Name,
-                    byControllerAttempt.Result);
-
-                //This can't be done currently because the root will default to routing to a dashboard and if we disable dashboards for a section
-                //that is really considered a breaking change. See above.
-                //sectionRoot.RoutePath = rootNode.Result.RoutePath;
-
-                foreach (var d in rootNode.Result.AdditionalData)
-                {
-                    sectionRoot.AdditionalData[d.Key] = d.Value;
-                }
-                return sectionRoot;
-
-            }
-            var legacyAttempt = configTree.TryLoadFromLegacyTree(id, queryStrings, Url, configTree.ApplicationAlias);
-            if (legacyAttempt.Success)
-            {
-                var sectionRoot = SectionRootNode.CreateSingleTreeSectionRoot(
-                   rootId,
-                   "", //TODO: I think we'll need this in this situation!
-                   Url.GetUmbracoApiService<LegacyTreeController>("GetMenu", rootId)
-                        + "&parentId=" + rootId
-                        + "&treeType=" + application
-                        + "&section=" + application,
-                   "", //TODO: I think we'll need this in this situation!
-                   legacyAttempt.Result);
-
-                
-                sectionRoot.AdditionalData.Add("treeAlias", configTree.Alias);
-                return sectionRoot;
-            }
-
-            throw new ApplicationException("Could not render a tree for type " + configTree.Alias);
-        }
-        
-
-    }
-
-    
-}
+﻿using System;
+using System.Globalization;
+using System.Linq;
+using System.Management.Instrumentation;
+using System.Net;
+using System.Net.Http.Formatting;
+using System.Threading.Tasks;
+using System.Web.Http;
+using System.Web.Mvc;
+using Umbraco.Core;
+using Umbraco.Core.Models;
+using Umbraco.Core.Services;
+using Umbraco.Web.Models.Trees;
+using Umbraco.Web.Mvc;
+using Umbraco.Web.WebApi;
+using Umbraco.Web.WebApi.Filters;
+using Constants = Umbraco.Core.Constants;
+
+using umbraco;
+
+namespace Umbraco.Web.Trees
+{
+    [AngularJsonOnlyConfiguration]
+    [PluginController("UmbracoTrees")]
+    public class ApplicationTreeController : UmbracoAuthorizedApiController
+    {
+        /// <summary>
+        /// Returns the tree nodes for an application
+        /// </summary>
+        /// <param name="application">The application to load tree for</param>
+        /// <param name="tree">An optional single tree alias, if specified will only load the single tree for the request app</param>
+        /// <param name="queryStrings"></param>
+        /// <param name="onlyInitialized">An optional bool (defaults to true), if set to false it will also load uninitialized trees</param>
+        /// <returns></returns>
+        [HttpQueryStringFilter("queryStrings")]
+        public async Task<SectionRootNode> GetApplicationTrees(string application, string tree, FormDataCollection queryStrings, bool onlyInitialized = true)
+        {
+            if (string.IsNullOrEmpty(application)) throw new HttpResponseException(HttpStatusCode.NotFound);
+
+            var rootId = Constants.System.Root.ToString(CultureInfo.InvariantCulture);
+
+            //find all tree definitions that have the current application alias
+            var appTrees = ApplicationContext.Current.Services.ApplicationTreeService.GetApplicationTrees(application, onlyInitialized).ToArray();
+
+            if (string.IsNullOrEmpty(tree) == false || appTrees.Length == 1)
+            {
+                var apptree = string.IsNullOrEmpty(tree) == false 
+                    ? appTrees.SingleOrDefault(x => x.Alias == tree)
+                    : appTrees.SingleOrDefault();
+
+                if (apptree == null) throw new HttpResponseException(HttpStatusCode.NotFound);
+
+                var result = await GetRootForSingleAppTree(
+                    apptree,
+                    Constants.System.Root.ToString(CultureInfo.InvariantCulture),
+                    queryStrings, 
+                    application);
+
+                //this will be null if it cannot convert to ta single root section
+                if (result != null)
+                    return result;
+            }
+
+            var collection = new TreeNodeCollection();
+            foreach (var apptree in appTrees)
+            {
+                //return the root nodes for each tree in the app
+                var rootNode = await GetRootForMultipleAppTree(apptree, queryStrings);
+                //This could be null if the tree decides not to return it's root (i.e. the member type tree does this when not in umbraco membership mode)
+                if (rootNode != null)
+                {
+                    collection.Add(rootNode);     
+                }
+            }
+
+            var multiTree = SectionRootNode.CreateMultiTreeSectionRoot(rootId, collection);
+            multiTree.Name = ui.Text("sections", application);
+            return multiTree;
+        }
+
+        /// <summary>
+        /// Get the root node for an application with multiple trees
+        /// </summary>
+        /// <param name="configTree"></param>
+        /// <param name="queryStrings"></param>
+        /// <returns></returns>
+        private async Task<TreeNode> GetRootForMultipleAppTree(ApplicationTree configTree, FormDataCollection queryStrings)
+        {
+            if (configTree == null) throw new ArgumentNullException("configTree");
+            var byControllerAttempt = await configTree.TryGetRootNodeFromControllerTree(queryStrings, ControllerContext);
+            if (byControllerAttempt.Success)
+            {
+                return byControllerAttempt.Result;
+            }
+
+            var legacyAttempt = configTree.TryGetRootNodeFromLegacyTree(queryStrings, Url, configTree.ApplicationAlias);
+            if (legacyAttempt.Success)
+            {
+                return legacyAttempt.Result;
+            }
+
+            throw new ApplicationException("Could not get root node for tree type " + configTree.Alias);
+        }
+
+        /// <summary>
+        /// Get the root node for an application with one tree
+        /// </summary>
+        /// <param name="configTree"></param>
+        /// <param name="id"></param>
+        /// <param name="queryStrings"></param>
+        /// <param name="application"></param>
+        /// <returns></returns>
+        private async Task<SectionRootNode> GetRootForSingleAppTree(ApplicationTree configTree, string id, FormDataCollection queryStrings, string application)
+        {
+            var rootId = Constants.System.Root.ToString(CultureInfo.InvariantCulture);
+            if (configTree == null) throw new ArgumentNullException("configTree");
+            var byControllerAttempt = configTree.TryLoadFromControllerTree(id, queryStrings, ControllerContext);
+            if (byControllerAttempt.Success)
+            {
+                var rootNode = await configTree.TryGetRootNodeFromControllerTree(queryStrings, ControllerContext);
+                if (rootNode.Success == false)
+                {
+                    //This should really never happen if we've successfully got the children above.
+                    throw new InvalidOperationException("Could not create root node for tree " + configTree.Alias);
+                }
+
+                //if the root node has a route path, we cannot create a single root section because by specifying the route path this would
+                //override the dashboard route and that means there can be no dashboard for that section which is a breaking change.
+                if (rootNode.Result.RoutePath.IsNullOrWhiteSpace() == false 
+                    && rootNode.Result.RoutePath != "#" 
+                    && rootNode.Result.RoutePath != application)
+                {
+                    //null indicates this cannot be converted
+                    return null;
+                }
+
+                var sectionRoot = SectionRootNode.CreateSingleTreeSectionRoot(
+                    rootId, 
+                    rootNode.Result.ChildNodesUrl, 
+                    rootNode.Result.MenuUrl, 
+                    rootNode.Result.Name,
+                    byControllerAttempt.Result);
+
+                //This can't be done currently because the root will default to routing to a dashboard and if we disable dashboards for a section
+                //that is really considered a breaking change. See above.
+                //sectionRoot.RoutePath = rootNode.Result.RoutePath;
+
+                foreach (var d in rootNode.Result.AdditionalData)
+                {
+                    sectionRoot.AdditionalData[d.Key] = d.Value;
+                }
+                return sectionRoot;
+
+            }
+            var legacyAttempt = configTree.TryLoadFromLegacyTree(id, queryStrings, Url, configTree.ApplicationAlias);
+            if (legacyAttempt.Success)
+            {
+                var sectionRoot = SectionRootNode.CreateSingleTreeSectionRoot(
+                   rootId,
+                   "", //TODO: I think we'll need this in this situation!
+                   Url.GetUmbracoApiService<LegacyTreeController>("GetMenu", rootId)
+                        + "&parentId=" + rootId
+                        + "&treeType=" + application
+                        + "&section=" + application,
+                   "", //TODO: I think we'll need this in this situation!
+                   legacyAttempt.Result);
+
+                
+                sectionRoot.AdditionalData.Add("treeAlias", configTree.Alias);
+                return sectionRoot;
+            }
+
+            throw new ApplicationException("Could not render a tree for type " + configTree.Alias);
+        }
+        
+
+    }
+
+    
+}