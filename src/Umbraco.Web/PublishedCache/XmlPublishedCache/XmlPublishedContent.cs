--- conflicted
+++ resolved
@@ -1,4 +1,3 @@
-<<<<<<< HEAD
 ﻿using System;
 using System.Collections.Generic;
 using System.Linq;
@@ -34,6 +33,8 @@
         private readonly bool _isPreviewing;
         private readonly ICacheProvider _cacheProvider; // at snapshot/request level (see PublishedContentCache)
         private readonly PublishedContentTypeCache _contentTypeCache;
+
+	    private readonly object _initializeLock = new object();
 
         private bool _nodeInitialized;
         private bool _parentInitialized;
@@ -67,15 +68,14 @@
         {
             get
             {
-                if (_nodeInitialized == false) InitializeNode();
-                if (_childrenInitialized == false) InitializeChildren();
+                EnsureNodeInitialized(andChildren: true);
                 return _children;
             }
         }
 
         public override IPublishedProperty GetProperty(string alias)
         {
-            if (_nodeInitialized == false) InitializeNode();
+            EnsureNodeInitialized();
             IPublishedProperty property;
             return _properties.TryGetValue(alias, out property) ? property : null;
         }
@@ -86,8 +86,7 @@
         {
             get
             {
-                if (_nodeInitialized == false) InitializeNode();
-                if (_parentInitialized == false) InitializeParent();
+                EnsureNodeInitialized(andParent: true);
                 return _parent;
             }
         }
@@ -96,7 +95,7 @@
         {
             get
             {
-                if (_nodeInitialized == false) InitializeNode();
+				EnsureNodeInitialized();
                 return _id;
             }
         }
@@ -105,7 +104,7 @@
         {
             get
             {
-                if (_nodeInitialized == false) InitializeNode();
+	            EnsureNodeInitialized();
                 return _key;
             }
         }
@@ -114,7 +113,7 @@
         {
             get
             {
-                if (_nodeInitialized == false) InitializeNode();
+				EnsureNodeInitialized();
                 return _template;
             }
         }
@@ -123,7 +122,7 @@
         {
             get
             {
-                if (_nodeInitialized == false) InitializeNode();
+				EnsureNodeInitialized();
                 return _sortOrder;
             }
         }
@@ -132,7 +131,7 @@
         {
             get
             {
-                if (_nodeInitialized == false) InitializeNode();
+				EnsureNodeInitialized();
                 return _name;
             }
         }
@@ -145,7 +144,7 @@
         {
             get
             {
-                if (_nodeInitialized == false) InitializeNode();
+				EnsureNodeInitialized();
                 return _writerName;
             }
         }
@@ -154,7 +153,7 @@
         {
             get
             {
-                if (_nodeInitialized == false) InitializeNode();
+				EnsureNodeInitialized();
                 return _creatorName;
             }
         }
@@ -163,7 +162,7 @@
         {
             get
             {
-                if (_nodeInitialized == false) InitializeNode();
+				EnsureNodeInitialized();
                 return _writerId;
             }
         }
@@ -172,7 +171,7 @@
         {
             get
             {
-                if (_nodeInitialized == false) InitializeNode();
+				EnsureNodeInitialized();
                 return _creatorId;
             }
         }
@@ -181,7 +180,7 @@
         {
             get
             {
-                if (_nodeInitialized == false) InitializeNode();
+				EnsureNodeInitialized();
                 return _path;
             }
         }
@@ -190,7 +189,7 @@
         {
             get
             {
-                if (_nodeInitialized == false) InitializeNode();
+				EnsureNodeInitialized();
                 return _createDate;
             }
         }
@@ -199,7 +198,7 @@
         {
             get
             {
-                if (_nodeInitialized == false) InitializeNode();
+				EnsureNodeInitialized();
                 return _updateDate;
             }
         }
@@ -208,7 +207,7 @@
         {
             get
             {
-                if (_nodeInitialized == false) InitializeNode();
+                EnsureNodeInitialized();
                 return _urlName;
             }
         }
@@ -217,7 +216,7 @@
         {
             get
             {
-                if (_nodeInitialized == false) InitializeNode();
+				EnsureNodeInitialized();
                 return _level;
             }
         }
@@ -226,7 +225,7 @@
         {
             get
             {
-                if (_nodeInitialized == false) InitializeNode();
+	            EnsureNodeInitialized();
                 return _isDraft;
             }
         }
@@ -235,7 +234,7 @@
         {
             get
             {
-                if (_nodeInitialized == false) InitializeNode();
+				EnsureNodeInitialized();
                 return _properties.Values;
             }
         }
@@ -244,7 +243,7 @@
         {
             get
             {
-                if (_nodeInitialized == false) InitializeNode();
+                EnsureNodeInitialized();
                 return _contentType;
             }
         }
@@ -257,9 +256,26 @@
             if (parent.Attributes?.GetNamedItem("isDoc") != null)
                 _parent = Get(parent, _isPreviewing, _cacheProvider, _contentTypeCache);
 
-            // warn: this is not thread-safe...
             _parentInitialized = true;
         }
+
+	    private void EnsureNodeInitialized(bool andChildren = false, bool andParent = false)
+	    {
+            // In *theory* XmlPublishedContent are a per-request thing, and so should not
+            // end up being involved into multi-threaded situations - however, it's been
+            // reported that some users ended up seeing 100% CPU due to infinite loops in
+            // the properties dictionary in InitializeNode, which would indicate that the
+            // dictionary *is* indeed involved in some multi-threaded operation. No idea
+            // what users are doing that cause this, but let's be friendly and use a true
+            // lock around initialization.
+
+	        lock (_initializeLock)
+	        {
+	            if (_nodeInitialized == false) InitializeNode();
+                if (andChildren && _childrenInitialized == false) InitializeChildren();
+	            if (andParent && _parentInitialized == false) InitializeParent();
+	        }
+	    }
 
         private void InitializeNode()
         {
@@ -269,10 +285,10 @@
                 out _createDate, out _updateDate, out _level, out _isDraft, out _contentType, out _properties,
                 _contentTypeCache.Get);
 
-            // warn: this is not thread-safe...
             _nodeInitialized = true;
         }
 
+        // internal for some benchmarks
         internal static void InitializeNode(XmlPublishedContent node, XmlNode xmlNode, bool isPreviewing,
             out int id, out Guid key, out int template, out int sortOrder, out string name, out string writerName, out string urlName,
             out string creatorName, out int creatorId, out int writerId, out string docTypeAlias, out int docTypeId, out string path,
@@ -399,7 +415,6 @@
                 .OrderBy(x => x.SortOrder)
                 .ToList();
 
-            // warn: this is not thread-safe
             _childrenInitialized = true;
         }
 
@@ -432,547 +447,4 @@
 
         private const string CacheKeyPrefix = "CONTENTCACHE_XMLPUBLISHEDCONTENT_";
     }
-}
-=======
-using System;
-using System.Collections.Generic;
-using System.Linq;
-using System.Xml;
-using System.Xml.Serialization;
-using System.Xml.XPath;
-using umbraco;
-using Umbraco.Core;
-using Umbraco.Core.Configuration;
-using Umbraco.Core.Models;
-using Umbraco.Core.Models.PublishedContent;
-using Umbraco.Web.Models;
-
-namespace Umbraco.Web.PublishedCache.XmlPublishedCache
-{
-
-	/// <summary>
-	/// Represents an IPublishedContent which is created based on an Xml structure.
-	/// </summary>
-	[Serializable]
-	[XmlType(Namespace = "http://umbraco.org/webservices/")]
-	internal class XmlPublishedContent : PublishedContentWithKeyBase
-	{
-		/// <summary>
-		/// Initializes a new instance of the <c>XmlPublishedContent</c> class with an Xml node.
-		/// </summary>
-		/// <param name="xmlNode">The Xml node.</param>
-        /// <param name="isPreviewing">A value indicating whether the published content is being previewed.</param>
-        private XmlPublishedContent(XmlNode xmlNode, bool isPreviewing)
-		{
-			_xmlNode = xmlNode;
-		    _isPreviewing = isPreviewing;
-		}
-
-        private readonly XmlNode _xmlNode;
-        private readonly bool _isPreviewing;
-
-	    private readonly object _initializeLock = new object();
-
-        private bool _nodeInitialized;
-	    private bool _parentInitialized;
-	    private bool _childrenInitialized;
-
-		private IEnumerable<IPublishedContent> _children = Enumerable.Empty<IPublishedContent>();
-		private IPublishedContent _parent;
-
-        private PublishedContentType _contentType;
-        private Dictionary<string, IPublishedProperty> _properties;
-
-        private int _id;
-	    private Guid _key;
-		private int _template;
-		private string _name;
-		private string _docTypeAlias;
-		private int _docTypeId;
-		private string _writerName;
-		private string _creatorName;
-		private int _writerId;
-		private int _creatorId;
-		private string _urlName;
-		private string _path;
-		private DateTime _createDate;
-		private DateTime _updateDate;
-		private Guid _version;
-		private int _sortOrder;
-		private int _level;
-	    private bool _isDraft;
-
-		public override IEnumerable<IPublishedContent> Children
-		{
-			get
-			{
-                EnsureNodeInitialized(andChildren: true);
-				return _children;
-			}
-		}
-
-		public override IPublishedProperty GetProperty(string alias)
-		{
-            EnsureNodeInitialized();
-            IPublishedProperty property;
-		    return _properties.TryGetValue(alias, out property) ? property : null;
-		}
-
-        // override to implement cache
-        //   cache at context level, ie once for the whole request
-        //   but cache is not shared by requests because we wouldn't know how to clear it
-        public override IPublishedProperty GetProperty(string alias, bool recurse)
-        {
-            if (recurse == false) return GetProperty(alias);
-
-            var cache = UmbracoContextCache.Current;
-
-            if (cache == null)
-                return base.GetProperty(alias, true);
-
-            var key = string.Format("RECURSIVE_PROPERTY::{0}::{1}", Id, alias.ToLowerInvariant());
-            var value = cache.GetOrAdd(key, k => base.GetProperty(alias, true));
-            if (value == null)
-                return null;
-
-            var property = value as IPublishedProperty;
-            if (property == null)
-                throw new InvalidOperationException("Corrupted cache.");
-
-            return property;
-        }
-
-		public override PublishedItemType ItemType
-		{
-			get { return PublishedItemType.Content; }
-		}
-
-		public override IPublishedContent Parent
-		{
-			get
-			{
-                EnsureNodeInitialized(andParent: true);
-				return _parent;
-			}
-		}
-
-		public override int Id
-		{
-			get
-			{
-				EnsureNodeInitialized();
-				return _id;
-			}
-		}
-
-	    public override Guid Key
-	    {
-	        get
-	        {
-	            EnsureNodeInitialized();
-	            return _key;
-	        }
-	    }
-
-		public override int TemplateId
-		{
-			get
-			{
-				EnsureNodeInitialized();
-				return _template;
-			}
-		}
-
-		public override int SortOrder
-		{
-			get
-			{
-				EnsureNodeInitialized();
-				return _sortOrder;
-			}
-		}
-
-		public override string Name
-		{
-			get
-			{
-				EnsureNodeInitialized();
-				return _name;
-			}
-		}
-
-		public override string DocumentTypeAlias
-		{
-			get
-			{
-				EnsureNodeInitialized();
-				return _docTypeAlias;
-			}
-		}
-
-		public override int DocumentTypeId
-		{
-			get
-			{
-				EnsureNodeInitialized();
-				return _docTypeId;
-			}
-		}
-
-		public override string WriterName
-		{
-			get
-			{
-				EnsureNodeInitialized();
-				return _writerName;
-			}
-		}
-
-		public override string CreatorName
-		{
-			get
-			{
-				EnsureNodeInitialized();
-				return _creatorName;
-			}
-		}
-
-		public override int WriterId
-		{
-			get
-			{
-				EnsureNodeInitialized();
-				return _writerId;
-			}
-		}
-
-		public override int CreatorId
-		{
-			get
-			{
-				EnsureNodeInitialized();
-				return _creatorId;
-			}
-		}
-
-		public override string Path
-		{
-			get
-			{
-				EnsureNodeInitialized();
-				return _path;
-			}
-		}
-
-		public override DateTime CreateDate
-		{
-			get
-			{
-				EnsureNodeInitialized();
-				return _createDate;
-			}
-		}
-
-		public override DateTime UpdateDate
-		{
-			get
-			{
-				EnsureNodeInitialized();
-				return _updateDate;
-			}
-		}
-
-		public override Guid Version
-		{
-			get
-			{
-				EnsureNodeInitialized();
-				return _version;
-			}
-		}
-
-		public override string UrlName
-		{
-			get
-			{
-				EnsureNodeInitialized();
-				return _urlName;
-			}
-		}
-
-		public override int Level
-		{
-			get
-			{
-				EnsureNodeInitialized();
-				return _level;
-			}
-		}
-
-	    public override bool IsDraft
-	    {
-	        get
-	        {
-	            EnsureNodeInitialized();
-	            return _isDraft;
-	        }
-	    }
-
-		public override ICollection<IPublishedProperty> Properties
-		{
-			get
-			{
-				EnsureNodeInitialized();
-				return _properties.Values;
-			}
-		}
-
-        public override PublishedContentType ContentType
-        {
-            get
-            {
-                EnsureNodeInitialized();
-                return _contentType;
-            }
-        }
-
-		private void InitializeParent()
-		{
-            if (_xmlNode == null) return;
-
-            var parent = _xmlNode.ParentNode;
-            if (parent == null) return;
-
-		    if (parent.Name == "node" || (parent.Attributes != null && parent.Attributes.GetNamedItem("isDoc") != null))
-		        _parent = Get(parent, _isPreviewing);
-
-            _parentInitialized = true;
-		}
-
-	    private void EnsureNodeInitialized(bool andChildren = false, bool andParent = false)
-	    {
-            // In *theory* XmlPublishedContent are a per-request thing, and so should not
-            // end up being involved into multi-threaded situations - however, it's been
-            // reported that some users ended up seeing 100% CPU due to infinite loops in
-            // the properties dictionary in InitializeNode, which would indicate that the
-            // dictionary *is* indeed involved in some multi-threaded operation. No idea
-            // what users are doing that cause this, but let's be friendly and use a true
-            // lock around initialization.
-
-	        lock (_initializeLock)
-	        {
-	            if (_nodeInitialized == false) InitializeNode();
-                if (andChildren && _childrenInitialized == false) InitializeChildren();
-	            if (andParent && _parentInitialized == false) InitializeParent();
-	        }
-	    }
-
-	    private void InitializeNode()
-	    {
-            InitializeNode(_xmlNode, UmbracoConfig.For.UmbracoSettings().Content.UseLegacyXmlSchema, _isPreviewing,
-                out _id, out _key, out _template, out _sortOrder, out _name, out _writerName,
-                out _urlName, out _creatorName, out _creatorId, out _writerId, out _docTypeAlias, out _docTypeId, out _path,
-                out _version, out _createDate, out _updateDate, out _level, out _isDraft, out _contentType, out _properties,
-                PublishedContentType.Get);
-
-            _nodeInitialized = true;
-        }
-
-        // internal for some benchmarks
-        internal static void InitializeNode(XmlNode xmlNode, bool legacy, bool isPreviewing,
-            out int id, out Guid key, out int template, out int sortOrder, out string name, out string writerName, out string urlName,
-            out string creatorName, out int creatorId, out int writerId, out string docTypeAlias, out int docTypeId, out string path,
-            out Guid version, out DateTime createDate, out DateTime updateDate, out int level, out bool isDraft,
-            out PublishedContentType contentType, out Dictionary<string, IPublishedProperty> properties,
-            Func<PublishedItemType, string, PublishedContentType> getPublishedContentType)
-        {
-            //initialize the out params with defaults:
-            writerName = null;
-            docTypeAlias = null;
-            id = template = sortOrder = template = creatorId = writerId = docTypeId = level = default(int);
-            key = version = default(Guid);
-            name = writerName = urlName = creatorName = docTypeAlias = path = null;
-            createDate = updateDate = default(DateTime);
-            isDraft = false;
-            contentType = null;
-            properties = null;
-
-            //return if this is null
-            if (xmlNode == null)
-            {
-		        return;
-		    }
-
-		    if (xmlNode.Attributes != null)
-		    {
-		        id = int.Parse(xmlNode.Attributes.GetNamedItem("id").Value);
-                if (xmlNode.Attributes.GetNamedItem("key") != null) // because, migration
-    		        key = Guid.Parse(xmlNode.Attributes.GetNamedItem("key").Value);
-		        if (xmlNode.Attributes.GetNamedItem("template") != null)
-		            template = int.Parse(xmlNode.Attributes.GetNamedItem("template").Value);
-		        if (xmlNode.Attributes.GetNamedItem("sortOrder") != null)
-		            sortOrder = int.Parse(xmlNode.Attributes.GetNamedItem("sortOrder").Value);
-		        if (xmlNode.Attributes.GetNamedItem("nodeName") != null)
-		            name = xmlNode.Attributes.GetNamedItem("nodeName").Value;
-		        if (xmlNode.Attributes.GetNamedItem("writerName") != null)
-		            writerName = xmlNode.Attributes.GetNamedItem("writerName").Value;
-		        if (xmlNode.Attributes.GetNamedItem("urlName") != null)
-		            urlName = xmlNode.Attributes.GetNamedItem("urlName").Value;
-		        // Creatorname is new in 2.1, so published xml might not have it!
-		        try
-		        {
-		            creatorName = xmlNode.Attributes.GetNamedItem("creatorName").Value;
-		        }
-		        catch
-		        {
-		            creatorName = writerName;
-		        }
-
-		        //Added the actual userID, as a user cannot be looked up via full name only...
-		        if (xmlNode.Attributes.GetNamedItem("creatorID") != null)
-		            creatorId = int.Parse(xmlNode.Attributes.GetNamedItem("creatorID").Value);
-		        if (xmlNode.Attributes.GetNamedItem("writerID") != null)
-		            writerId = int.Parse(xmlNode.Attributes.GetNamedItem("writerID").Value);
-
-                if (legacy)
-		        {
-		            if (xmlNode.Attributes.GetNamedItem("nodeTypeAlias") != null)
-		                docTypeAlias = xmlNode.Attributes.GetNamedItem("nodeTypeAlias").Value;
-		        }
-		        else
-		        {
-		            docTypeAlias = xmlNode.Name;
-		        }
-
-		        if (xmlNode.Attributes.GetNamedItem("nodeType") != null)
-		            docTypeId = int.Parse(xmlNode.Attributes.GetNamedItem("nodeType").Value);
-		        if (xmlNode.Attributes.GetNamedItem("path") != null)
-		            path = xmlNode.Attributes.GetNamedItem("path").Value;
-		        if (xmlNode.Attributes.GetNamedItem("version") != null)
-		            version = new Guid(xmlNode.Attributes.GetNamedItem("version").Value);
-		        if (xmlNode.Attributes.GetNamedItem("createDate") != null)
-		            createDate = DateTime.Parse(xmlNode.Attributes.GetNamedItem("createDate").Value);
-		        if (xmlNode.Attributes.GetNamedItem("updateDate") != null)
-		            updateDate = DateTime.Parse(xmlNode.Attributes.GetNamedItem("updateDate").Value);
-		        if (xmlNode.Attributes.GetNamedItem("level") != null)
-		            level = int.Parse(xmlNode.Attributes.GetNamedItem("level").Value);
-
-                isDraft = (xmlNode.Attributes.GetNamedItem("isDraft") != null);
-            }
-
-		    //dictionary to store the property node data
-            var propertyNodes = new Dictionary<string, XmlNode>();
-
-            foreach (XmlNode n in xmlNode.ChildNodes)
-            {
-                var e = n as XmlElement;
-                if (e == null) continue;
-		        if (legacy)
-		        {
-		            if (n.Name == "data")
-		            {
-		                PopulatePropertyNodes(propertyNodes, e, true);
-		            }
-		            else break; //we are not longer on property elements
-                }
-		        else
-		        {
-		            if (e.HasAttribute("isDoc") == false)
-		            {
-                        PopulatePropertyNodes(propertyNodes, e, false);
-		            }
-		            else break; //we are not longer on property elements
-		        }
-		    }
-
-            //lookup the content type and create the properties collection
-            try
-            {
-                contentType = getPublishedContentType(PublishedItemType.Content, docTypeAlias);
-
-            }
-            catch (InvalidOperationException e)
-            {
-                content.Instance.RefreshContentFromDatabase();
-                
-
-                throw new InvalidOperationException(
-                    string.Format("{0}. This usually indicates that the content cache is corrupt; the content cache has been rebuilt in an attempt to self-fix the issue.", 
-                    //keep the original message but don't use this as an inner exception because we want the above message to be displayed, if we use the inner exception
-                    //we can keep the stack trace but the header message will be the original message and the one we really want to display will be hidden below the fold.
-                    e.Message));
-            }
-            properties = new Dictionary<string, IPublishedProperty>(StringComparer.OrdinalIgnoreCase);
-
-            //fill in the property collection
-		    foreach (var propertyType in contentType.PropertyTypes)
-		    {
-                XmlNode n;
-		        var val = propertyNodes.TryGetValue(propertyType.PropertyTypeAlias.ToLowerInvariant(), out n)
-		            ? new XmlPublishedProperty(propertyType, isPreviewing, n)
-		            : new XmlPublishedProperty(propertyType, isPreviewing);
-
-		        properties[propertyType.PropertyTypeAlias] = val;
-		    }
-		}
-
-        private static void PopulatePropertyNodes(IDictionary<string, XmlNode> propertyNodes, XmlNode n, bool legacy)
-        {
-            var attrs = n.Attributes;
-	        if (attrs == null) return;
-
-            var alias = legacy
-                ? attrs.GetNamedItem("alias").Value
-                : n.Name;
-            propertyNodes[alias.ToLowerInvariant()] = n;
-        }
-
-	    private void InitializeChildren()
-	    {
-	        if (_xmlNode == null) return;
-
-            // load children
-            var childXPath = UmbracoConfig.For.UmbracoSettings().Content.UseLegacyXmlSchema ? "node" : "* [@isDoc]";
-            var nav = _xmlNode.CreateNavigator();
-            var expr = nav.Compile(childXPath);
-            //expr.AddSort("@sortOrder", XmlSortOrder.Ascending, XmlCaseOrder.None, "", XmlDataType.Number);
-            var iterator = nav.Select(expr);
-
-            _children = iterator.Cast<XPathNavigator>()
-                .Select(n => Get(((IHasXmlNode) n).GetNode(), _isPreviewing))
-                .OrderBy(x => x.SortOrder)
-                .ToList();
-
-            _childrenInitialized = true;
-	    }
-
-        /// <summary>
-        /// Gets an IPublishedContent corresponding to an Xml cache node.
-        /// </summary>
-        /// <param name="node">The Xml node.</param>
-        /// <param name="isPreviewing">A value indicating whether we are previewing or not.</param>
-        /// <returns>The IPublishedContent corresponding to the Xml cache node.</returns>
-        /// <remarks>Maintains a per-request cache of IPublishedContent items in order to make
-        /// sure that we create only one instance of each for the duration of a request. The
-        /// returned IPublishedContent is a model, if models are enabled.</remarks>
-        public static IPublishedContent Get(XmlNode node, bool isPreviewing)
-        {
-            // only 1 per request
-
-            var attrs = node.Attributes;
-            var id = attrs == null ? null : attrs.GetNamedItem("id").Value;
-            if (id.IsNullOrWhiteSpace()) throw new InvalidOperationException("Node has no ID attribute.");
-            var cache = ApplicationContext.Current.ApplicationCache.RequestCache;
-            var key = CacheKeyPrefix + id; // dont bother with preview, wont change during request in v7
-            return (IPublishedContent) cache.GetCacheItem(key, () => (new XmlPublishedContent(node, isPreviewing)).CreateModel());
-        }
-
-	    public static void ClearRequest()
-	    {
-	        ApplicationContext.Current.ApplicationCache.RequestCache.ClearCacheByKeySearch(CacheKeyPrefix);
-	    }
-
-	    private const string CacheKeyPrefix = "CONTENTCACHE_XMLPUBLISHEDCONTENT_";
-	}
-}
->>>>>>> 2c6fd3af
+}