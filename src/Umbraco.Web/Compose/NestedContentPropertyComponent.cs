﻿using System;
using System.Collections.Generic;
using System.Linq;
using Newtonsoft.Json.Linq;
using Umbraco.Core;
using Umbraco.Core.Composing;
using Umbraco.Core.Events;
using Umbraco.Core.Models;
using Umbraco.Core.PropertyEditors;
using Umbraco.Core.Services;
using Umbraco.Core.Services.Implement;
using Umbraco.Web.PropertyEditors;

namespace Umbraco.Web.Compose
{

    /// <summary>
    /// A component for NestedContent used to bind to events
    /// </summary>
    public class NestedContentPropertyComponent : IComponent
    {
        private ComplexPropertyEditorContentEventHandler _handler;

        public void Initialize()
        {
            _handler = new ComplexPropertyEditorContentEventHandler(
                Constants.PropertyEditors.Aliases.NestedContent,
                CreateNestedContentKeys);
        }

<<<<<<< HEAD
        private void UpdateNestedContentProperties(IEnumerable<IProperty> nestedContentProps, bool onlyMissingKeys)
        {
            // Each NC Property on a doctype
            foreach (var nestedContentProp in nestedContentProps)
            {
                // A NC Prop may have one or more values due to cultures
                var propVals = nestedContentProp.Values;
                foreach (var cultureVal in propVals)
                {
                    // Remove keys from published value & any nested NC's
                    var updatedPublishedVal = CreateNestedContentKeys(cultureVal.PublishedValue?.ToString(), onlyMissingKeys);
                    cultureVal.PublishedValue = updatedPublishedVal;
=======
        public void Terminate() => _handler?.Dispose();
>>>>>>> 96f8dd21

        private string CreateNestedContentKeys(string rawJson, bool onlyMissingKeys) => CreateNestedContentKeys(rawJson, onlyMissingKeys, null);

<<<<<<< HEAD

=======
>>>>>>> 96f8dd21
        // internal for tests
        internal string CreateNestedContentKeys(string rawJson, bool onlyMissingKeys, Func<Guid> createGuid = null)
        {
            // used so we can test nicely
            if (createGuid == null)
                createGuid = () => Guid.NewGuid();

            if (string.IsNullOrWhiteSpace(rawJson) || !rawJson.DetectIsJson())
                return rawJson;

            // Parse JSON
            var complexEditorValue = JToken.Parse(rawJson);

            UpdateNestedContentKeysRecursively(complexEditorValue, onlyMissingKeys, createGuid);

            return complexEditorValue.ToString();
        }

        private void UpdateNestedContentKeysRecursively(JToken json, bool onlyMissingKeys, Func<Guid> createGuid)
        {
            // check if this is NC
            var isNestedContent = json.SelectTokens($"$..['{NestedContentPropertyEditor.ContentTypeAliasPropertyKey}']", false).Any();

            // select all values (flatten)
            var allProperties = json.SelectTokens("$..*").OfType<JValue>().Select(x => x.Parent as JProperty).WhereNotNull().ToList();
            foreach (var prop in allProperties)
            {
                if (prop.Name == NestedContentPropertyEditor.ContentTypeAliasPropertyKey)
                {
                    // get it's sibling 'key' property
                    var ncKeyVal = prop.Parent["key"] as JValue;
                    if ((onlyMissingKeys && ncKeyVal == null) || (!onlyMissingKeys && ncKeyVal != null))
                    {
                        // create or replace
                        prop.Parent["key"] = createGuid().ToString();
                    }
                }
                else if (!isNestedContent || prop.Name != "key")
                {
                    // this is an arbitrary property that could contain a nested complex editor
                    var propVal = prop.Value?.ToString();
                    // check if this might contain a nested NC
                    if (!propVal.IsNullOrWhiteSpace() && propVal.DetectIsJson() && propVal.InvariantContains(NestedContentPropertyEditor.ContentTypeAliasPropertyKey))
                    {
                        // recurse
                        var parsed = JToken.Parse(propVal);
                        UpdateNestedContentKeysRecursively(parsed, onlyMissingKeys, createGuid);
                        // set the value to the updated one
                        prop.Value = parsed.ToString();
                    }
                }
            }
        }

    }
}<|MERGE_RESOLUTION|>--- conflicted
+++ resolved
@@ -1,14 +1,9 @@
 ﻿using System;
-using System.Collections.Generic;
 using System.Linq;
 using Newtonsoft.Json.Linq;
 using Umbraco.Core;
 using Umbraco.Core.Composing;
-using Umbraco.Core.Events;
-using Umbraco.Core.Models;
 using Umbraco.Core.PropertyEditors;
-using Umbraco.Core.Services;
-using Umbraco.Core.Services.Implement;
 using Umbraco.Web.PropertyEditors;
 
 namespace Umbraco.Web.Compose
@@ -28,29 +23,10 @@
                 CreateNestedContentKeys);
         }
 
-<<<<<<< HEAD
-        private void UpdateNestedContentProperties(IEnumerable<IProperty> nestedContentProps, bool onlyMissingKeys)
-        {
-            // Each NC Property on a doctype
-            foreach (var nestedContentProp in nestedContentProps)
-            {
-                // A NC Prop may have one or more values due to cultures
-                var propVals = nestedContentProp.Values;
-                foreach (var cultureVal in propVals)
-                {
-                    // Remove keys from published value & any nested NC's
-                    var updatedPublishedVal = CreateNestedContentKeys(cultureVal.PublishedValue?.ToString(), onlyMissingKeys);
-                    cultureVal.PublishedValue = updatedPublishedVal;
-=======
         public void Terminate() => _handler?.Dispose();
->>>>>>> 96f8dd21
 
         private string CreateNestedContentKeys(string rawJson, bool onlyMissingKeys) => CreateNestedContentKeys(rawJson, onlyMissingKeys, null);
 
-<<<<<<< HEAD
-
-=======
->>>>>>> 96f8dd21
         // internal for tests
         internal string CreateNestedContentKeys(string rawJson, bool onlyMissingKeys, Func<Guid> createGuid = null)
         {
