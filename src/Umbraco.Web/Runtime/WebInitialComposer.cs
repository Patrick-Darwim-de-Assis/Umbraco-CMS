﻿using System.Linq;
using System.Web.Security;
using Examine;
using Microsoft.AspNet.SignalR;
using Umbraco.Core;
using Umbraco.Core.Cache;
using Umbraco.Core.Composing;
using Umbraco.Core.Cookie;
using Umbraco.Core.Dictionary;
using Umbraco.Core.Events;
using Umbraco.Core.Hosting;
using Umbraco.Core.Install;
using Umbraco.Core.Migrations.PostMigrations;
using Umbraco.Core.Models.PublishedContent;
using Umbraco.Core.PropertyEditors.ValueConverters;
using Umbraco.Core.Runtime;
using Umbraco.Core.Security;
using Umbraco.Core.Services;
using Umbraco.Core.Sync;
using Umbraco.Net;
using Umbraco.Web.Actions;
using Umbraco.Web.Cache;
using Umbraco.Web.Composing.CompositionExtensions;
using Umbraco.Web.ContentApps;
using Umbraco.Web.Editors;
using Umbraco.Web.Features;
using Umbraco.Web.HealthCheck;
using Umbraco.Web.Hosting;
using Umbraco.Web.Install;
using Umbraco.Web.Macros;
using Umbraco.Web.Media.EmbedProviders;
using Umbraco.Web.Models.PublishedContent;
using Umbraco.Web.Mvc;
using Umbraco.Web.PublishedCache;
using Umbraco.Web.Routing;
using Umbraco.Web.Search;
using Umbraco.Web.Sections;
using Umbraco.Web.Security;
using Umbraco.Web.Security.Providers;
using Umbraco.Web.Services;
using Umbraco.Web.SignalR;
using Umbraco.Web.Templates;
using Umbraco.Web.Trees;
using Umbraco.Web.WebApi;
using Current = Umbraco.Web.Composing.Current;
using Umbraco.Web.PropertyEditors;
using Umbraco.Examine;
using Umbraco.Core.Models;
<<<<<<< HEAD
using Umbraco.Core.Request;
using Umbraco.Core.Session;
=======
>>>>>>> 4d3e9601
using Umbraco.Web.AspNet;
using Umbraco.Web.Models;

namespace Umbraco.Web.Runtime
{
    // web's initial composer composes after core's, and before all core composers
    [ComposeAfter(typeof(CoreInitialComposer))]
    [ComposeBefore(typeof(ICoreComposer))]
    public sealed class WebInitialComposer : ComponentComposer<WebInitialComponent>
    {
        public override void Compose(Composition composition)
        {
            base.Compose(composition);

            composition.Register<UmbracoInjectedModule>();
            composition.Register<IIpResolver, AspNetIpResolver>();
<<<<<<< HEAD


            composition.Register<AspNetSessionManager>(Lifetime.Singleton);
            composition.Register<ISessionIdResolver>(factory => factory.GetInstance<AspNetSessionManager>(), Lifetime.Singleton);
            composition.Register<ISessionManager>(factory => factory.GetInstance<AspNetSessionManager>(), Lifetime.Singleton);

            composition.Register<IRequestAccessor, AspNetRequestAccessor>();

=======
            composition.Register<IUserAgentProvider, AspNetUserAgentProvider>();
            composition.Register<ISessionIdResolver, AspNetSessionIdResolver>();
>>>>>>> 4d3e9601
            composition.Register<IHostingEnvironment, AspNetHostingEnvironment>();
            composition.Register<IBackOfficeInfo, AspNetBackOfficeInfo>();
            composition.Register<IUmbracoApplicationLifetime, AspNetUmbracoApplicationLifetime>(Lifetime.Singleton);
            composition.Register<IPasswordHasher, AspNetPasswordHasher>();
            composition.Register<IFilePermissionHelper, FilePermissionHelper>(Lifetime.Singleton);

            composition.RegisterUnique<IHttpContextAccessor, AspNetHttpContextAccessor>(); // required for hybrid accessors
            composition.RegisterUnique<ICookieManager, AspNetCookieManager>();


            composition.ComposeWebMappingProfiles();

            //register the install components
            //NOTE: i tried to not have these registered if we weren't installing or upgrading but post install when the site restarts
            //it still needs to use the install controller so we can't do that
            composition.ComposeInstaller();

            // register membership stuff
            composition.Register(factory => MembershipProviderExtensions.GetMembersMembershipProvider());
            composition.Register(factory => Roles.Enabled ? Roles.Provider : new MembersRoleProvider(factory.GetInstance<IMemberService>()));
            composition.Register<MembershipHelper>(Lifetime.Request);
            composition.Register<IPublishedMemberCache>(factory => factory.GetInstance<IUmbracoContext>().PublishedSnapshot.Members);
            composition.RegisterUnique<IMemberUserKeyProvider, MemberUserKeyProvider>();
            composition.RegisterUnique<IPublicAccessChecker, PublicAccessChecker>();

            // register accessors for cultures
            composition.RegisterUnique<IDefaultCultureAccessor, DefaultCultureAccessor>();


            // register the http context and umbraco context accessors
            // we *should* use the HttpContextUmbracoContextAccessor, however there are cases when
            // we have no http context, eg when booting Umbraco or in background threads, so instead
            // let's use an hybrid accessor that can fall back to a ThreadStatic context.
            composition.RegisterUnique<IUmbracoContextAccessor, HybridUmbracoContextAccessor>();

            // register the umbraco context factory
            composition.RegisterUnique<IUmbracoContextFactory, UmbracoContextFactory>();
            composition.RegisterUnique<IPublishedUrlProvider, UrlProvider>();

            // we should stop injecting UmbracoContext and always inject IUmbracoContextAccessor, however at the moment
            // there are tons of places (controllers...) which require UmbracoContext in their ctor - so let's register
            // a way to inject the UmbracoContext - DO NOT register this as Lifetime.Request since LI will dispose the context
            // in it's own way but we don't want that to happen, we manage its lifetime ourselves.
            composition.Register(factory => factory.GetInstance<IUmbracoContextAccessor>().UmbracoContext);
            composition.RegisterUnique<IUmbracoTreeSearcherFields, UmbracoTreeSearcherFields>();
            composition.Register<IPublishedContentQuery>(factory =>
            {
                var umbCtx = factory.GetInstance<IUmbracoContextAccessor>();
                return new PublishedContentQuery(umbCtx.UmbracoContext.PublishedSnapshot, factory.GetInstance<IVariationContextAccessor>(), factory.GetInstance<IExamineManager>());
            }, Lifetime.Request);
            composition.Register<ITagQuery, TagQuery>(Lifetime.Request);

            composition.RegisterUnique<ITemplateRenderer, TemplateRenderer>();
            composition.RegisterUnique<IMacroRenderer, MacroRenderer>();

            composition.RegisterUnique<IUmbracoComponentRenderer, UmbracoComponentRenderer>();

            composition.RegisterUnique<HtmlLocalLinkParser>();
            composition.RegisterUnique<HtmlUrlParser>();
            composition.RegisterUnique<HtmlImageSourceParser>();
            composition.RegisterUnique<RichTextEditorPastedImages>();

            // register the umbraco helper - this is Transient! very important!
            // also, if not level.Run, we cannot really use the helper (during upgrade...)
            // so inject a "void" helper (not exactly pretty but...)
            if (composition.RuntimeState.Level == RuntimeLevel.Run)
            if (composition.RuntimeState.Level == RuntimeLevel.Run)
                composition.Register<UmbracoHelper>(factory =>
                {
                    var umbCtx = factory.GetInstance<IUmbracoContext>();
                    return new UmbracoHelper(umbCtx.IsFrontEndUmbracoRequest ? umbCtx.PublishedRequest?.PublishedContent : null,
                        factory.GetInstance<ITagQuery>(), factory.GetInstance<ICultureDictionaryFactory>(),
                        factory.GetInstance<IUmbracoComponentRenderer>(), factory.GetInstance<IPublishedContentQuery>());
                });
            else
                composition.Register(_ => new UmbracoHelper());

            // register distributed cache
            composition.RegisterUnique(f => new DistributedCache(f.GetInstance<IServerMessenger>(), f.GetInstance<CacheRefresherCollection>()));

            composition.RegisterUnique<RoutableDocumentFilter>();

            // replace some services
            composition.RegisterUnique<IEventMessagesFactory, DefaultEventMessagesFactory>();
            composition.RegisterUnique<IEventMessagesAccessor, HybridEventMessagesAccessor>();
            composition.RegisterUnique<ITreeService, TreeService>();
            composition.RegisterUnique<ISectionService, SectionService>();

            composition.RegisterUnique<IExamineManager, ExamineManager>();

            // configure the container for web
            composition.ConfigureForWeb();

            composition
                .ComposeUmbracoControllers(GetType().Assembly)
                .SetDefaultRenderMvcController<RenderMvcController>(); // default controller for template views

            composition.SearchableTrees()
                .Add(() => composition.TypeLoader.GetTypes<ISearchableTree>());

            composition.Register<UmbracoTreeSearcher>(Lifetime.Request);

            composition.EditorValidators()
                .Add(() => composition.TypeLoader.GetTypes<IEditorValidator>());

            composition.TourFilters();

            composition.RegisterUnique<UmbracoFeatures>();

            composition.Actions()
                .Add(() => composition.TypeLoader.GetTypes<IAction>());

            //we need to eagerly scan controller types since they will need to be routed
            composition.WithCollectionBuilder<SurfaceControllerTypeCollectionBuilder>()
                .Add(composition.TypeLoader.GetSurfaceControllers());
            var umbracoApiControllerTypes = composition.TypeLoader.GetUmbracoApiControllers().ToList();
            composition.WithCollectionBuilder<UmbracoApiControllerTypeCollectionBuilder>()
                .Add(umbracoApiControllerTypes);

            // both TinyMceValueConverter (in Core) and RteMacroRenderingValueConverter (in Web) will be
            // discovered when CoreBootManager configures the converters. We HAVE to remove one of them
            // here because there cannot be two converters for one property editor - and we want the full
            // RteMacroRenderingValueConverter that converts macros, etc. So remove TinyMceValueConverter.
            // (the limited one, defined in Core, is there for tests) - same for others
            composition.PropertyValueConverters()
                .Remove<TinyMceValueConverter>()
                .Remove<TextStringValueConverter>()
                .Remove<MarkdownEditorValueConverter>();

            // add all known factories, devs can then modify this list on application
            // startup either by binding to events or in their own global.asax
            composition.FilteredControllerFactory()
                .Append<RenderControllerFactory>();

            composition.UrlProviders()
                .Append<AliasUrlProvider>()
                .Append<DefaultUrlProvider>();

            composition.MediaUrlProviders()
                .Append<DefaultMediaUrlProvider>();

            composition.RegisterUnique<IImageUrlGenerator, ImageProcessorImageUrlGenerator>();

            composition.RegisterUnique<IContentLastChanceFinder, ContentFinderByConfigured404>();

            composition.ContentFinders()
                // all built-in finders in the correct order,
                // devs can then modify this list on application startup
                .Append<ContentFinderByPageIdQuery>()
                .Append<ContentFinderByUrl>()
                .Append<ContentFinderByIdPath>()
                //.Append<ContentFinderByUrlAndTemplate>() // disabled, this is an odd finder
                .Append<ContentFinderByUrlAlias>()
                .Append<ContentFinderByRedirectUrl>();

            composition.RegisterUnique<ISiteDomainHelper, SiteDomainHelper>();

            // register *all* checks, except those marked [HideFromTypeFinder] of course
            composition.HealthChecks()
                .Add(() => composition.TypeLoader.GetTypes<HealthCheck.HealthCheck>());

            composition.WithCollectionBuilder<HealthCheckNotificationMethodCollectionBuilder>()
                .Add(() => composition.TypeLoader.GetTypes<HealthCheck.NotificationMethods.IHealthCheckNotificationMethod>());

            // auto-register views
            composition.RegisterAuto(typeof(UmbracoViewPage<>));

            // register published router
            composition.RegisterUnique<IPublishedRouter, PublishedRouter>();
            composition.Register(_ => composition.Configs.Settings().WebRouting);

            // register preview SignalR hub
            composition.RegisterUnique(_ => GlobalHost.ConnectionManager.GetHubContext<PreviewHub>());

            // register properties fallback
            composition.RegisterUnique<IPublishedValueFallback, PublishedValueFallback>();

            // register known content apps
            composition.ContentApps()
                .Append<ListViewContentAppFactory>()
                .Append<ContentEditorContentAppFactory>()
                .Append<ContentInfoContentAppFactory>();

            // register back office sections in the order we want them rendered
            composition.Sections()
                .Append<ContentSection>()
                .Append<MediaSection>()
                .Append<SettingsSection>()
                .Append<PackagesSection>()
                .Append<UsersSection>()
                .Append<MembersSection>()
                .Append<FormsSection>()
                .Append<TranslationSection>();

            // register back office trees
            // the collection builder only accepts types inheriting from TreeControllerBase
            // and will filter out those that are not attributed with TreeAttribute
            composition.Trees()
                .AddTreeControllers(umbracoApiControllerTypes.Where(x => typeof(TreeControllerBase).IsAssignableFrom(x)));

            // register OEmbed providers - no type scanning - all explicit opt-in of adding types
            // note: IEmbedProvider is not IDiscoverable - think about it if going for type scanning
            composition.OEmbedProviders()
                .Append<YouTube>()
                .Append<Instagram>()
                .Append<Twitter>()
                .Append<Vimeo>()
                .Append<DailyMotion>()
                .Append<Flickr>()
                .Append<Slideshare>()
                .Append<Kickstarter>()
                .Append<GettyImages>()
                .Append<Ted>()
                .Append<Soundcloud>()
                .Append<Issuu>()
                .Append<Hulu>()
                .Append<Giphy>();


            // replace with web implementation
            composition.RegisterUnique<IPublishedSnapshotRebuilder, Migrations.PostMigrations.PublishedSnapshotRebuilder>();
        }
    }
}
<|MERGE_RESOLUTION|>--- conflicted
+++ resolved
@@ -46,11 +46,9 @@
 using Umbraco.Web.PropertyEditors;
 using Umbraco.Examine;
 using Umbraco.Core.Models;
-<<<<<<< HEAD
 using Umbraco.Core.Request;
 using Umbraco.Core.Session;
-=======
->>>>>>> 4d3e9601
+using Umbraco.Web.AspNet;
 using Umbraco.Web.AspNet;
 using Umbraco.Web.Models;
 
@@ -67,19 +65,14 @@
 
             composition.Register<UmbracoInjectedModule>();
             composition.Register<IIpResolver, AspNetIpResolver>();
-<<<<<<< HEAD
-
-
+
+            composition.Register<IUserAgentProvider, AspNetUserAgentProvider>();
             composition.Register<AspNetSessionManager>(Lifetime.Singleton);
             composition.Register<ISessionIdResolver>(factory => factory.GetInstance<AspNetSessionManager>(), Lifetime.Singleton);
             composition.Register<ISessionManager>(factory => factory.GetInstance<AspNetSessionManager>(), Lifetime.Singleton);
 
             composition.Register<IRequestAccessor, AspNetRequestAccessor>();
 
-=======
-            composition.Register<IUserAgentProvider, AspNetUserAgentProvider>();
-            composition.Register<ISessionIdResolver, AspNetSessionIdResolver>();
->>>>>>> 4d3e9601
             composition.Register<IHostingEnvironment, AspNetHostingEnvironment>();
             composition.Register<IBackOfficeInfo, AspNetBackOfficeInfo>();
             composition.Register<IUmbracoApplicationLifetime, AspNetUmbracoApplicationLifetime>(Lifetime.Singleton);
