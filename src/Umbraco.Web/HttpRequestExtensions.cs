--- conflicted
+++ resolved
@@ -1,4 +1,3 @@
-<<<<<<< HEAD
 ﻿using System.Collections.Generic;
 using System.Linq;
 using System.Text;
@@ -17,10 +16,11 @@
         /// </summary>
         /// <param name="request"></param>
         /// <param name="key"></param>
+        /// <param name="valueIfNotFound"></param>
         /// <returns></returns>
-        public static string CleanForXss(this HttpRequest request, string key)
+        public static string CleanForXss(this HttpRequest request, string key, string valueIfNotFound = "")
         {
-            var item = request.GetItemAsString(key);
+            var item = request.GetItemAsString(key, valueIfNotFound);
             return item.CleanForXss();
         }
 
@@ -81,90 +81,4 @@
         }
 
     }
-}
-=======
-﻿using System.Collections.Generic;
-using System.Linq;
-using System.Text;
-using System.Web;
-using Umbraco.Core;
-
-namespace Umbraco.Web
-{
-    /// <summary>
-	/// Extension methods for the HttpRequest and HttpRequestBase objects
-	/// </summary>
-	public static class HttpRequestExtensions
-    {
-        /// <summary>
-        /// Extracts the value from the query string and cleans it to prevent xss attacks.
-        /// </summary>
-        /// <param name="request"></param>
-        /// <param name="key"></param>
-        /// <param name="valueIfNotFound"></param>
-        /// <returns></returns>        
-        public static string CleanForXss(this HttpRequest request, string key, string valueIfNotFound = "")
-        {
-            var item = request.GetItemAsString(key, valueIfNotFound);
-            return item.CleanForXss();
-        }
-
-        /// <summary>
-        /// Safely get a request item as string, if the item does not exist, an empty string is returned.
-        /// </summary>
-        /// <param name="request"></param>
-        /// <param name="key"></param>
-        /// <param name="valueIfNotFound">The value to return if the key is not found in the collection</param>
-        /// <returns></returns>
-        public static string GetItemAsString(this HttpRequest request, string key, string valueIfNotFound = "")
-        {
-            return new HttpRequestWrapper(request).GetItemAsString(key, valueIfNotFound);
-        }
-
-        /// <summary>
-        /// Safely get a request item as string, if the item does not exist, an empty string is returned.
-        /// </summary>
-        /// <param name="request"></param>
-        /// <param name="key"></param>
-        /// <param name="valueIfNotFound">The value to return if the key is not found in the collection</param>
-        /// <returns></returns>
-        public static string GetItemAsString(this HttpRequestBase request, string key, string valueIfNotFound = "")
-        {
-            var val = request[key];
-            return !val.IsNullOrWhiteSpace() ? val : valueIfNotFound;
-        }
-
-        /// <summary>
-        /// Safely get the item from the query string and convert it to type 'T', otherwise will return default(T).
-        /// </summary>
-        /// <typeparam name="T"></typeparam>
-        /// <param name="request"></param>
-        /// <param name="key"></param>
-        /// <returns></returns>
-        public static T GetItemAs<T>(this HttpRequestBase request, string key)
-        {
-            var val = request[key];
-            var whitespaceCheck = !val.IsNullOrWhiteSpace() ? val : string.Empty;
-            if (whitespaceCheck.IsNullOrWhiteSpace())
-                return (T)typeof(T).GetDefaultValue();
-            var attempt = val.TryConvertTo<T>();
-            if (attempt.Success)
-                return attempt.Result;
-            return (T)typeof(T).GetDefaultValue();
-        }
-
-        /// <summary>
-        /// Safely get the item from the query string and convert it to type 'T', otherwise will return default(T).
-        /// </summary>
-        /// <typeparam name="T"></typeparam>
-        /// <param name="request"></param>
-        /// <param name="key"></param>
-        /// <returns></returns>
-        public static T GetItemAs<T>(this HttpRequest request, string key)
-        {
-            return new HttpRequestWrapper(request).GetItemAs<T>(key);
-        }
-
-    }
-}
->>>>>>> 06db9d22
+}