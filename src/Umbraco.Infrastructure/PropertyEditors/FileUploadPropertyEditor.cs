﻿using System;
using System.Collections.Generic;
using System.Linq;
using Microsoft.Extensions.Logging;
using Microsoft.Extensions.Options;
using Umbraco.Core;
using Umbraco.Core.Configuration;
using Umbraco.Core.Configuration.Models;
using Umbraco.Core.IO;
<<<<<<< HEAD
=======
using Umbraco.Core.Logging;
using Umbraco.Core.Media;
>>>>>>> ca5868d5
using Umbraco.Core.Models;
using Umbraco.Core.PropertyEditors;
using Umbraco.Core.Services;
using Umbraco.Core.Strings;
using Umbraco.Web.Media;

namespace Umbraco.Web.PropertyEditors
{
    [DataEditor(
        Constants.PropertyEditors.Aliases.UploadField,
        "File upload",
        "fileupload",
        Group = Constants.PropertyEditors.Groups.Media,
        Icon = "icon-download-alt")]
    public class FileUploadPropertyEditor : DataEditor, IMediaUrlGenerator
    {
        private readonly IMediaFileSystem _mediaFileSystem;
        private readonly ContentSettings _contentSettings;
        private readonly UploadAutoFillProperties _uploadAutoFillProperties;
        private readonly IDataTypeService _dataTypeService;
        private readonly ILocalizationService _localizationService;
        private readonly ILocalizedTextService _localizedTextService;

        public FileUploadPropertyEditor(
            ILoggerFactory loggerFactory,
            IMediaFileSystem mediaFileSystem,
            IOptions<ContentSettings> contentSettings,
            IDataTypeService dataTypeService,
            ILocalizationService localizationService,
            ILocalizedTextService localizedTextService,
<<<<<<< HEAD
            IShortStringHelper shortStringHelper)
            : base(loggerFactory, dataTypeService, localizationService, localizedTextService, shortStringHelper)
=======
            IShortStringHelper shortStringHelper,
            UploadAutoFillProperties uploadAutoFillProperties)
            : base(logger, dataTypeService, localizationService, localizedTextService, shortStringHelper)
>>>>>>> ca5868d5
        {
            _mediaFileSystem = mediaFileSystem ?? throw new ArgumentNullException(nameof(mediaFileSystem));
            _contentSettings = contentSettings.Value;
            _dataTypeService = dataTypeService;
            _localizationService = localizationService;
            _localizedTextService = localizedTextService;
<<<<<<< HEAD
            _uploadAutoFillProperties = new UploadAutoFillProperties(_mediaFileSystem, loggerFactory.CreateLogger<UploadAutoFillProperties>(), contentSettings);
=======
            _uploadAutoFillProperties = uploadAutoFillProperties;
>>>>>>> ca5868d5
        }

        /// <summary>
        /// Creates the corresponding property value editor.
        /// </summary>
        /// <returns>The corresponding property value editor.</returns>
        protected override IDataValueEditor CreateValueEditor()
        {
            var editor = new FileUploadPropertyValueEditor(Attribute, _mediaFileSystem, _dataTypeService, _localizationService, _localizedTextService, ShortStringHelper, Options.Create(_contentSettings));
            editor.Validators.Add(new UploadFileTypeValidator(_localizedTextService, Options.Create(_contentSettings)));
            return editor;
        }

        public bool TryGetMediaPath(string alias, object value, out string mediaPath)
        {
            if (alias == Alias)
            {
                mediaPath = value?.ToString();
                return true;
            }
            mediaPath = null;
            return false;
        }

        /// <summary>
        /// Gets a value indicating whether a property is an upload field.
        /// </summary>
        /// <param name="property">The property.</param>
        /// <returns>A value indicating whether a property is an upload field, and (optionally) has a non-empty value.</returns>
        private static bool IsUploadField(IProperty property)
        {
            return property.PropertyType.PropertyEditorAlias == Constants.PropertyEditors.Aliases.UploadField;
        }

        /// <summary>
        /// Ensures any files associated are removed
        /// </summary>
        /// <param name="deletedEntities"></param>
        internal IEnumerable<string> ServiceDeleted(IEnumerable<ContentBase> deletedEntities)
        {
            return deletedEntities.SelectMany(x => x.Properties)
                .Where(IsUploadField)
                .SelectMany(GetFilePathsFromPropertyValues)
                .Distinct();
        }

        /// <summary>
        /// Look through all property values stored against the property and resolve any file paths stored
        /// </summary>
        /// <param name="prop"></param>
        /// <returns></returns>
        private IEnumerable<string> GetFilePathsFromPropertyValues(IProperty prop)
        {
            var propVals = prop.Values;
            foreach (var propertyValue in propVals)
            {
                //check if the published value contains data and return it
                var propVal = propertyValue.PublishedValue;
                if (propVal != null && propVal is string str1 && !str1.IsNullOrWhiteSpace())
                    yield return _mediaFileSystem.GetRelativePath(str1);

                //check if the edited value contains data and return it
                propVal = propertyValue.EditedValue;
                if (propVal != null && propVal is string str2 && !str2.IsNullOrWhiteSpace())
                    yield return _mediaFileSystem.GetRelativePath(str2);
            }
        }

        /// <summary>
        /// After a content has been copied, also copy uploaded files.
        /// </summary>
        /// <param name="sender">The event sender.</param>
        /// <param name="args">The event arguments.</param>
        internal void ContentServiceCopied(IContentService sender, Core.Events.CopyEventArgs<IContent> args)
        {
            // get the upload field properties with a value
            var properties = args.Original.Properties.Where(IsUploadField);

            // copy files
            var isUpdated = false;
            foreach (var property in properties)
            {
                //copy each of the property values (variants, segments) to the destination
                foreach (var propertyValue in property.Values)
                {
                    var propVal = property.GetValue(propertyValue.Culture, propertyValue.Segment);
                    if (propVal == null || !(propVal is string str) || str.IsNullOrWhiteSpace()) continue;
                    var sourcePath = _mediaFileSystem.GetRelativePath(str);
                    var copyPath = _mediaFileSystem.CopyFile(args.Copy, property.PropertyType, sourcePath);
                    args.Copy.SetValue(property.Alias, _mediaFileSystem.GetUrl(copyPath), propertyValue.Culture, propertyValue.Segment);
                    isUpdated = true;
                }
            }

            // if updated, re-save the copy with the updated value
            if (isUpdated)
                sender.Save(args.Copy);
        }

        /// <summary>
        /// After a media has been created, auto-fill the properties.
        /// </summary>
        /// <param name="sender">The event sender.</param>
        /// <param name="args">The event arguments.</param>
        internal void MediaServiceCreated(IMediaService sender, Core.Events.NewEventArgs<IMedia> args)
        {
            AutoFillProperties(args.Entity);
        }

        /// <summary>
        /// After a media has been saved, auto-fill the properties.
        /// </summary>
        /// <param name="sender">The event sender.</param>
        /// <param name="args">The event arguments.</param>
        internal void MediaServiceSaving(IMediaService sender, Core.Events.SaveEventArgs<IMedia> args)
        {
            foreach (var entity in args.SavedEntities)
                AutoFillProperties(entity);
        }

        /// <summary>
        /// After a content item has been saved, auto-fill the properties.
        /// </summary>
        /// <param name="sender">The event sender.</param>
        /// <param name="args">The event arguments.</param>
        internal void ContentServiceSaving(IContentService sender, Core.Events.SaveEventArgs<IContent> args)
        {
            foreach (var entity in args.SavedEntities)
                AutoFillProperties(entity);
        }

        /// <summary>
        /// Auto-fill properties (or clear).
        /// </summary>
        private void AutoFillProperties(IContentBase model)
        {
            var properties = model.Properties.Where(IsUploadField);

            foreach (var property in properties)
            {
                var autoFillConfig = _contentSettings.GetConfig(property.Alias);
                if (autoFillConfig == null) continue;

                foreach (var pvalue in property.Values)
                {
                    var svalue = property.GetValue(pvalue.Culture, pvalue.Segment) as string;
                    if (string.IsNullOrWhiteSpace(svalue))
                        _uploadAutoFillProperties.Reset(model, autoFillConfig, pvalue.Culture, pvalue.Segment);
                    else
                        _uploadAutoFillProperties.Populate(model, autoFillConfig, _mediaFileSystem.GetRelativePath(svalue), pvalue.Culture, pvalue.Segment);
                }
            }
        }
    }
}<|MERGE_RESOLUTION|>--- conflicted
+++ resolved
@@ -7,11 +7,7 @@
 using Umbraco.Core.Configuration;
 using Umbraco.Core.Configuration.Models;
 using Umbraco.Core.IO;
-<<<<<<< HEAD
-=======
-using Umbraco.Core.Logging;
 using Umbraco.Core.Media;
->>>>>>> ca5868d5
 using Umbraco.Core.Models;
 using Umbraco.Core.PropertyEditors;
 using Umbraco.Core.Services;
@@ -42,25 +38,16 @@
             IDataTypeService dataTypeService,
             ILocalizationService localizationService,
             ILocalizedTextService localizedTextService,
-<<<<<<< HEAD
-            IShortStringHelper shortStringHelper)
-            : base(loggerFactory, dataTypeService, localizationService, localizedTextService, shortStringHelper)
-=======
             IShortStringHelper shortStringHelper,
             UploadAutoFillProperties uploadAutoFillProperties)
-            : base(logger, dataTypeService, localizationService, localizedTextService, shortStringHelper)
->>>>>>> ca5868d5
+            : base(loggerFactory, dataTypeService, localizationService, localizedTextService, shortStringHelper)
         {
             _mediaFileSystem = mediaFileSystem ?? throw new ArgumentNullException(nameof(mediaFileSystem));
             _contentSettings = contentSettings.Value;
             _dataTypeService = dataTypeService;
             _localizationService = localizationService;
             _localizedTextService = localizedTextService;
-<<<<<<< HEAD
-            _uploadAutoFillProperties = new UploadAutoFillProperties(_mediaFileSystem, loggerFactory.CreateLogger<UploadAutoFillProperties>(), contentSettings);
-=======
             _uploadAutoFillProperties = uploadAutoFillProperties;
->>>>>>> ca5868d5
         }
 
         /// <summary>
