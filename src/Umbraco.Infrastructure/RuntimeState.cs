--- conflicted
+++ resolved
@@ -32,11 +32,7 @@
         /// <summary>
         /// Initializes a new instance of the <see cref="RuntimeState"/> class.
         /// </summary>
-<<<<<<< HEAD
-        public RuntimeState(IGlobalSettings globalSettings, IUmbracoVersion umbracoVersion, IUmbracoDatabaseFactory databaseFactory, ILogger<RuntimeState> logger)
-=======
-        public RuntimeState(GlobalSettings globalSettings, IUmbracoVersion umbracoVersion, IUmbracoDatabaseFactory databaseFactory, ILogger logger)
->>>>>>> d7ab7d3d
+        public RuntimeState(GlobalSettings globalSettings, IUmbracoVersion umbracoVersion, IUmbracoDatabaseFactory databaseFactory, ILogger<RuntimeState> logger)
         {
             _globalSettings = globalSettings;
             _umbracoVersion = umbracoVersion;
