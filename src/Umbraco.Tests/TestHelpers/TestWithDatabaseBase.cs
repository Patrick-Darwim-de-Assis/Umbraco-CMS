﻿using System;
using System.Configuration;
using System.Data.SqlServerCe;
using System.Threading;
using System.Web.Routing;
using System.Xml;
using Moq;
using NUnit.Framework;
using Umbraco.Core;
using Umbraco.Core.Cache;
using Umbraco.Core.Configuration.Models;
using Umbraco.Core.Logging;
using Umbraco.Core.Persistence;
using Umbraco.Core.Persistence.SqlSyntax;
using Umbraco.Core.PropertyEditors;
using Umbraco.Core.Services;
using Umbraco.Web;
using Umbraco.Web.PublishedCache;
using Umbraco.Web.Security;
using Umbraco.Web.Routing;
using File = System.IO.File;
using Umbraco.Web.Composing;
using Umbraco.Core.Persistence.Mappers;
using Umbraco.Core.Scoping;
using Umbraco.Tests.Testing;
using Umbraco.Core.Migrations.Install;
using Umbraco.Core.Models.PublishedContent;
using Umbraco.Core.Persistence.Repositories;
using Umbraco.Persistance.SqlCe;
using Umbraco.Tests.LegacyXmlPublishedCache;
using Umbraco.Web.WebApi;
using Umbraco.Tests.Common;
using Umbraco.Tests.Common.Builders;

namespace Umbraco.Tests.TestHelpers
{
    /// <summary>
    /// Provides a base class for all Umbraco tests that require a database.
    /// </summary>
    /// <remarks>
    /// <para>Can provide a SqlCE database populated with the Umbraco schema. The database should
    /// be accessed through the UmbracoDatabaseFactory.</para>
    /// <para>Provides an Umbraco context and Xml content.</para>
    /// <para>fixme what else?</para>
    /// </remarks>
    [Apartment(ApartmentState.STA)] // why?
    [UmbracoTest(WithApplication = true)]
    public abstract class TestWithDatabaseBase : UmbracoTestBase
    {
        private string _databasePath;
        private static byte[] _databaseBytes;

        protected PublishedContentTypeCache ContentTypesCache { get; private set; }

        protected override ISqlSyntaxProvider SqlSyntax => GetSyntaxProvider();
        protected IVariationContextAccessor VariationContextAccessor => new TestVariationContextAccessor();

        internal ScopeProvider ScopeProvider => Current.ScopeProvider as ScopeProvider;

        protected ISqlContext SqlContext => Factory.GetInstance<ISqlContext>();

        public override void SetUp()
        {
            // Ensure the data directory is set before continuing
            var path = TestHelper.WorkingDirectory;
            AppDomain.CurrentDomain.SetData("DataDirectory", path);

            base.SetUp();
        }

        protected override void Compose()
        {
            base.Compose();

            Composition.Register<ISqlSyntaxProvider, SqlCeSyntaxProvider>();
            Composition.Register(factory => PublishedSnapshotService);
            Composition.Register(factory => DefaultCultureAccessor);

            Composition.WithCollectionBuilder<DataEditorCollectionBuilder>()
                .Clear()
                .Add(() => Composition.TypeLoader.GetDataEditors());

            Composition.WithCollectionBuilder<UmbracoApiControllerTypeCollectionBuilder>()
                .Add(Composition.TypeLoader.GetUmbracoApiControllers());

            Composition.RegisterUnique(f =>
            {
                if (Options.Database == UmbracoTestOptions.Database.None)
                    return TestObjects.GetDatabaseFactoryMock();

                var lazyMappers = new Lazy<IMapperCollection>(f.GetInstance<IMapperCollection>);
                var factory = new UmbracoDatabaseFactory(f.GetInstance<ILogger>(), GetDbConnectionString(), GetDbProviderName(), lazyMappers, TestHelper.DbProviderFactoryCreator);
                factory.ResetForTests();
                return factory;
            });
        }

        [OneTimeTearDown]
        public void FixtureTearDown()
        {
            RemoveDatabaseFile();
        }

        public override void TearDown()
        {
            var profilingLogger = Factory.TryGetInstance<IProfilingLogger>();
            var timer = profilingLogger?.TraceDuration<TestWithDatabaseBase>("teardown"); // FIXME: move that one up
            try
            {
                // FIXME: should we first kill all scopes?
                if (Options.Database == UmbracoTestOptions.Database.NewSchemaPerTest)
                    RemoveDatabaseFile();

                AppDomain.CurrentDomain.SetData("DataDirectory", null);

                // make sure we dispose of the service to unbind events
                PublishedSnapshotService?.Dispose();
                PublishedSnapshotService = null;
            }
            finally
            {
                timer?.Dispose();
            }

            base.TearDown();
        }

        private void CreateAndInitializeDatabase()
        {
            using (ProfilingLogger.TraceDuration<TestWithDatabaseBase>("Create database."))
            {
                CreateSqlCeDatabase(); // TODO: faster!
            }

            using (ProfilingLogger.TraceDuration<TestWithDatabaseBase>("Initialize database."))
            {
                InitializeDatabase(); // TODO: faster!
            }
        }

        protected virtual ISqlSyntaxProvider GetSyntaxProvider()
        {
            return new SqlCeSyntaxProvider();
        }

        protected virtual string GetDbProviderName()
        {
            return Constants.DbProviderNames.SqlCe;
        }

        protected virtual string GetDbConnectionString()
        {
            return @"Datasource=|DataDirectory|UmbracoNPocoTests.sdf;Flush Interval=1;";
        }



        /// <summary>
        /// Creates the SqlCe database if required
        /// </summary>
        protected virtual void CreateSqlCeDatabase()
        {
            if (Options.Database == UmbracoTestOptions.Database.None)
                return;

            var path = TestHelper.WorkingDirectory;

            //Get the connectionstring settings from config
            var settings = ConfigurationManager.ConnectionStrings[Constants.System.UmbracoConnectionName];
            ConfigurationManager.AppSettings.Set(
                Constants.System.UmbracoConnectionName,
                GetDbConnectionString());

            _databasePath = string.Concat(path, "\\UmbracoNPocoTests.sdf");

            //create a new database file if
            // - is the first test in the session
            // - the database file doesn't exist
            // - NewDbFileAndSchemaPerTest
            // - _isFirstTestInFixture + DbInitBehavior.NewDbFileAndSchemaPerFixture

            //if this is the first test in the session, always ensure a new db file is created
            if (FirstTestInSession
                || File.Exists(_databasePath) == false
                || Options.Database == UmbracoTestOptions.Database.NewSchemaPerTest
                || Options.Database == UmbracoTestOptions.Database.NewEmptyPerTest
                || (FirstTestInFixture && Options.Database == UmbracoTestOptions.Database.NewSchemaPerFixture))
            {
                using (ProfilingLogger.TraceDuration<TestWithDatabaseBase>("Remove database file"))
                {
                    RemoveDatabaseFile(null, ex =>
                    {
                        //if this doesn't work we have to make sure everything is reset! otherwise
                        // well run into issues because we've already set some things up
                        TearDown();
                        throw ex;
                    });
                }

                //Create the Sql CE database
                using (ProfilingLogger.TraceDuration<TestWithDatabaseBase>("Create database file"))
                {
                    if (Options.Database != UmbracoTestOptions.Database.NewEmptyPerTest && _databaseBytes != null)
                    {
                        File.WriteAllBytes(_databasePath, _databaseBytes);
                    }
                    else
                    {
                        using (var engine = new SqlCeEngine(settings.ConnectionString))
                        {
                            engine.CreateDatabase();
                        }
                    }
                }

            }
        }

        protected IDefaultCultureAccessor DefaultCultureAccessor { get; set; }

        protected IPublishedSnapshotService PublishedSnapshotService { get; set; }

        protected override void Initialize() // FIXME: should NOT be here!
        {
            base.Initialize();

            DefaultCultureAccessor = new TestDefaultCultureAccessor();

            CreateAndInitializeDatabase();

            // ensure we have a PublishedSnapshotService
            if (PublishedSnapshotService == null)
            {
                PublishedSnapshotService = CreatePublishedSnapshotService();
            }
        }

        protected virtual IPublishedSnapshotService CreatePublishedSnapshotService(GlobalSettings globalSettings = null)
        {
            var cache = NoAppCache.Instance;

            ContentTypesCache ??= new PublishedContentTypeCache(
                Factory.GetInstance<IContentTypeService>(),
                Factory.GetInstance<IMediaTypeService>(),
                Factory.GetInstance<IMemberTypeService>(),
                Factory.GetInstance<IPublishedContentTypeFactory>(),
                Logger);

            // testing=true so XmlStore will not use the file nor the database

            var publishedSnapshotAccessor = new UmbracoContextPublishedSnapshotAccessor(Umbraco.Web.Composing.Current.UmbracoContextAccessor);
            var variationContextAccessor = new TestVariationContextAccessor();
            var service = new XmlPublishedSnapshotService(
                ServiceContext,
                Factory.GetInstance<IPublishedContentTypeFactory>(),
                ScopeProvider,
                cache, publishedSnapshotAccessor, variationContextAccessor,
                Factory.GetInstance<IUmbracoContextAccessor>(),
                Factory.GetInstance<IDocumentRepository>(), Factory.GetInstance<IMediaRepository>(), Factory.GetInstance<IMemberRepository>(),
                DefaultCultureAccessor,
                Logger,
                globalSettings ?? TestObjects.GetGlobalSettings(),
                HostingEnvironment,
                HostingLifetime,
                ShortStringHelper,
                new SiteDomainHelper(),
                Factory.GetInstance<IEntityXmlSerializer>(),
                ContentTypesCache,
                null, true, Options.PublishedRepositoryEvents);

            // initialize PublishedCacheService content with an Xml source
            service.XmlStore.GetXmlDocument = () =>
            {
                var doc = new XmlDocument();
                doc.LoadXml(GetXmlContent(0));
                return doc;
            };

            return service;
        }

        /// <summary>
        /// Creates the tables and data for the database
        /// </summary>
        protected virtual void InitializeDatabase()
        {
            if (Options.Database == UmbracoTestOptions.Database.None || Options.Database == UmbracoTestOptions.Database.NewEmptyPerTest)
                return;

            //create the schema and load default data if:
            // - is the first test in the session
            // - NewDbFileAndSchemaPerTest
            // - _isFirstTestInFixture + DbInitBehavior.NewDbFileAndSchemaPerFixture

            if (_databaseBytes == null &&
                (FirstTestInSession
                || Options.Database == UmbracoTestOptions.Database.NewSchemaPerTest
                || FirstTestInFixture && Options.Database == UmbracoTestOptions.Database.NewSchemaPerFixture))
            {
                using (var scope = ScopeProvider.CreateScope())
                {
                    var schemaHelper = new DatabaseSchemaCreator(scope.Database, Logger, UmbracoVersion);
                    //Create the umbraco database and its base data
                    schemaHelper.InitializeDatabaseSchema();

                    //Special case, we need to create the xml cache tables manually since they are not part of the default
                    //setup.
                    //TODO: Remove this when we update all tests to use nucache
                    schemaHelper.CreateTable<ContentXmlDto>();
                    schemaHelper.CreateTable<PreviewXmlDto>();

                    scope.Complete();
                }

                _databaseBytes = File.ReadAllBytes(_databasePath);
            }
        }

        // FIXME: is this needed?
        private void CloseDbConnections(IUmbracoDatabase database)
        {
            //Ensure that any database connections from a previous test is disposed.
            //This is really just double safety as its also done in the TearDown.
            database?.Dispose();
            //SqlCeContextGuardian.CloseBackgroundConnection();
        }

        private void RemoveDatabaseFile(IUmbracoDatabase database, Action<Exception> onFail = null)
        {
            if (database != null) CloseDbConnections(database);
            RemoveDatabaseFile(onFail);
        }

        private void RemoveDatabaseFile(Action<Exception> onFail = null)
        {
            var path = TestHelper.WorkingDirectory;
            try
            {
                var filePath = string.Concat(path, "\\UmbracoNPocoTests.sdf");
                if (File.Exists(filePath))
                    File.Delete(filePath);
            }
            catch (Exception ex)
            {
                Logger.Error<TestWithDatabaseBase>(ex, "Could not remove the old database file");

                // swallow this exception - that's because a sub class might require further teardown logic
                onFail?.Invoke(ex);
            }
        }

        protected IUmbracoContext GetUmbracoContext(string url, int templateId = 1234, RouteData routeData = null, bool setSingleton = false, GlobalSettings globalSettings = null, IPublishedSnapshotService snapshotService = null)
        {
            // ensure we have a PublishedCachesService
            var service = snapshotService ?? PublishedSnapshotService as XmlPublishedSnapshotService;
            if (service == null)
                throw new Exception("Not a proper XmlPublishedCache.PublishedCachesService.");

            if (service is XmlPublishedSnapshotService)
            {
                // re-initialize PublishedCacheService content with an Xml source with proper template id
                ((XmlPublishedSnapshotService)service).XmlStore.GetXmlDocument = () =>
                {
                    var doc = new XmlDocument();
                    doc.LoadXml(GetXmlContent(templateId));
                    return doc;
                };
            }

            var httpContext = GetHttpContextFactory(url, routeData).HttpContext;
            var httpContextAccessor = TestHelper.GetHttpContextAccessor(httpContext);
            var umbracoContext = new UmbracoContext(
                httpContextAccessor,
                service,
<<<<<<< HEAD
                Mock.Of<IWebSecurity>(),
                globalSettings ?? new GlobalSettings(),
=======
                Mock.Of<IBackofficeSecurity>(),
                globalSettings ?? new GlobalSettingsBuilder().Build(),
>>>>>>> 0ea25194
                HostingEnvironment,
                new TestVariationContextAccessor(),
                UriUtility,
                new AspNetCookieManager(httpContextAccessor));

            if (setSingleton)
                Umbraco.Web.Composing.Current.UmbracoContextAccessor.UmbracoContext = umbracoContext;

            return umbracoContext;
        }

        protected virtual string GetXmlContent(int templateId)
        {
            return @"<?xml version=""1.0"" encoding=""utf-8""?>
<!DOCTYPE root[
<!ELEMENT Home ANY>
<!ATTLIST Home id ID #REQUIRED>
<!ELEMENT CustomDocument ANY>
<!ATTLIST CustomDocument id ID #REQUIRED>
]>
<root id=""-1"">
    <Home id=""1046"" parentID=""-1"" level=""1"" writerID=""0"" creatorID=""0"" nodeType=""1044"" template=""" + templateId + @""" sortOrder=""1"" createDate=""2012-06-12T14:13:17"" updateDate=""2012-07-20T18:50:43"" nodeName=""Home"" urlName=""home"" writerName=""admin"" creatorName=""admin"" path=""-1,1046"" isDoc="""">
        <content><![CDATA[]]></content>
        <umbracoUrlAlias><![CDATA[this/is/my/alias, anotheralias]]></umbracoUrlAlias>
        <umbracoNaviHide>1</umbracoNaviHide>
        <Home id=""1173"" parentID=""1046"" level=""2"" writerID=""0"" creatorID=""0"" nodeType=""1044"" template=""" + templateId + @""" sortOrder=""2"" createDate=""2012-07-20T18:06:45"" updateDate=""2012-07-20T19:07:31"" nodeName=""Sub1"" urlName=""sub1"" writerName=""admin"" creatorName=""admin"" path=""-1,1046,1173"" isDoc="""">
            <content><![CDATA[<div>This is some content</div>]]></content>
            <umbracoUrlAlias><![CDATA[page2/alias, 2ndpagealias]]></umbracoUrlAlias>
            <Home id=""1174"" parentID=""1173"" level=""3"" writerID=""0"" creatorID=""0"" nodeType=""1044"" template=""" + templateId + @""" sortOrder=""2"" createDate=""2012-07-20T18:07:54"" updateDate=""2012-07-20T19:10:27"" nodeName=""Sub2"" urlName=""sub2"" writerName=""admin"" creatorName=""admin"" path=""-1,1046,1173,1174"" isDoc="""">
                <content><![CDATA[]]></content>
                <umbracoUrlAlias><![CDATA[only/one/alias]]></umbracoUrlAlias>
                <creatorName><![CDATA[Custom data with same property name as the member name]]></creatorName>
            </Home>
            <Home id=""1176"" parentID=""1173"" level=""3"" writerID=""0"" creatorID=""0"" nodeType=""1044"" template=""" + templateId + @""" sortOrder=""3"" createDate=""2012-07-20T18:08:08"" updateDate=""2012-07-20T19:10:52"" nodeName=""Sub 3"" urlName=""sub-3"" writerName=""admin"" creatorName=""admin"" path=""-1,1046,1173,1176"" isDoc="""">
                <content><![CDATA[]]></content>
            </Home>
            <CustomDocument id=""1177"" parentID=""1173"" level=""3"" writerID=""0"" creatorID=""0"" nodeType=""1234"" template=""" + templateId + @""" sortOrder=""4"" createDate=""2012-07-16T15:26:59"" updateDate=""2012-07-18T14:23:35"" nodeName=""custom sub 1"" urlName=""custom-sub-1"" writerName=""admin"" creatorName=""admin"" path=""-1,1046,1173,1177"" isDoc="""" />
            <CustomDocument id=""1178"" parentID=""1173"" level=""3"" writerID=""0"" creatorID=""0"" nodeType=""1234"" template=""" + templateId + @""" sortOrder=""4"" createDate=""2012-07-16T15:26:59"" updateDate=""2012-07-16T14:23:35"" nodeName=""custom sub 2"" urlName=""custom-sub-2"" writerName=""admin"" creatorName=""admin"" path=""-1,1046,1173,1178"" isDoc="""" />
        </Home>
        <Home id=""1175"" parentID=""1046"" level=""2"" writerID=""0"" creatorID=""0"" nodeType=""1044"" template=""" + templateId + @""" sortOrder=""3"" createDate=""2012-07-20T18:08:01"" updateDate=""2012-07-20T18:49:32"" nodeName=""Sub 2"" urlName=""sub-2"" writerName=""admin"" creatorName=""admin"" path=""-1,1046,1175"" isDoc=""""><content><![CDATA[]]></content>
        </Home>
    </Home>
    <CustomDocument id=""1172"" parentID=""-1"" level=""1"" writerID=""0"" creatorID=""0"" nodeType=""1234"" template=""" + templateId + @""" sortOrder=""2"" createDate=""2012-07-16T15:26:59"" updateDate=""2012-07-18T14:23:35"" nodeName=""Test"" urlName=""test-page"" writerName=""admin"" creatorName=""admin"" path=""-1,1172"" isDoc="""" />
</root>";
        }
    }
}<|MERGE_RESOLUTION|>--- conflicted
+++ resolved
@@ -372,13 +372,8 @@
             var umbracoContext = new UmbracoContext(
                 httpContextAccessor,
                 service,
-<<<<<<< HEAD
-                Mock.Of<IWebSecurity>(),
+                Mock.Of<IBackofficeSecurity>(),
                 globalSettings ?? new GlobalSettings(),
-=======
-                Mock.Of<IBackofficeSecurity>(),
-                globalSettings ?? new GlobalSettingsBuilder().Build(),
->>>>>>> 0ea25194
                 HostingEnvironment,
                 new TestVariationContextAccessor(),
                 UriUtility,
