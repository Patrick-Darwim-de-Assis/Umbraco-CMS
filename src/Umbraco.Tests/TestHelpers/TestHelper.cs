﻿using System;
using System.Collections;
using System.Collections.Generic;
using System.ComponentModel;
using System.IO;
using System.Linq;
using System.Reflection;
using System.Threading;
using System.Web;
using Moq;
using NUnit.Framework;
using Umbraco.Core;
using Umbraco.Core.Cache;
using Umbraco.Core.Composing;
using Umbraco.Core.Configuration;
using Umbraco.Core.Configuration.UmbracoSettings;
using Umbraco.Core.Diagnostics;
using Umbraco.Core.Hosting;
using Umbraco.Core.IO;
using Umbraco.Core.Logging;
using Umbraco.Core.Models;
using Umbraco.Core.Models.Entities;
using Umbraco.Core.Models.PublishedContent;
using Umbraco.Core.Persistence;
using Umbraco.Core.PropertyEditors;
using Umbraco.Core.Runtime;
using Umbraco.Core.Serialization;
using Umbraco.Core.Services;
using Umbraco.Core.Strings;
using Umbraco.Core.Sync;
using Umbraco.Net;
using Umbraco.Tests.Testing.Objects.Accessors;
using Umbraco.Web;
using Umbraco.Web.Hosting;
using Umbraco.Web.Routing;
using File = System.IO.File;

namespace Umbraco.Tests.TestHelpers
{
    /// <summary>
    /// Common helper properties and methods useful to testing
    /// </summary>
    public static class TestHelper
    {

        public static TypeLoader GetMockedTypeLoader()
        {
            return new TypeLoader(IOHelper, Mock.Of<ITypeFinder>(), Mock.Of<IAppPolicyCache>(), new DirectoryInfo(IOHelper.MapPath("~/App_Data/TEMP")), Mock.Of<IProfilingLogger>());
        }

        public static Configs GetConfigs()
        {
            return GetConfigsFactory().Create(IOHelper);
        }
        public static IRuntimeState GetRuntimeState()
        {
            return new RuntimeState(
                Mock.Of<ILogger>(),
                Mock.Of<IUmbracoSettingsSection>(),
                Mock.Of<IGlobalSettings>(),
                new Lazy<IMainDom>(),
                new Lazy<IServerRegistrar>(),
                TestHelper.GetUmbracoVersion(),
                TestHelper.GetHostingEnvironment(),
                TestHelper.GetBackOfficeInfo()
                );
        }

        public static IBackOfficeInfo GetBackOfficeInfo()
        {
            return new AspNetBackOfficeInfo(SettingsForTests.GenerateMockGlobalSettings(), TestHelper.IOHelper, SettingsForTests.GenerateMockUmbracoSettings(), Mock.Of<ILogger>());
        }

        public static IConfigsFactory GetConfigsFactory()
        {
            return new ConfigsFactory();
        }

        /// <summary>
        /// Gets the current assembly directory.
        /// </summary>
        /// <value>The assembly directory.</value>
        public static string CurrentAssemblyDirectory
        {
            get
            {
                var codeBase = typeof(TestHelper).Assembly.CodeBase;
                var uri = new Uri(codeBase);
                var path = uri.LocalPath;
                return Path.GetDirectoryName(path);
            }
        }

        public static IShortStringHelper ShortStringHelper { get; } = new DefaultShortStringHelper(new DefaultShortStringHelperConfig());
        public static IJsonSerializer JsonSerializer { get; } = new JsonNetSerializer();
        public static IVariationContextAccessor VariationContextAccessor { get; } = new TestVariationContextAccessor();
        public static IDbProviderFactoryCreator DbProviderFactoryCreator { get; } = new UmbracoDbProviderFactoryCreator(Constants.DbProviderNames.SqlCe);
        public static IBulkSqlInsertProvider BulkSqlInsertProvider { get; } = new SqlCeBulkSqlInsertProvider();
        public static IMarchal Marchal { get; } = new FrameworkMarchal();
        public static ICoreDebug CoreDebug { get; } =  new CoreDebug();


        public static IIOHelper IOHelper { get; } = new IOHelper(GetHostingEnvironment());
        public static IMainDom MainDom { get; } = new MainDom(Mock.Of<ILogger>(), GetHostingEnvironment(), new MainDomSemaphoreLock(Mock.Of<ILogger>(), GetHostingEnvironment()));
<<<<<<< HEAD
        public static IWebRoutingSection WebRoutingSection => SettingsForTests.GetDefaultUmbracoSettings().WebRouting;
=======
        public static UriUtility UriUtility { get; } = new UriUtility(GetHostingEnvironment());
>>>>>>> 2b8be2cf

        /// <summary>
        /// Maps the given <paramref name="relativePath"/> making it rooted on <see cref="CurrentAssemblyDirectory"/>. <paramref name="relativePath"/> must start with <code>~/</code>
        /// </summary>
        /// <param name="relativePath">The relative path.</param>
        /// <returns></returns>
        public static string MapPathForTest(string relativePath)
        {
            if (!relativePath.StartsWith("~/"))
                throw new ArgumentException("relativePath must start with '~/'", "relativePath");

            return relativePath.Replace("~/", CurrentAssemblyDirectory + "/");
        }

        public static void InitializeContentDirectories()
        {
            CreateDirectories(new[] { Constants.SystemDirectories.MvcViews, SettingsForTests.GenerateMockGlobalSettings().UmbracoMediaPath, Constants.SystemDirectories.AppPlugins });
        }

        public static void CleanContentDirectories()
        {
            CleanDirectories(new[] { Constants.SystemDirectories.MvcViews, SettingsForTests.GenerateMockGlobalSettings().UmbracoMediaPath });
        }

        public static void CreateDirectories(string[] directories)
        {
            foreach (var directory in directories)
            {
                var directoryInfo = new DirectoryInfo(IOHelper.MapPath(directory));
                if (directoryInfo.Exists == false)
                    Directory.CreateDirectory(IOHelper.MapPath(directory));
            }
        }

        public static void CleanDirectories(string[] directories)
        {
            var preserves = new Dictionary<string, string[]>
            {
                { Constants.SystemDirectories.MvcViews, new[] {"dummy.txt"} }
            };
            foreach (var directory in directories)
            {
                var directoryInfo = new DirectoryInfo(IOHelper.MapPath(directory));
                var preserve = preserves.ContainsKey(directory) ? preserves[directory] : null;
                if (directoryInfo.Exists)
                    foreach (var x in directoryInfo.GetFiles().Where(x => preserve == null || preserve.Contains(x.Name) == false))
                        x.Delete();
            }
        }

        public static void CleanUmbracoSettingsConfig()
        {
            var currDir = new DirectoryInfo(CurrentAssemblyDirectory);

            var umbracoSettingsFile = Path.Combine(currDir.Parent.Parent.FullName, "config", "umbracoSettings.config");
            if (File.Exists(umbracoSettingsFile))
                File.Delete(umbracoSettingsFile);
        }

        // FIXME: obsolete the dateTimeFormat thing and replace with dateDelta
        public static void AssertPropertyValuesAreEqual(object actual, object expected, string dateTimeFormat = null, Func<IEnumerable, IEnumerable> sorter = null, string[] ignoreProperties = null)
        {
            const int dateDeltaMilliseconds = 500; // .5s

            var properties = expected.GetType().GetProperties();
            foreach (var property in properties)
            {
                // ignore properties that are attributed with EditorBrowsableState.Never
                var att = property.GetCustomAttribute<EditorBrowsableAttribute>(false);
                if (att != null && att.State == EditorBrowsableState.Never)
                    continue;

                // ignore explicitely ignored properties
                if (ignoreProperties != null && ignoreProperties.Contains(property.Name))
                    continue;

                var actualValue = property.GetValue(actual, null);
                var expectedValue = property.GetValue(expected, null);

                AssertAreEqual(property, expectedValue, actualValue, sorter, dateDeltaMilliseconds);
            }
        }

        private static void AssertAreEqual(PropertyInfo property, object expected, object actual, Func<IEnumerable, IEnumerable> sorter = null, int dateDeltaMilliseconds = 0)
        {
            if (!(expected is string) && expected is IEnumerable)
            {
                // sort property collection by alias, not by property ids
                // on members, built-in properties don't have ids (always zero)
                if (expected is PropertyCollection)
                    sorter = e => ((PropertyCollection) e).OrderBy(x => x.Alias);

                // compare lists
                AssertListsAreEqual(property, (IEnumerable) actual, (IEnumerable) expected, sorter, dateDeltaMilliseconds);
            }
            else if (expected is DateTime expectedDateTime)
            {
                // compare date & time with delta
                var actualDateTime = (DateTime) actual;
                var delta = (actualDateTime - expectedDateTime).TotalMilliseconds;
                Assert.IsTrue(Math.Abs(delta) <= dateDeltaMilliseconds, "Property {0}.{1} does not match. Expected: {2} but was: {3}", property.DeclaringType.Name, property.Name, expected, actual);
            }
            else if (expected is Property expectedProperty)
            {
                // compare values
                var actualProperty = (Property) actual;
                var expectedPropertyValues = expectedProperty.Values.OrderBy(x => x.Culture).ThenBy(x => x.Segment).ToArray();
                var actualPropertyValues = actualProperty.Values.OrderBy(x => x.Culture).ThenBy(x => x.Segment).ToArray();
                if (expectedPropertyValues.Length != actualPropertyValues.Length)
                    Assert.Fail($"{property.DeclaringType.Name}.{property.Name}: Expected {expectedPropertyValues.Length} but got {actualPropertyValues.Length}.");
                for (var i = 0; i < expectedPropertyValues.Length; i++)
                {
                    Assert.AreEqual(expectedPropertyValues[i].EditedValue, actualPropertyValues[i].EditedValue, $"{property.DeclaringType.Name}.{property.Name}: Expected draft value \"{expectedPropertyValues[i].EditedValue}\" but got \"{actualPropertyValues[i].EditedValue}\".");
                    Assert.AreEqual(expectedPropertyValues[i].PublishedValue, actualPropertyValues[i].PublishedValue, $"{property.DeclaringType.Name}.{property.Name}: Expected published value \"{expectedPropertyValues[i].EditedValue}\" but got \"{actualPropertyValues[i].EditedValue}\".");
                }
            }
            else if (expected is IDataEditor expectedEditor)
            {
                Assert.IsInstanceOf<IDataEditor>(actual);
                var actualEditor = (IDataEditor) actual;
                Assert.AreEqual(expectedEditor.Alias,  actualEditor.Alias);
                // what else shall we test?
            }
            else
            {
                // directly compare values
                Assert.AreEqual(expected, actual, "Property {0}.{1} does not match. Expected: {2} but was: {3}", property.DeclaringType.Name, property.Name,
                    expected?.ToString() ?? "<null>", actual?.ToString() ?? "<null>");
            }
        }

        private static void AssertListsAreEqual(PropertyInfo property, IEnumerable expected, IEnumerable actual, Func<IEnumerable, IEnumerable> sorter = null, int dateDeltaMilliseconds = 0)
        {


            if (sorter == null)
            {
                // this is pretty hackerific but saves us some code to write
                sorter = enumerable =>
                {
                    // semi-generic way of ensuring any collection of IEntity are sorted by Ids for comparison
                    var entities = enumerable.OfType<IEntity>().ToList();
                    return entities.Count > 0 ? (IEnumerable) entities.OrderBy(x => x.Id) : entities;
                };
            }

            var expectedListEx = sorter(expected).Cast<object>().ToList();
            var actualListEx = sorter(actual).Cast<object>().ToList();

            if (actualListEx.Count != expectedListEx.Count)
                Assert.Fail("Collection {0}.{1} does not match. Expected IEnumerable containing {2} elements but was IEnumerable containing {3} elements", property.PropertyType.Name, property.Name, expectedListEx.Count, actualListEx.Count);

            for (var i = 0; i < actualListEx.Count; i++)
                AssertAreEqual(property, expectedListEx[i], actualListEx[i], sorter, dateDeltaMilliseconds);
        }

        public static void DeleteDirectory(string path)
        {
            Try(() =>
            {
                if (Directory.Exists(path) == false) return;
                foreach (var file in Directory.EnumerateFiles(path, "*", SearchOption.AllDirectories))
                    File.Delete(file);
            });

            Try(() =>
            {
                if (Directory.Exists(path) == false) return;
                Directory.Delete(path, true);
            });
        }

        public static void TryAssert(Action action, int maxTries = 5, int waitMilliseconds = 200)
        {
            Try<AssertionException>(action, maxTries, waitMilliseconds);
        }

        public static void Try(Action action, int maxTries = 5, int waitMilliseconds = 200)
        {
            Try<Exception>(action, maxTries, waitMilliseconds);
        }

        public static void Try<T>(Action action, int maxTries = 5, int waitMilliseconds = 200)
            where T : Exception
        {
            var tries = 0;
            while (true)
            {
                try
                {
                    action();
                    break;
                }
                catch (T)
                {
                    if (tries++ > maxTries)
                        throw;
                    Thread.Sleep(waitMilliseconds);
                }
            }
        }

        public static DataValueEditor CreateDataValueEditor(string name)
        {
            var valueType = (ValueTypes.IsValue(name)) ? name : ValueTypes.String;

            return new DataValueEditor(
                Mock.Of<IDataTypeService>(),
                Mock.Of<ILocalizationService>(),
                Mock.Of<ILocalizedTextService>(),
                Mock.Of<IShortStringHelper>(),
                new DataEditorAttribute(name, name, name)
                {
                    ValueType = valueType
                }

            );
        }


        public static IUmbracoVersion GetUmbracoVersion()
        {
            return new UmbracoVersion(GetConfigs().Global());
        }

        public static IRegister GetRegister()
        {
            return RegisterFactory.Create(GetConfigs().Global());
        }

        public static IHostingEnvironment GetHostingEnvironment()
        {
            return new AspNetHostingEnvironment(SettingsForTests.GetDefaultHostingSettings());
        }

        public static IIpResolver GetIpResolver()
        {
            return new AspNetIpResolver();
        }

        public static IRequestCache GetRequestCache()
        {
            return new DictionaryAppCache();
        }

        public static IHttpContextAccessor GetHttpContextAccessor(HttpContextBase httpContextBase = null)
        {
            if (httpContextBase is null)
            {
                var httpContextMock = new Mock<HttpContextBase>();

                httpContextMock.Setup(x => x.DisposeOnPipelineCompleted(It.IsAny<IDisposable>()))
                    .Returns(Mock.Of<ISubscriptionToken>());

                httpContextBase = httpContextMock.Object;
            }

            var mock = new Mock<IHttpContextAccessor>();

            mock.Setup(x => x.HttpContext).Returns(httpContextBase);

            return mock.Object;
        }

        public static IPublishedUrlProvider GetPublishedUrlProvider()
        {
            var mock = new Mock<IPublishedUrlProvider>();

            return mock.Object;
        }
    }
}<|MERGE_RESOLUTION|>--- conflicted
+++ resolved
@@ -102,11 +102,9 @@
 
         public static IIOHelper IOHelper { get; } = new IOHelper(GetHostingEnvironment());
         public static IMainDom MainDom { get; } = new MainDom(Mock.Of<ILogger>(), GetHostingEnvironment(), new MainDomSemaphoreLock(Mock.Of<ILogger>(), GetHostingEnvironment()));
-<<<<<<< HEAD
+        public static UriUtility UriUtility { get; } = new UriUtility(GetHostingEnvironment());
+
         public static IWebRoutingSection WebRoutingSection => SettingsForTests.GetDefaultUmbracoSettings().WebRouting;
-=======
-        public static UriUtility UriUtility { get; } = new UriUtility(GetHostingEnvironment());
->>>>>>> 2b8be2cf
 
         /// <summary>
         /// Maps the given <paramref name="relativePath"/> making it rooted on <see cref="CurrentAssemblyDirectory"/>. <paramref name="relativePath"/> must start with <code>~/</code>
