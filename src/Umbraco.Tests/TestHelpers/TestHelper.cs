--- conflicted
+++ resolved
@@ -62,13 +62,8 @@
 
             public override IBackOfficeInfo GetBackOfficeInfo()
                 => new AspNetBackOfficeInfo(
-<<<<<<< HEAD
-                    SettingsForTests.GenerateMockGlobalSettings(GetUmbracoVersion()),
-                    TestHelper.IOHelper, Mock.Of<Microsoft.Extensions.Logging.ILogger<AspNetBackOfficeInfo>>(), SettingsForTests.GenerateMockWebRoutingSettings());
-=======
                     new GlobalSettings(),
-                    TestHelper.IOHelper, Mock.Of<ILogger>(), Options.Create(new WebRoutingSettings()));
->>>>>>> d7ab7d3d
+                    TestHelper.IOHelper, Mock.Of<Microsoft.Extensions.Logging.ILogger<AspNetBackOfficeInfo>>(), Options.Create(new WebRoutingSettings()));
 
             public override IHostingEnvironment GetHostingEnvironment()
                 => new AspNetHostingEnvironment(Options.Create(new HostingSettings()));
