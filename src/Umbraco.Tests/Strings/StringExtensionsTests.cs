--- conflicted
+++ resolved
@@ -15,21 +15,12 @@
     [TestFixture]
     public class StringExtensionsTests : UmbracoTestBase
     {
-<<<<<<< HEAD
         public override void SetUp()
         {
             base.SetUp();
 
             // fixme - in "compose"?
             Container.RegisterSingleton<IShortStringHelper>(_ => new MockShortStringHelper());
-=======
-        [SetUp]
-        public void Setup()
-        {
-            ShortStringHelperResolver.Reset();
-            ShortStringHelperResolver.Current = new ShortStringHelperResolver(new MockShortStringHelper());
-            Resolution.Freeze();
->>>>>>> 96ce2882
         }
 
         [Test]
@@ -279,13 +270,8 @@
         #endregion
         public void ReplaceManyByOneChar(string input, string toReplace, char replacement, string expected)
         {
-<<<<<<< HEAD
             var output = input.ReplaceMany(toReplace.ToArray(), replacement);
             Assert.AreEqual(expected, output);
-=======
-            var output = "JUST-ANYTHING".ReplaceMany(new char[] { }, '*');
-            Assert.AreEqual("REPLACE-MANY-B::JUST-ANYTHING", output);
->>>>>>> 96ce2882
         }
     }
 }