--- conflicted
+++ resolved
@@ -3,19 +3,7 @@
 using NUnit.Framework;
 using Umbraco.Core.Models.PublishedContent;
 using Umbraco.Web;
-<<<<<<< HEAD
-using Umbraco.Web.PublishedCache;
-using Umbraco.Web.Routing;
-using Umbraco.Web.Security;
-using Umbraco.Core.Composing;
-using Current = Umbraco.Core.Composing.Current;
 using Umbraco.Core;
-using Umbraco.Core.Logging;
-using Umbraco.Core.Models;
-using Umbraco.Core.PropertyEditors;
-using Umbraco.Tests.TestHelpers;
-=======
->>>>>>> 69f4f0c8
 using Umbraco.Tests.Testing;
 
 namespace Umbraco.Tests.PublishedContent
@@ -24,30 +12,7 @@
     [UmbracoTest(PluginManager = UmbracoTestOptions.PluginManager.PerFixture)]
     public class PublishedContentMoreTests : PublishedContentSnapshotTestBase
     {
-<<<<<<< HEAD
-        // read http://stackoverflow.com/questions/7713326/extension-method-that-works-on-ienumerablet-and-iqueryablet
-        // and http://msmvps.com/blogs/jon_skeet/archive/2010/10/28/overloading-and-generic-constraints.aspx
-        // and http://blogs.msdn.com/b/ericlippert/archive/2009/12/10/constraints-are-not-part-of-the-signature.aspx
-
-        public override void SetUp()
-        {
-            base.SetUp();
-
-            var umbracoContext = GetUmbracoContext();
-            Umbraco.Web.Composing.Current.UmbracoContextAccessor.UmbracoContext = umbracoContext;
-        }
-
-        protected override void Compose()
-        {
-            base.Compose();
-
-            Container.RegisterSingleton<IPublishedModelFactory>(f => new PublishedModelFactory(f.GetInstance<TypeLoader>().GetTypes<PublishedContentModel>()));
-        }
-
-        protected override TypeLoader CreatePluginManager(IContainer f)
-=======
         internal override void PopulateCache(PublishedContentTypeFactory factory, SolidPublishedContentCache cache)
->>>>>>> 69f4f0c8
         {
             var props = new[]
                 {
