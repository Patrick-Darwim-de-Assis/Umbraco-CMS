--- conflicted
+++ resolved
@@ -4,7 +4,7 @@
 
 namespace Umbraco.Tests.Web.Mvc
 {
-<<<<<<< HEAD
+
     [TestFixture]
     public class HtmlHelperExtensionMethodsTests
     {
@@ -126,58 +126,6 @@
             var result = helper.StripHtml(text).ToString();
 
             Assert.AreEqual("Hello world, is some text with a link", result);
-=======
-
-    [TestFixture]
-	public class HtmlHelperExtensionMethodsTests
-	{
-		[SetUp]
-		public virtual void Initialize()
-		{
-			//create an empty htmlHelper
-			_htmlHelper = new HtmlHelper(new ViewContext(), new ViewPage());
-		}
-
-		private HtmlHelper _htmlHelper;
-
-		[Test]
-		public void Wrap_Simple()
-		{
-			var output = _htmlHelper.Wrap("div", "hello world");
-			Assert.AreEqual("<div>hello world</div>", output.ToHtmlString());
-		}
-
-		[Test]
-		public void Wrap_Object_Attributes()
-		{
-			var output = _htmlHelper.Wrap("div", "hello world", new {style = "color:red;", onclick = "void();"});
-			Assert.AreEqual("<div style=\"color:red;\" onclick=\"void();\">hello world</div>", output.ToHtmlString());
-		}
-
-        [Test]
-        public void GetRelatedLinkHtml_Simple()
-        {
-            var relatedLink = new Umbraco.Web.Models.RelatedLink {
-                Caption = "Link Caption",
-                NewWindow = true,
-                Link = "https://www.google.com/"
-            };
-            var output = _htmlHelper.GetRelatedLinkHtml(relatedLink);
-            Assert.AreEqual("<a href=\"https://www.google.com/\" target=\"_blank\">Link Caption</a>", output.ToHtmlString());
-        }
-
-        [Test]
-        public void GetRelatedLinkHtml_HtmlAttributes()
-        {
-            var relatedLink = new Umbraco.Web.Models.RelatedLink
-            {
-                Caption = "Link Caption",
-                NewWindow = true,
-                Link = "https://www.google.com/"
-            };
-            var output = _htmlHelper.GetRelatedLinkHtml(relatedLink, new { @class = "test-class"});
-            Assert.AreEqual("<a class=\"test-class\" href=\"https://www.google.com/\" target=\"_blank\">Link Caption</a>", output.ToHtmlString());
->>>>>>> bfb69a34
         }
     }
 }