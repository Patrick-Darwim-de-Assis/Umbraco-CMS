﻿using System;
using System.Collections.Concurrent;
using System.Collections.Generic;
using System.Linq;
using System.Net.Http;
using System.Net.Http.Formatting;
using System.Reflection;
using System.Security.Cryptography;
using System.Web.Http;
using Moq;
using Newtonsoft.Json;
using NUnit.Framework;
using Umbraco.Core;
using Umbraco.Core.Cache;
using Umbraco.Core.Composing;
using Umbraco.Core.Configuration;
using Umbraco.Core.IO;
using Umbraco.Core.Logging;
using Umbraco.Core.Models;
using Umbraco.Core.Models.Membership;
using Umbraco.Core.Persistence;
using Umbraco.Core.Persistence.DatabaseModelDefinitions;
using Umbraco.Core.Persistence.Mappers;
using Umbraco.Core.Persistence.Querying;
using Umbraco.Core.Persistence.SqlSyntax;
using Umbraco.Core.Services;
using Umbraco.Core.Strings;
using Umbraco.Tests.TestHelpers;
using Umbraco.Tests.TestHelpers.ControllerTesting;
using Umbraco.Tests.TestHelpers.Entities;
using Umbraco.Tests.Testing;
using Umbraco.Web;
using Umbraco.Web.Editors;
using Umbraco.Web.Features;
using Umbraco.Web.Models.ContentEditing;
using IUser = Umbraco.Core.Models.Membership.IUser;

namespace Umbraco.Tests.Web.Controllers
{
    [TestFixture]
    [UmbracoTest(Database = UmbracoTestOptions.Database.None)]
    public class UsersControllerTests : TestWithDatabaseBase
    {
        protected override void ComposeApplication(bool withApplication)
        {
            base.ComposeApplication(withApplication);
            //if (!withApplication) return;

            // replace the true IUserService implementation with a mock
            // so that each test can configure the service to their liking
            Composition.RegisterUnique(f => Mock.Of<IUserService>());

            // kill the true IEntityService too
            Composition.RegisterUnique(f => Mock.Of<IEntityService>());

            Composition.RegisterUnique<UmbracoFeatures>();
        }

        [Test]
        public async System.Threading.Tasks.Task Save_User()
        {
            ApiController CtrlFactory(HttpRequestMessage message, IUmbracoContextAccessor umbracoContextAccessor, UmbracoHelper helper)
            {
                //setup some mocks
                Umbraco.Core.Configuration.GlobalSettings.HasSmtpServer = true;

                var userServiceMock = Mock.Get(Current.Services.UserService);

                userServiceMock.Setup(service => service.Save(It.IsAny<IUser>(), It.IsAny<bool>()))
                    .Callback((IUser u, bool raiseEvents) =>
                    {
                        u.Id = 1234;
                    });
                userServiceMock.Setup(service => service.GetAllUserGroups(It.IsAny<int[]>()))
                    .Returns(new[] { Mock.Of<IUserGroup>(group => group.Id == 123 && group.Alias == "writers" && group.Name == "Writers") });
                userServiceMock.Setup(service => service.GetUserGroupsByAlias(It.IsAny<string[]>()))
                    .Returns(new[] { Mock.Of<IUserGroup>(group => group.Id == 123 && group.Alias == "writers" && group.Name == "Writers") });
                userServiceMock.Setup(service => service.GetUserById(It.IsAny<int>()))
                    .Returns((int id) => id == 1234 ? new User(TestObjects.GetGlobalSettings(), 1234, "Test", "test@test.com", "test@test.com", "", new List<IReadOnlyUserGroup>(), new int[0], new int[0]) : null);

                var usersController = new UsersController(
                    Factory.GetInstance<IGlobalSettings>(),
                    umbracoContextAccessor,
                    Factory.GetInstance<ISqlContext>(),
                    Factory.GetInstance<ServiceContext>(),
                    Factory.GetInstance<AppCaches>(),
                    Factory.GetInstance<IProfilingLogger>(),
                    Factory.GetInstance<IRuntimeState>(),
                    helper,
<<<<<<< HEAD
                    Factory.GetInstance<IShortStringHelper>());
=======
                    Factory.GetInstance<IMediaFileSystem>(),
                    ShortStringHelper
                    );
>>>>>>> 8aa6fff8
                return usersController;
            }

            var userSave = new UserSave
            {
                Id = 1234,
                Email = "test@test.com",
                Username = "test@test.com",
                Culture = "en",
                Name = "Test",
                UserGroups = new[] { "writers" }
            };

            var runner = new TestRunner(CtrlFactory);
            var response = await runner.Execute("Users", "PostSaveUser", HttpMethod.Post,
                new ObjectContent<UserSave>(userSave, new JsonMediaTypeFormatter()));
            var obj = JsonConvert.DeserializeObject<UserDisplay>(response.Item2);

            Assert.AreEqual(userSave.Name, obj.Name);
            Assert.AreEqual(1234, obj.Id);
            Assert.AreEqual(userSave.Email, obj.Email);
            var userGroupAliases = obj.UserGroups.Select(x => x.Alias).ToArray();
            foreach (var group in userSave.UserGroups)
            {
                Assert.IsTrue(userGroupAliases.Contains(group));
            }
        }

        private void MockForGetPagedUsers()
        {
            Mock.Get(Current.SqlContext)
                .Setup(x => x.Query<IUser>())
                .Returns(new Query<IUser>(Current.SqlContext));

            var syntax = new SqlCeSyntaxProvider();

            Mock.Get(Current.SqlContext)
                .Setup(x => x.SqlSyntax)
                .Returns(syntax);

            var mappers = new MapperCollection(new []
            {
                new UserMapper(new Lazy<ISqlContext>(() => Current.SqlContext), new ConcurrentDictionary<Type, ConcurrentDictionary<string, string>>())
            });

            Mock.Get(Current.SqlContext)
                .Setup(x => x.Mappers)
                .Returns(mappers);
        }

        [Test]
        public async System.Threading.Tasks.Task GetPagedUsers_Empty()
        {
            ApiController CtrlFactory(HttpRequestMessage message, IUmbracoContextAccessor umbracoContextAccessor, UmbracoHelper helper)
            {
                var usersController = new UsersController(
                    Factory.GetInstance<IGlobalSettings>(),
                    umbracoContextAccessor,
                    Factory.GetInstance<ISqlContext>(),
                    Factory.GetInstance<ServiceContext>(),
                    Factory.GetInstance<AppCaches>(),
                    Factory.GetInstance<IProfilingLogger>(),
                    Factory.GetInstance<IRuntimeState>(),
                    helper,
<<<<<<< HEAD
                    Factory.GetInstance<IShortStringHelper>());
=======
                    Factory.GetInstance<IMediaFileSystem>(),
                    ShortStringHelper);
>>>>>>> 8aa6fff8
                return usersController;
            }

            MockForGetPagedUsers();

            var runner = new TestRunner(CtrlFactory);
            var response = await runner.Execute("Users", "GetPagedUsers", HttpMethod.Get);

            var obj = JsonConvert.DeserializeObject<PagedResult<UserBasic>>(response.Item2);
            Assert.AreEqual(0, obj.TotalItems);
        }

        [Test]
        public async System.Threading.Tasks.Task GetPagedUsers_10()
        {
            ApiController CtrlFactory(HttpRequestMessage message, IUmbracoContextAccessor umbracoContextAccessor, UmbracoHelper helper)
            {
                //setup some mocks
                var userServiceMock = Mock.Get(Current.Services.UserService);
                var users = MockedUser.CreateMulipleUsers(10);
                long outVal = 10;
                userServiceMock.Setup(service => service.GetAll(
                        It.IsAny<long>(), It.IsAny<int>(), out outVal, It.IsAny<string>(), It.IsAny<Direction>(),
                        It.IsAny<UserState[]>(), It.IsAny<string[]>(), It.IsAny<string[]>(), It.IsAny<IQuery<IUser>>()))
                    .Returns(() => users);

                var usersController = new UsersController(
                    Factory.GetInstance<IGlobalSettings>(),
                    umbracoContextAccessor,
                    Factory.GetInstance<ISqlContext>(),
                    Factory.GetInstance<ServiceContext>(),
                    Factory.GetInstance<AppCaches>(),
                    Factory.GetInstance<IProfilingLogger>(),
                    Factory.GetInstance<IRuntimeState>(),
                    helper,
<<<<<<< HEAD
                    Factory.GetInstance<IShortStringHelper>());
=======
                    Factory.GetInstance<IMediaFileSystem>(),
                    ShortStringHelper);
>>>>>>> 8aa6fff8
                return usersController;
            }

            MockForGetPagedUsers();

            var runner = new TestRunner(CtrlFactory);
            var response = await runner.Execute("Users", "GetPagedUsers", HttpMethod.Get);

            var obj = JsonConvert.DeserializeObject<PagedResult<UserBasic>>(response.Item2);
            Assert.AreEqual(10, obj.TotalItems);
            Assert.AreEqual(10, obj.Items.Count());
        }

        [Test]
        public async System.Threading.Tasks.Task GetPagedUsers_Fips()
        {
            await RunFipsTest("GetPagedUsers", mock =>
            {
                var users = MockedUser.CreateMulipleUsers(10);
                long outVal = 10;
                mock.Setup(service => service.GetAll(
                        It.IsAny<long>(), It.IsAny<int>(), out outVal, It.IsAny<string>(), It.IsAny<Direction>(),
                        It.IsAny<UserState[]>(), It.IsAny<string[]>(), It.IsAny<string[]>(), It.IsAny<IQuery<IUser>>()))
                    .Returns(() => users);
            }, response =>
            {
                var obj = JsonConvert.DeserializeObject<PagedResult<UserBasic>>(response.Item2);
                Assert.AreEqual(10, obj.TotalItems);
                Assert.AreEqual(10, obj.Items.Count());
            });
        }

        [Test]
        public async System.Threading.Tasks.Task GetById_Fips()
        {
            const int mockUserId = 1234;
            var user = MockedUser.CreateUser();

            await RunFipsTest("GetById", mock =>
            {
                mock.Setup(service => service.GetUserById(1234))
                    .Returns((int i) => i == mockUserId ? user : null);
            }, response =>
            {
                var obj = JsonConvert.DeserializeObject<UserDisplay>(response.Item2);
                Assert.AreEqual(user.Username, obj.Username);
                Assert.AreEqual(user.Email, obj.Email);
            }, new { controller = "Users", action = "GetById" }, $"Users/GetById/{mockUserId}");
        }


        private async System.Threading.Tasks.Task RunFipsTest(string action, Action<Mock<IUserService>> userServiceSetup,
            Action<Tuple<HttpResponseMessage, string>> verification,
            object routeDefaults = null, string url = null)
        {
            ApiController CtrlFactory(HttpRequestMessage message, IUmbracoContextAccessor umbracoContextAccessor, UmbracoHelper helper)
            {
                //setup some mocks
                var userServiceMock = Mock.Get(Current.Services.UserService);
                userServiceSetup(userServiceMock);

                var usersController = new UsersController(
                    Factory.GetInstance<IGlobalSettings>(),
                    umbracoContextAccessor,
                    Factory.GetInstance<ISqlContext>(),
                    Factory.GetInstance<ServiceContext>(),
                    Factory.GetInstance<AppCaches>(),
                    Factory.GetInstance<IProfilingLogger>(),
                    Factory.GetInstance<IRuntimeState>(),
                    helper,
<<<<<<< HEAD
                    Factory.GetInstance<IShortStringHelper>());
=======
                    Factory.GetInstance<IMediaFileSystem>(),
                    ShortStringHelper);
>>>>>>> 8aa6fff8
                return usersController;
            }

            // Testing what happens if the system were configured to only use FIPS-compliant algorithms
            var typ = typeof(CryptoConfig);
            var flds = typ.GetFields(BindingFlags.Static | BindingFlags.NonPublic);
            var haveFld = flds.FirstOrDefault(f => f.Name == "s_haveFipsAlgorithmPolicy");
            var isFld = flds.FirstOrDefault(f => f.Name == "s_fipsAlgorithmPolicy");
            var originalFipsValue = CryptoConfig.AllowOnlyFipsAlgorithms;

            try
            {
                if (!originalFipsValue)
                {
                    haveFld.SetValue(null, true);
                    isFld.SetValue(null, true);
                }

                MockForGetPagedUsers();

                var runner = new TestRunner(CtrlFactory);
                var response = await runner.Execute("Users", action, HttpMethod.Get, routeDefaults: routeDefaults, url: url);
                verification(response);
            }
            finally
            {
                if (!originalFipsValue)
                {
                    haveFld.SetValue(null, false);
                    isFld.SetValue(null, false);
                }
            }
        }
    }
}<|MERGE_RESOLUTION|>--- conflicted
+++ resolved
@@ -87,13 +87,8 @@
                     Factory.GetInstance<IProfilingLogger>(),
                     Factory.GetInstance<IRuntimeState>(),
                     helper,
-<<<<<<< HEAD
-                    Factory.GetInstance<IShortStringHelper>());
-=======
                     Factory.GetInstance<IMediaFileSystem>(),
-                    ShortStringHelper
-                    );
->>>>>>> 8aa6fff8
+                    ShortStringHelper);
                 return usersController;
             }
 
@@ -158,12 +153,8 @@
                     Factory.GetInstance<IProfilingLogger>(),
                     Factory.GetInstance<IRuntimeState>(),
                     helper,
-<<<<<<< HEAD
-                    Factory.GetInstance<IShortStringHelper>());
-=======
                     Factory.GetInstance<IMediaFileSystem>(),
                     ShortStringHelper);
->>>>>>> 8aa6fff8
                 return usersController;
             }
 
@@ -199,12 +190,8 @@
                     Factory.GetInstance<IProfilingLogger>(),
                     Factory.GetInstance<IRuntimeState>(),
                     helper,
-<<<<<<< HEAD
-                    Factory.GetInstance<IShortStringHelper>());
-=======
                     Factory.GetInstance<IMediaFileSystem>(),
                     ShortStringHelper);
->>>>>>> 8aa6fff8
                 return usersController;
             }
 
@@ -275,12 +262,8 @@
                     Factory.GetInstance<IProfilingLogger>(),
                     Factory.GetInstance<IRuntimeState>(),
                     helper,
-<<<<<<< HEAD
-                    Factory.GetInstance<IShortStringHelper>());
-=======
                     Factory.GetInstance<IMediaFileSystem>(),
                     ShortStringHelper);
->>>>>>> 8aa6fff8
                 return usersController;
             }
 
