﻿using System;
using System.Collections.Concurrent;
using System.Collections.Generic;
using System.Globalization;
using System.Linq;
using System.Net;
using System.Net.Http;
using System.Net.Http.Formatting;
using System.Reflection;
using System.Security.Cryptography;
using System.Threading.Tasks;
using System.Web.Http;
using System.Web.Http.Controllers;
using System.Web.Http.Hosting;
using Microsoft.AspNetCore.Identity;
using Microsoft.Owin;
using Moq;
using Newtonsoft.Json;
using NUnit.Framework;
using Umbraco.Core;
using Umbraco.Core.Cache;
using Umbraco.Web.Composing;
using Umbraco.Core.Configuration;
using Umbraco.Core.IO;
using Umbraco.Core.Logging;
using Umbraco.Core.Models;
using Umbraco.Core.Models.Membership;
using Umbraco.Core.Persistence;
using Umbraco.Core.Persistence.Mappers;
using Umbraco.Core.Persistence.Querying;
using Umbraco.Core.Persistence.SqlSyntax;
using Umbraco.Core.Services;
using Umbraco.Tests.TestHelpers;
using Umbraco.Tests.TestHelpers.ControllerTesting;
using Umbraco.Tests.TestHelpers.Entities;
using Umbraco.Tests.Testing;
using Umbraco.Web;
using Umbraco.Web.Editors;
using Umbraco.Web.Features;
using Umbraco.Web.Models.ContentEditing;
using IUser = Umbraco.Core.Models.Membership.IUser;
using Umbraco.Core.Mapping;
using Umbraco.Core.Configuration.UmbracoSettings;
using Umbraco.Core.Hosting;
using Umbraco.Web.Routing;
using Umbraco.Core.Media;
using Umbraco.Net;
using Umbraco.Persistance.SqlCe;
using Umbraco.Web.Models.Identity;
using Umbraco.Web.Security;

namespace Umbraco.Tests.Web.Controllers
{
    [TestFixture]
    [UmbracoTest(Database = UmbracoTestOptions.Database.None)]
    public class UsersControllerTests : TestWithDatabaseBase
    {
        protected override void ComposeApplication(bool withApplication)
        {
            base.ComposeApplication(withApplication);
            //if (!withApplication) return;

            // replace the true IUserService implementation with a mock
            // so that each test can configure the service to their liking
            Composition.RegisterUnique(f => Mock.Of<IUserService>());

            // kill the true IEntityService too
            Composition.RegisterUnique(f => Mock.Of<IEntityService>());

            Composition.RegisterUnique<UmbracoFeatures>();
        }

        [Test]
        public async Task Save_User()
        {
            ApiController CtrlFactory(HttpRequestMessage message, IUmbracoContextAccessor umbracoContextAccessor)
            {
                var userServiceMock = Mock.Get(ServiceContext.UserService);

                userServiceMock.Setup(service => service.Save(It.IsAny<IUser>(), It.IsAny<bool>()))
                    .Callback((IUser u, bool raiseEvents) =>
                    {
                        u.Id = 1234;
                    });
                userServiceMock.Setup(service => service.GetAllUserGroups(It.IsAny<int[]>()))
                    .Returns(new[] { Mock.Of<IUserGroup>(group => group.Id == 123 && group.Alias == "writers" && group.Name == "Writers") });
                userServiceMock.Setup(service => service.GetUserGroupsByAlias(It.IsAny<string[]>()))
                    .Returns(new[] { Mock.Of<IUserGroup>(group => group.Id == 123 && group.Alias == "writers" && group.Name == "Writers") });
                userServiceMock.Setup(service => service.GetUserById(It.IsAny<int>()))
                    .Returns((int id) => id == 1234 ? new User(TestObjects.GetGlobalSettings(), 1234, "Test", "test@test.com", "test@test.com", "", new List<IReadOnlyUserGroup>(), new int[0], new int[0]) : null);

                var usersController = new UsersController(
                    Factory.GetInstance<IGlobalSettings>(),
                    umbracoContextAccessor,
                    Factory.GetInstance<ISqlContext>(),
                    Factory.GetInstance<ServiceContext>(),
                    Factory.GetInstance<AppCaches>(),
                    Factory.GetInstance<IProfilingLogger>(),
                    Factory.GetInstance<IRuntimeState>(),
                    Factory.GetInstance<IMediaFileSystem>(),
                    ShortStringHelper,
                    Factory.GetInstance<UmbracoMapper>(),
                    Factory.GetInstance<IContentSettings>(),
                    Factory.GetInstance<IHostingEnvironment>(),
                    Factory.GetInstance<IImageUrlGenerator>(),
                    Factory.GetInstance<IPublishedUrlProvider>(),
                    Factory.GetInstance<ISecuritySettings>(),
<<<<<<< HEAD
                    Factory.GetInstance<IRequestAccessor>()
=======
                    Factory.GetInstance<IEmailSender>()
>>>>>>> 490ae37b

                );
                return usersController;
            }

            var userSave = new UserSave
            {
                Id = 1234,
                Email = "test@test.com",
                Username = "test@test.com",
                Culture = "en",
                Name = "Test",
                UserGroups = new[] { "writers" }
            };

            var runner = new TestRunner(CtrlFactory);
            var response = await runner.Execute("Users", "PostSaveUser", HttpMethod.Post,
                new ObjectContent<UserSave>(userSave, new JsonMediaTypeFormatter()));
            var obj = JsonConvert.DeserializeObject<UserDisplay>(response.Item2);

            Assert.AreEqual(userSave.Name, obj.Name);
            Assert.AreEqual(1234, obj.Id);
            Assert.AreEqual(userSave.Email, obj.Email);
            var userGroupAliases = obj.UserGroups.Select(x => x.Alias).ToArray();
            foreach (var group in userSave.UserGroups)
            {
                Assert.IsTrue(userGroupAliases.Contains(group));
            }
        }

        private void MockForGetPagedUsers()
        {
            Mock.Get(Current.SqlContext)
                .Setup(x => x.Query<IUser>())
                .Returns(new Query<IUser>(Current.SqlContext));

            var syntax = new SqlCeSyntaxProvider();

            Mock.Get(Current.SqlContext)
                .Setup(x => x.SqlSyntax)
                .Returns(syntax);

            var mappers = new MapperCollection(new []
            {
                new UserMapper(new Lazy<ISqlContext>(() => Current.SqlContext), new ConcurrentDictionary<Type, ConcurrentDictionary<string, string>>())
            });

            Mock.Get(Current.SqlContext)
                .Setup(x => x.Mappers)
                .Returns(mappers);
        }

        [Test]
        public async Task GetPagedUsers_Empty()
        {
            ApiController CtrlFactory(HttpRequestMessage message, IUmbracoContextAccessor umbracoContextAccessor)
            {
                var usersController = new UsersController(
                    Factory.GetInstance<IGlobalSettings>(),
                    umbracoContextAccessor,
                    Factory.GetInstance<ISqlContext>(),
                    Factory.GetInstance<ServiceContext>(),
                    Factory.GetInstance<AppCaches>(),
                    Factory.GetInstance<IProfilingLogger>(),
                    Factory.GetInstance<IRuntimeState>(),
                    Factory.GetInstance<IMediaFileSystem>(),
                    ShortStringHelper,
                    Factory.GetInstance<UmbracoMapper>(),
                    Factory.GetInstance<IContentSettings>(),
                    Factory.GetInstance<IHostingEnvironment>(),
                    Factory.GetInstance<IImageUrlGenerator>(),
                    Factory.GetInstance<IPublishedUrlProvider>(),
                    Factory.GetInstance<ISecuritySettings>(),
<<<<<<< HEAD
                    Factory.GetInstance<IRequestAccessor>()
=======
                    Factory.GetInstance<IEmailSender>()
>>>>>>> 490ae37b
                );
                return usersController;
            }

            MockForGetPagedUsers();

            var runner = new TestRunner(CtrlFactory);
            var response = await runner.Execute("Users", "GetPagedUsers", HttpMethod.Get);

            var obj = JsonConvert.DeserializeObject<PagedResult<UserBasic>>(response.Item2);
            Assert.AreEqual(0, obj.TotalItems);
        }

        [Test]
        public async Task GetPagedUsers_10()
        {
            ApiController CtrlFactory(HttpRequestMessage message, IUmbracoContextAccessor umbracoContextAccessor)
            {
                //setup some mocks
                var userServiceMock = Mock.Get(ServiceContext.UserService);
                var users = MockedUser.CreateMulipleUsers(10);
                long outVal = 10;
                userServiceMock.Setup(service => service.GetAll(
                        It.IsAny<long>(), It.IsAny<int>(), out outVal, It.IsAny<string>(), It.IsAny<Direction>(),
                        It.IsAny<UserState[]>(), It.IsAny<string[]>(), It.IsAny<string[]>(), It.IsAny<IQuery<IUser>>()))
                    .Returns(() => users);

                var usersController = new UsersController(
                    Factory.GetInstance<IGlobalSettings>(),
                    umbracoContextAccessor,
                    Factory.GetInstance<ISqlContext>(),
                    Factory.GetInstance<ServiceContext>(),
                    Factory.GetInstance<AppCaches>(),
                    Factory.GetInstance<IProfilingLogger>(),
                    Factory.GetInstance<IRuntimeState>(),
                    Factory.GetInstance<IMediaFileSystem>(),
                    ShortStringHelper,
                    Factory.GetInstance<UmbracoMapper>(),
                    Factory.GetInstance<IContentSettings>(),
                    Factory.GetInstance<IHostingEnvironment>(),
                    Factory.GetInstance<IImageUrlGenerator>(),
                    Factory.GetInstance<IPublishedUrlProvider>(),
                    Factory.GetInstance<ISecuritySettings>(),
<<<<<<< HEAD
                    Factory.GetInstance<IRequestAccessor>()
=======
                    Factory.GetInstance<IEmailSender>()
>>>>>>> 490ae37b
                );
                return usersController;
            }

            MockForGetPagedUsers();

            var runner = new TestRunner(CtrlFactory);
            var response = await runner.Execute("Users", "GetPagedUsers", HttpMethod.Get);

            var obj = JsonConvert.DeserializeObject<PagedResult<UserBasic>>(response.Item2);
            Assert.AreEqual(10, obj.TotalItems);
            Assert.AreEqual(10, obj.Items.Count());
        }

        [Test]
        public async Task GetPagedUsers_Fips()
        {
            await RunFipsTest("GetPagedUsers", mock =>
            {
                var users = MockedUser.CreateMulipleUsers(10);
                long outVal = 10;
                mock.Setup(service => service.GetAll(
                        It.IsAny<long>(), It.IsAny<int>(), out outVal, It.IsAny<string>(), It.IsAny<Direction>(),
                        It.IsAny<UserState[]>(), It.IsAny<string[]>(), It.IsAny<string[]>(), It.IsAny<IQuery<IUser>>()))
                    .Returns(() => users);
            }, response =>
            {
                var obj = JsonConvert.DeserializeObject<PagedResult<UserBasic>>(response.Item2);
                Assert.AreEqual(10, obj.TotalItems);
                Assert.AreEqual(10, obj.Items.Count());
            });
        }

        [Test]
        public async Task GetById_Fips()
        {
            const int mockUserId = 1234;
            var user = MockedUser.CreateUser();

            await RunFipsTest("GetById", mock =>
            {
                mock.Setup(service => service.GetUserById(1234))
                    .Returns((int i) => i == mockUserId ? user : null);
            }, response =>
            {
                var obj = JsonConvert.DeserializeObject<UserDisplay>(response.Item2);
                Assert.AreEqual(user.Username, obj.Username);
                Assert.AreEqual(user.Email, obj.Email);
            }, new { controller = "Users", action = "GetById" }, $"Users/GetById/{mockUserId}");
        }


        private async Task RunFipsTest(string action, Action<Mock<IUserService>> userServiceSetup,
            Action<Tuple<HttpResponseMessage, string>> verification,
            object routeDefaults = null, string url = null)
        {
            ApiController CtrlFactory(HttpRequestMessage message, IUmbracoContextAccessor umbracoContextAccessor)
            {
                //setup some mocks
                var userServiceMock = Mock.Get(ServiceContext.UserService);
                userServiceSetup(userServiceMock);

                var usersController = new UsersController(
                    Factory.GetInstance<IGlobalSettings>(),
                    umbracoContextAccessor,
                    Factory.GetInstance<ISqlContext>(),
                    Factory.GetInstance<ServiceContext>(),
                    Factory.GetInstance<AppCaches>(),
                    Factory.GetInstance<IProfilingLogger>(),
                    Factory.GetInstance<IRuntimeState>(),
                    Factory.GetInstance<IMediaFileSystem>(),
                    ShortStringHelper,
                    Factory.GetInstance<UmbracoMapper>(),
                    Factory.GetInstance<IContentSettings>(),
                    Factory.GetInstance<IHostingEnvironment>(),
                    Factory.GetInstance<IImageUrlGenerator>(),
                    Factory.GetInstance<IPublishedUrlProvider>(),
                    Factory.GetInstance<ISecuritySettings>(),
<<<<<<< HEAD
                    Factory.GetInstance<IRequestAccessor>()
=======
                    Factory.GetInstance<IEmailSender>()
>>>>>>> 490ae37b
                );
                return usersController;
            }

            // Testing what happens if the system were configured to only use FIPS-compliant algorithms
            var typ = typeof(CryptoConfig);
            var flds = typ.GetFields(BindingFlags.Static | BindingFlags.NonPublic);
            var haveFld = flds.FirstOrDefault(f => f.Name == "s_haveFipsAlgorithmPolicy");
            var isFld = flds.FirstOrDefault(f => f.Name == "s_fipsAlgorithmPolicy");
            var originalFipsValue = CryptoConfig.AllowOnlyFipsAlgorithms;

            try
            {
                if (!originalFipsValue)
                {
                    haveFld.SetValue(null, true);
                    isFld.SetValue(null, true);
                }

                MockForGetPagedUsers();

                var runner = new TestRunner(CtrlFactory);
                var response = await runner.Execute("Users", action, HttpMethod.Get, routeDefaults: routeDefaults, url: url);
                verification(response);
            }
            finally
            {
                if (!originalFipsValue)
                {
                    haveFld.SetValue(null, false);
                    isFld.SetValue(null, false);
                }
            }
        }

        [Test]
        public async Task PostUnlockUsers_When_UserIds_Not_Supplied_Expect_Ok_Response()
        {
            var usersController = CreateSut();

            usersController.Request = new HttpRequestMessage();

            var response = await usersController.PostUnlockUsers(new int[0]);

            Assert.AreEqual(HttpStatusCode.OK, response.StatusCode);
        }

        [Test]
        public void PostUnlockUsers_When_User_Does_Not_Exist_Expect_InvalidOperationException()
        {
            var mockUserManager = CreateMockUserManager();
            var usersController = CreateSut(mockUserManager);

            mockUserManager.Setup(x => x.FindByIdAsync(It.IsAny<string>()))
                .ReturnsAsync((BackOfficeIdentityUser) null);

            Assert.ThrowsAsync<InvalidOperationException>(async () => await usersController.PostUnlockUsers(new[] {1}));
        }

        [Test]
        public async Task PostUnlockUsers_When_User_Lockout_Update_Fails_Expect_Failure_Response()
        {
            var mockUserManager = CreateMockUserManager();
            var usersController = CreateSut(mockUserManager);

            const string expectedMessage = "identity error!";
            var user = new BackOfficeIdentityUser(
                new Mock<IGlobalSettings>().Object,
                1,
                new List<IReadOnlyUserGroup>())
            {
                Name = "bob"
            };

            mockUserManager.Setup(x => x.FindByIdAsync(It.IsAny<string>()))
                .ReturnsAsync(user);
            mockUserManager.Setup(x => x.SetLockoutEndDateAsync(user, It.IsAny<DateTimeOffset?>()))
                .ReturnsAsync(IdentityResult.Failed(new IdentityError {Description = expectedMessage}));

            var response = await usersController.PostUnlockUsers(new[] { 1 });

            Assert.AreEqual(HttpStatusCode.BadRequest, response.StatusCode);
            Assert.True(response.Headers.TryGetValues("X-Status-Reason", out var values));
            Assert.True(values.Contains("Validation failed"));

            var responseContent = response.Content as ObjectContent<HttpError>;
            var responseValue = responseContent?.Value as HttpError;
            Assert.NotNull(responseValue);
            Assert.True(responseValue.Message.Contains(expectedMessage));
            Assert.True(responseValue.Message.Contains(user.Id.ToString()));
        }

        [Test]
        public async Task PostUnlockUsers_When_One_UserId_Supplied_Expect_User_Locked_Out_With_Correct_Response_Message()
        {
            var mockUserManager = CreateMockUserManager();
            var usersController = CreateSut(mockUserManager);

            var user = new BackOfficeIdentityUser(
                new Mock<IGlobalSettings>().Object,
                1,
                new List<IReadOnlyUserGroup>())
            {
                Name = "bob"
            };

            mockUserManager.Setup(x => x.FindByIdAsync(user.Id.ToString()))
                .ReturnsAsync(user);
            mockUserManager.Setup(x => x.SetLockoutEndDateAsync(user, It.IsAny<DateTimeOffset>()))
                .ReturnsAsync(IdentityResult.Success)
                .Verifiable();

            var response = await usersController.PostUnlockUsers(new[] { user.Id });

            Assert.AreEqual(HttpStatusCode.OK, response.StatusCode);

            var responseContent = response.Content as ObjectContent<SimpleNotificationModel>;
            var notifications = responseContent?.Value as SimpleNotificationModel;
            Assert.NotNull(notifications);
            Assert.AreEqual(user.Name, notifications.Message);
            mockUserManager.Verify();
        }

        [Test]
        public async Task PostUnlockUsers_When_Multiple_UserIds_Supplied_Expect_User_Locked_Out_With_Correct_Response_Message()
        {
            var mockUserManager = CreateMockUserManager();
            var usersController = CreateSut(mockUserManager);

            var user1 = new BackOfficeIdentityUser(
                new Mock<IGlobalSettings>().Object,
                1,
                new List<IReadOnlyUserGroup>())
            {
                Name = "bob"
            };
            var user2 = new BackOfficeIdentityUser(
                new Mock<IGlobalSettings>().Object,
                2,
                new List<IReadOnlyUserGroup>())
            {
                Name = "alice"
            };
            var userIdsToLock = new[] {user1.Id, user2.Id};

            mockUserManager.Setup(x => x.FindByIdAsync(user1.Id.ToString()))
                .ReturnsAsync(user1);
            mockUserManager.Setup(x => x.FindByIdAsync(user2.Id.ToString()))
                .ReturnsAsync(user2);
            mockUserManager.Setup(x => x.SetLockoutEndDateAsync(user1, It.IsAny<DateTimeOffset>()))
                .ReturnsAsync(IdentityResult.Success)
                .Verifiable();
            mockUserManager.Setup(x => x.SetLockoutEndDateAsync(user2, It.IsAny<DateTimeOffset>()))
                .ReturnsAsync(IdentityResult.Success)
                .Verifiable();

            var response = await usersController.PostUnlockUsers(userIdsToLock);

            Assert.AreEqual(HttpStatusCode.OK, response.StatusCode);

            var responseContent = response.Content as ObjectContent<SimpleNotificationModel>;
            var notifications = responseContent?.Value as SimpleNotificationModel;
            Assert.NotNull(notifications);
            Assert.AreEqual(userIdsToLock.Length.ToString(), notifications.Message);
            mockUserManager.Verify();
        }

        private UsersController CreateSut(IMock<BackOfficeUserManager<BackOfficeIdentityUser>> mockUserManager = null)
        {
            var mockLocalizedTextService = new Mock<ILocalizedTextService>();
            mockLocalizedTextService.Setup(x => x.Localize(It.IsAny<string>(), It.IsAny<CultureInfo>(), It.IsAny<IDictionary<string, string>>()))
                .Returns((string key, CultureInfo ci, IDictionary<string, string> tokens)
                    => tokens.Aggregate("", (current, next) => current + (current == string.Empty ? "" : ",") + next.Value));

            var usersController = new UsersController(
                Factory.GetInstance<IGlobalSettings>(),
                Factory.GetInstance<IUmbracoContextAccessor>(),
                Factory.GetInstance<ISqlContext>(),
                ServiceContext.CreatePartial(localizedTextService: mockLocalizedTextService.Object),
                Factory.GetInstance<AppCaches>(),
                Factory.GetInstance<IProfilingLogger>(),
                Factory.GetInstance<IRuntimeState>(),
                Factory.GetInstance<IMediaFileSystem>(),
                ShortStringHelper,
                Factory.GetInstance<UmbracoMapper>(),
                Factory.GetInstance<IContentSettings>(),
                Factory.GetInstance<IHostingEnvironment>(),
                Factory.GetInstance<IImageUrlGenerator>(),
                Factory.GetInstance<IPublishedUrlProvider>(),
                Factory.GetInstance<ISecuritySettings>(),
<<<<<<< HEAD
                Factory.GetInstance<IRequestAccessor>());
=======
                Factory.GetInstance<IEmailSender>());
>>>>>>> 490ae37b

            var mockOwinContext = new Mock<IOwinContext>();
            var mockUserManagerMarker = new Mock<IBackOfficeUserManagerMarker>();

            mockOwinContext.Setup(x => x.Get<IBackOfficeUserManagerMarker>(It.IsAny<string>()))
                .Returns(mockUserManagerMarker.Object);
            mockUserManagerMarker.Setup(x => x.GetManager(It.IsAny<IOwinContext>()))
                .Returns(mockUserManager?.Object ?? CreateMockUserManager().Object);

            usersController.Request = new HttpRequestMessage();
            usersController.Request.Properties["MS_OwinContext"] = mockOwinContext.Object;
            usersController.Request.Properties[HttpPropertyKeys.RequestContextKey] = new HttpRequestContext {Configuration = new HttpConfiguration()};

            return usersController;
        }

        private static Mock<BackOfficeUserManager<BackOfficeIdentityUser>> CreateMockUserManager()
        {
            return new Mock<BackOfficeUserManager<BackOfficeIdentityUser>>(
                new Mock<IPasswordConfiguration>().Object,
                new Mock<IIpResolver>().Object,
                new Mock<IUserStore<BackOfficeIdentityUser>>().Object,
                null, null, null, null, null, null, null);
        }
    }
}<|MERGE_RESOLUTION|>--- conflicted
+++ resolved
@@ -105,11 +105,8 @@
                     Factory.GetInstance<IImageUrlGenerator>(),
                     Factory.GetInstance<IPublishedUrlProvider>(),
                     Factory.GetInstance<ISecuritySettings>(),
-<<<<<<< HEAD
-                    Factory.GetInstance<IRequestAccessor>()
-=======
+                    Factory.GetInstance<IRequestAccessor>(),
                     Factory.GetInstance<IEmailSender>()
->>>>>>> 490ae37b
 
                 );
                 return usersController;
@@ -183,11 +180,8 @@
                     Factory.GetInstance<IImageUrlGenerator>(),
                     Factory.GetInstance<IPublishedUrlProvider>(),
                     Factory.GetInstance<ISecuritySettings>(),
-<<<<<<< HEAD
-                    Factory.GetInstance<IRequestAccessor>()
-=======
+                    Factory.GetInstance<IRequestAccessor>(),
                     Factory.GetInstance<IEmailSender>()
->>>>>>> 490ae37b
                 );
                 return usersController;
             }
@@ -231,11 +225,8 @@
                     Factory.GetInstance<IImageUrlGenerator>(),
                     Factory.GetInstance<IPublishedUrlProvider>(),
                     Factory.GetInstance<ISecuritySettings>(),
-<<<<<<< HEAD
-                    Factory.GetInstance<IRequestAccessor>()
-=======
+                    Factory.GetInstance<IRequestAccessor>(),
                     Factory.GetInstance<IEmailSender>()
->>>>>>> 490ae37b
                 );
                 return usersController;
             }
@@ -314,11 +305,8 @@
                     Factory.GetInstance<IImageUrlGenerator>(),
                     Factory.GetInstance<IPublishedUrlProvider>(),
                     Factory.GetInstance<ISecuritySettings>(),
-<<<<<<< HEAD
-                    Factory.GetInstance<IRequestAccessor>()
-=======
+                    Factory.GetInstance<IRequestAccessor>(),
                     Factory.GetInstance<IEmailSender>()
->>>>>>> 490ae37b
                 );
                 return usersController;
             }
@@ -509,11 +497,8 @@
                 Factory.GetInstance<IImageUrlGenerator>(),
                 Factory.GetInstance<IPublishedUrlProvider>(),
                 Factory.GetInstance<ISecuritySettings>(),
-<<<<<<< HEAD
-                Factory.GetInstance<IRequestAccessor>());
-=======
+                Factory.GetInstance<IRequestAccessor>(),
                 Factory.GetInstance<IEmailSender>());
->>>>>>> 490ae37b
 
             var mockOwinContext = new Mock<IOwinContext>();
             var mockUserManagerMarker = new Mock<IBackOfficeUserManagerMarker>();
