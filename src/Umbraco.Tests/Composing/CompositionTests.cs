﻿using System;
using System.IO;
using Microsoft.Extensions.Logging;
using Moq;
using NUnit.Framework;
using Umbraco.Core;
using Umbraco.Core.Cache;
using Umbraco.Core.Composing;
using Umbraco.Core.IO;
using Umbraco.Core.Logging;
using Umbraco.Tests.TestHelpers;
using ILogger = Microsoft.Extensions.Logging.ILogger;

namespace Umbraco.Tests.Composing
{
    [TestFixture]
    public class CompositionTests
    {
        [Test]
        public void FactoryIsResolvable()
        {
            Func<IFactory, IFactory> factoryFactory = null;

            var mockedRegister = Mock.Of<IRegister>();
            var mockedFactory = Mock.Of<IFactory>();

            // the mocked register creates the mocked factory
            Mock.Get(mockedRegister)
                .Setup(x => x.CreateFactory())
                .Returns(mockedFactory);

            // the mocked register can register a factory factory
            Mock.Get(mockedRegister)
                .Setup(x => x.Register(It.IsAny<Func<IFactory, IFactory>>(), Lifetime.Singleton))
                .Callback<Func<IFactory, IFactory>, Lifetime>((ff, lt) => factoryFactory = ff);

            // the mocked factory can invoke the factory factory
            Mock.Get(mockedFactory)
                .Setup(x => x.GetInstance(typeof(IFactory)))
                .Returns(() => factoryFactory?.Invoke(mockedFactory));

            var logger = new ProfilingLogger(Mock.Of<ILogger>(), Mock.Of<IProfiler>());
            var typeFinder = TestHelper.GetTypeFinder();
            var ioHelper = TestHelper.IOHelper;
<<<<<<< HEAD
            var typeLoader = new TypeLoader(typeFinder, Mock.Of<IAppPolicyCache>(), new DirectoryInfo(ioHelper.MapPath("~/App_Data/TEMP")), Mock.Of<Microsoft.Extensions.Logging.ILogger>(), logger);
            var composition = new Composition(mockedRegister, typeLoader, logger, Mock.Of<IRuntimeState>(), TestHelper.GetConfigs(), TestHelper.IOHelper, AppCaches.NoCache);
=======
            var typeLoader = new TypeLoader(typeFinder, Mock.Of<IAppPolicyCache>(), new DirectoryInfo(ioHelper.MapPath("~/App_Data/TEMP")), logger);
            var composition = new Composition(mockedRegister, typeLoader, logger, Mock.Of<IRuntimeState>(), TestHelper.IOHelper, AppCaches.NoCache);
>>>>>>> d7ab7d3d

            // create the factory, ensure it is the mocked factory
            var factory = composition.CreateFactory();
            Assert.AreSame(mockedFactory, factory);

            // ensure we can get an IFactory instance,
            // meaning that it has been properly registered

            var resolved = factory.GetInstance<IFactory>();
            Assert.IsNotNull(resolved);
            Assert.AreSame(factory, resolved);
        }
    }
}<|MERGE_RESOLUTION|>--- conflicted
+++ resolved
@@ -42,13 +42,8 @@
             var logger = new ProfilingLogger(Mock.Of<ILogger>(), Mock.Of<IProfiler>());
             var typeFinder = TestHelper.GetTypeFinder();
             var ioHelper = TestHelper.IOHelper;
-<<<<<<< HEAD
             var typeLoader = new TypeLoader(typeFinder, Mock.Of<IAppPolicyCache>(), new DirectoryInfo(ioHelper.MapPath("~/App_Data/TEMP")), Mock.Of<Microsoft.Extensions.Logging.ILogger>(), logger);
-            var composition = new Composition(mockedRegister, typeLoader, logger, Mock.Of<IRuntimeState>(), TestHelper.GetConfigs(), TestHelper.IOHelper, AppCaches.NoCache);
-=======
-            var typeLoader = new TypeLoader(typeFinder, Mock.Of<IAppPolicyCache>(), new DirectoryInfo(ioHelper.MapPath("~/App_Data/TEMP")), logger);
             var composition = new Composition(mockedRegister, typeLoader, logger, Mock.Of<IRuntimeState>(), TestHelper.IOHelper, AppCaches.NoCache);
->>>>>>> d7ab7d3d
 
             // create the factory, ensure it is the mocked factory
             var factory = composition.CreateFactory();
