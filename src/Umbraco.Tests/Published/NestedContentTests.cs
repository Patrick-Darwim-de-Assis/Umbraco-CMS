﻿using System;
using System.Collections;
using System.Collections.Generic;
using System.Linq;
using Moq;
using NUnit.Framework;
using Umbraco.Core;
using Umbraco.Core.Composing;
using Umbraco.Core.Exceptions;
using Umbraco.Core.Logging;
using Umbraco.Core.Models;
using Umbraco.Core.Models.PublishedContent;
using Umbraco.Core.PropertyEditors;
using Umbraco.Core.Services;
using Umbraco.Tests.PublishedContent;
using Umbraco.Tests.TestHelpers;
using Umbraco.Web;
using Umbraco.Web.Models;
using Umbraco.Web.PropertyEditors;
using Umbraco.Web.PropertyEditors.ValueConverters;
using Umbraco.Web.PublishedCache;

namespace Umbraco.Tests.Published
{
    [TestFixture]
    public class NestedContentTests
    {
        private (IPublishedContentType, IPublishedContentType) CreateContentTypes()
        {
            Current.Reset();

            var logger = Mock.Of<ILogger>();
            var profiler = Mock.Of<IProfiler>();
            var proflog = new ProfilingLogger(logger, profiler);
            var localizationService = Mock.Of<ILocalizationService>();

            PropertyEditorCollection editors = null;
<<<<<<< HEAD
            var editor = new NestedContentPropertyEditor(logger, new Lazy<PropertyEditorCollection>(() => editors), Mock.Of<IDataTypeService>(), localizationService, TestHelper.IOHelper, TestHelper.ShortStringHelper);
=======
            var editor = new NestedContentPropertyEditor(logger, new Lazy<PropertyEditorCollection>(() => editors), Mock.Of<IDataTypeService>(), Mock.Of<IContentTypeService>(), localizationService);
>>>>>>> 76e1f305
            editors = new PropertyEditorCollection(new DataEditorCollection(new DataEditor[] { editor }));

            var dataType1 = new DataType(editor)
            {
                Id = 1,
                Configuration = new NestedContentConfiguration
                {
                    MinItems = 1,
                    MaxItems = 1,
                    ContentTypes = new[]
                    {
                        new NestedContentConfiguration.ContentType { Alias = "contentN1" }
                    }
                }
            };

            var dataType2 = new DataType(editor)
            {
                Id = 2,
                Configuration = new NestedContentConfiguration
                {
                    MinItems = 1,
                    MaxItems = 99,
                    ContentTypes = new[]
                    {
                        new NestedContentConfiguration.ContentType { Alias = "contentN1" }
                    }
                }
            };

            var dataType3 = new DataType(new TextboxPropertyEditor(logger, Mock.Of<IDataTypeService>(), localizationService, TestHelper.IOHelper, TestHelper.ShortStringHelper))
            {
                Id = 3
            };

            // mocked dataservice returns nested content preValues
            var dataTypeService = new TestObjects.TestDataTypeService(dataType1, dataType2, dataType3);

            var publishedModelFactory = new Mock<IPublishedModelFactory>();

            // mocked model factory returns model type
            var modelTypes = new Dictionary<string, Type>
            {
                { "contentN1", typeof(TestElementModel) }
            };
            publishedModelFactory
                .Setup(x => x.MapModelType(It.IsAny<Type>()))
                .Returns((Type type) => ModelType.Map(type, modelTypes));

            // mocked model factory creates models
            publishedModelFactory
                .Setup(x => x.CreateModel(It.IsAny<IPublishedElement>()))
                .Returns((IPublishedElement element) =>
                {
                    if (element.ContentType.Alias.InvariantEquals("contentN1"))
                        return new TestElementModel(element);
                    return element;
                });

            // mocked model factory creates model lists
            publishedModelFactory
                .Setup(x => x.CreateModelList(It.IsAny<string>()))
                .Returns((string alias) =>
                {
                    return alias == "contentN1"
                        ? (IList) new List<TestElementModel>()
                        : (IList) new List<IPublishedElement>();
                });

            var contentCache = new Mock<IPublishedContentCache>();
            var publishedSnapshot = new Mock<IPublishedSnapshot>();

            // mocked published snapshot returns a content cache
            publishedSnapshot
                .Setup(x => x.Content)
                .Returns(contentCache.Object);

            var publishedSnapshotAccessor = new Mock<IPublishedSnapshotAccessor>();

            // mocked published snapshot accessor returns a facade
            publishedSnapshotAccessor
                .Setup(x => x.PublishedSnapshot)
                .Returns(publishedSnapshot.Object);

            var converters = new PropertyValueConverterCollection(new IPropertyValueConverter[]
            {
                new NestedContentSingleValueConverter(publishedSnapshotAccessor.Object, publishedModelFactory.Object, proflog),
                new NestedContentManyValueConverter(publishedSnapshotAccessor.Object, publishedModelFactory.Object, proflog),
            });

            var factory = new PublishedContentTypeFactory(publishedModelFactory.Object, converters, dataTypeService);

            IEnumerable<IPublishedPropertyType> CreatePropertyTypes1(IPublishedContentType contentType)
            {
                yield return factory.CreatePropertyType(contentType, "property1", 1);
            }

            IEnumerable<IPublishedPropertyType> CreatePropertyTypes2(IPublishedContentType contentType)
            {
                yield return factory.CreatePropertyType(contentType, "property2", 2);
            }

            IEnumerable<IPublishedPropertyType> CreatePropertyTypesN1(IPublishedContentType contentType)
            {
                yield return factory.CreatePropertyType(contentType, "propertyN1", 3);
            }

            var contentType1 = factory.CreateContentType(1, "content1", CreatePropertyTypes1);
            var contentType2 = factory.CreateContentType(2, "content2", CreatePropertyTypes2);
            var contentTypeN1 = factory.CreateContentType(2, "contentN1", CreatePropertyTypesN1, isElement: true);

            // mocked content cache returns content types
            contentCache
                .Setup(x => x.GetContentType(It.IsAny<string>()))
                .Returns((string alias) =>
                {
                    if (alias.InvariantEquals("contentN1")) return contentTypeN1;
                    return null;
                });

            return (contentType1, contentType2);
        }

        [Test]
        public void SingleNestedTest()
        {
            (var contentType1, _) = CreateContentTypes();

            // nested single converter returns the proper value clr type TestModel, and cache level
            Assert.AreEqual(typeof (TestElementModel), contentType1.GetPropertyType("property1").ClrType);
            Assert.AreEqual(PropertyCacheLevel.Element, contentType1.GetPropertyType("property1").CacheLevel);

            var key = Guid.NewGuid();
            var keyA = Guid.NewGuid();
            var content = new SolidPublishedContent(contentType1)
            {
                Key = key,
                Properties = new []
                {
                    new TestPublishedProperty(contentType1.GetPropertyType("property1"), $@"[
                    {{ ""key"": ""{keyA}"", ""propertyN1"": ""foo"", ""ncContentTypeAlias"": ""contentN1"" }}
                ]")
                }
            };
            var value = content.Value("property1");

            // nested single converter returns proper TestModel value
            Assert.IsInstanceOf<TestElementModel>(value);
            var valueM = (TestElementModel) value;
            Assert.AreEqual("foo", valueM.PropValue);
            Assert.AreEqual(keyA, valueM.Key);
        }

        [Test]
        public void ManyNestedTest()
        {
            (_, var contentType2) = CreateContentTypes();

            // nested many converter returns the proper value clr type IEnumerable<TestModel>, and cache level
            Assert.AreEqual(typeof (IEnumerable<TestElementModel>), contentType2.GetPropertyType("property2").ClrType);
            Assert.AreEqual(PropertyCacheLevel.Element, contentType2.GetPropertyType("property2").CacheLevel);

            var key = Guid.NewGuid();
            var keyA = Guid.NewGuid();
            var keyB = Guid.NewGuid();
            var content = new SolidPublishedContent(contentType2)
            {
                Key = key,
                Properties = new[]
                {
                    new TestPublishedProperty(contentType2.GetPropertyType("property2"), $@"[
                    {{ ""key"": ""{keyA}"", ""propertyN1"": ""foo"", ""ncContentTypeAlias"": ""contentN1"" }},
                    {{ ""key"": ""{keyB}"", ""propertyN1"": ""bar"", ""ncContentTypeAlias"": ""contentN1"" }}
                ]")
                }
            };
            var value = content.Value("property2");

            // nested many converter returns proper IEnumerable<TestModel> value
            Assert.IsInstanceOf<IEnumerable<IPublishedElement>>(value);
            Assert.IsInstanceOf<IEnumerable<TestElementModel>>(value);
            var valueM = ((IEnumerable<TestElementModel>) value).ToArray();
            Assert.AreEqual("foo", valueM[0].PropValue);
            Assert.AreEqual(keyA, valueM[0].Key);
            Assert.AreEqual("bar", valueM[1].PropValue);
            Assert.AreEqual(keyB, valueM[1].Key);
        }

        public class TestElementModel : PublishedElementModel
        {
            public TestElementModel(IPublishedElement content)
                : base(content)
            { }

            public string PropValue => this.Value<string>("propertyN1");
        }

        class TestPublishedProperty : PublishedPropertyBase
        {
            private readonly bool _preview;
            private readonly object _sourceValue;
            private readonly bool _hasValue;
            private IPublishedElement _owner;

            public TestPublishedProperty(IPublishedPropertyType propertyType, object source)
                : base(propertyType, PropertyCacheLevel.Element) // initial reference cache level always is .Content
            {
                _sourceValue = source;
                _hasValue = source != null && (!(source is string ssource) || !string.IsNullOrWhiteSpace(ssource));
            }

            public TestPublishedProperty(IPublishedPropertyType propertyType, IPublishedElement element, bool preview, PropertyCacheLevel referenceCacheLevel, object source)
                : base(propertyType, referenceCacheLevel)
            {
                _sourceValue = source;
                _hasValue = source != null && (!(source is string ssource) || !string.IsNullOrWhiteSpace(ssource));
                _owner = element;
                _preview = preview;
            }

            private object InterValue => PropertyType.ConvertSourceToInter(null, _sourceValue, false);

            internal void SetOwner(IPublishedElement owner)
            {
                _owner = owner;
            }

            public override bool HasValue(string culture = null, string segment = null) => _hasValue;
            public override object GetSourceValue(string culture = null, string segment = null) => _sourceValue;
            public override object GetValue(string culture = null, string segment = null) => PropertyType.ConvertInterToObject(_owner, ReferenceCacheLevel, InterValue, _preview);
            public override object GetXPathValue(string culture = null, string segment = null) => throw new InvalidOperationException("This method won't be implemented.");
        }
    }
}<|MERGE_RESOLUTION|>--- conflicted
+++ resolved
@@ -35,11 +35,7 @@
             var localizationService = Mock.Of<ILocalizationService>();
 
             PropertyEditorCollection editors = null;
-<<<<<<< HEAD
-            var editor = new NestedContentPropertyEditor(logger, new Lazy<PropertyEditorCollection>(() => editors), Mock.Of<IDataTypeService>(), localizationService, TestHelper.IOHelper, TestHelper.ShortStringHelper);
-=======
-            var editor = new NestedContentPropertyEditor(logger, new Lazy<PropertyEditorCollection>(() => editors), Mock.Of<IDataTypeService>(), Mock.Of<IContentTypeService>(), localizationService);
->>>>>>> 76e1f305
+            var editor = new NestedContentPropertyEditor(logger, new Lazy<PropertyEditorCollection>(() => editors), Mock.Of<IDataTypeService>(),localizationService, Mock.Of<IContentTypeService>(), TestHelper.IOHelper, TestHelper.ShortStringHelper, Mock.Of<ILocalizedTextService>());
             editors = new PropertyEditorCollection(new DataEditorCollection(new DataEditor[] { editor }));
 
             var dataType1 = new DataType(editor)
@@ -70,7 +66,7 @@
                 }
             };
 
-            var dataType3 = new DataType(new TextboxPropertyEditor(logger, Mock.Of<IDataTypeService>(), localizationService, TestHelper.IOHelper, TestHelper.ShortStringHelper))
+            var dataType3 = new DataType(new TextboxPropertyEditor(logger, Mock.Of<IDataTypeService>(), localizationService, TestHelper.IOHelper, TestHelper.ShortStringHelper, Mock.Of<ILocalizedTextService>()))
             {
                 Id = 3
             };
