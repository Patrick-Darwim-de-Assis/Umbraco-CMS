﻿using System;
using System.Collections.Generic;
using System.IO;
using System.Linq;
using System.Text;
using Moq;
using NUnit.Framework;
using Umbraco.Core;
using Umbraco.Core.Composing;
using Umbraco.Core.IO;
using Umbraco.Core.Logging;
using Umbraco.Core.Scoping;
using Umbraco.Tests.TestHelpers;

namespace Umbraco.Tests.IO
{
    [TestFixture]
    public class ShadowFileSystemTests
    {
        // tested:
        // only 1 instance of this class is created
        // SetUp and TearDown run before/after each test
        // SetUp does not start before the previous TearDown returns

        [SetUp]
        public void SetUp()
        {
            SafeCallContext.Clear();
            ClearFiles(TestHelper.IOHelper);
            FileSystems.ResetShadowId();
        }

        [TearDown]
        public void TearDown()
        {
            SafeCallContext.Clear();
            ClearFiles(TestHelper.IOHelper);
            FileSystems.ResetShadowId();
        }

        private static void ClearFiles(IIOHelper ioHelper)
        {
            TestHelper.DeleteDirectory(ioHelper.MapPath("FileSysTests"));
            TestHelper.DeleteDirectory(ioHelper.MapPath(Constants.SystemDirectories.TempData.EnsureEndsWith('/') + "ShadowFs"));
        }

        private static string NormPath(string path)
        {
            return path.ToLowerInvariant().Replace("\\", "/");
        }

        [Test]
        public void ShadowDeleteDirectory()
        {
<<<<<<< HEAD
            var ioHelper = TestHelper.IOHelper;
=======
            var ioHelper = IOHelper.Default;
            var logger = Mock.Of<ILogger>();
>>>>>>> 719c23c7

            var path = ioHelper.MapPath("FileSysTests");
            Directory.CreateDirectory(path);
            Directory.CreateDirectory(path + "/ShadowTests");
            Directory.CreateDirectory(path + "/ShadowSystem");

            var fs = new PhysicalFileSystem(ioHelper, logger, path + "/ShadowTests/", "ignore");
            var sfs = new PhysicalFileSystem(ioHelper, logger, path + "/ShadowSystem/", "ignore");
            var ss = new ShadowFileSystem(fs, sfs);

            Directory.CreateDirectory(path + "/ShadowTests/d1");
            Directory.CreateDirectory(path + "/ShadowTests/d2");

            var files = fs.GetFiles("");
            Assert.AreEqual(0, files.Count());

            var dirs = fs.GetDirectories("");
            Assert.AreEqual(2, dirs.Count());
            Assert.IsTrue(dirs.Contains("d1"));
            Assert.IsTrue(dirs.Contains("d2"));

            ss.DeleteDirectory("d1");

            Assert.IsTrue(Directory.Exists(path + "/ShadowTests/d1"));
            Assert.IsTrue(fs.DirectoryExists("d1"));
            Assert.IsFalse(ss.DirectoryExists("d1"));

            dirs = ss.GetDirectories("");
            Assert.AreEqual(1, dirs.Count());
            Assert.IsTrue(dirs.Contains("d2"));
        }

        [Test]
        public void ShadowDeleteDirectoryInDir()
        {
            var ioHelper = TestHelper.IOHelper;

            var path = ioHelper.MapPath("FileSysTests");
            Directory.CreateDirectory(path);
            Directory.CreateDirectory(path + "/ShadowTests");
            Directory.CreateDirectory(path + "/ShadowSystem");

            var fs = new PhysicalFileSystem(ioHelper, Current.Logger, path + "/ShadowTests/", "ignore");
            var sfs = new PhysicalFileSystem(ioHelper, Current.Logger, path + "/ShadowSystem/", "ignore");
            var ss = new ShadowFileSystem(fs, sfs);

            Directory.CreateDirectory(path + "/ShadowTests/sub");
            Directory.CreateDirectory(path + "/ShadowTests/sub/d1");
            Directory.CreateDirectory(path + "/ShadowTests/sub/d2");

            var files = fs.GetFiles("");
            Assert.AreEqual(0, files.Count());

            var dirs = ss.GetDirectories("");
            Assert.AreEqual(1, dirs.Count());
            Assert.IsTrue(dirs.Contains("sub"));

            dirs = fs.GetDirectories("sub");
            Assert.AreEqual(2, dirs.Count());
            Assert.IsTrue(dirs.Contains("sub/d1"));
            Assert.IsTrue(dirs.Contains("sub/d2"));

            dirs = ss.GetDirectories("sub");
            Assert.AreEqual(2, dirs.Count());
            Assert.IsTrue(dirs.Contains("sub/d1"));
            Assert.IsTrue(dirs.Contains("sub/d2"));

            ss.DeleteDirectory("sub/d1");

            Assert.IsTrue(Directory.Exists(path + "/ShadowTests/sub/d1"));
            Assert.IsTrue(fs.DirectoryExists("sub/d1"));
            Assert.IsFalse(ss.DirectoryExists("sub/d1"));

            dirs = fs.GetDirectories("sub");
            Assert.AreEqual(2, dirs.Count());
            Assert.IsTrue(dirs.Contains("sub/d1"));
            Assert.IsTrue(dirs.Contains("sub/d2"));

            dirs = ss.GetDirectories("sub");
            Assert.AreEqual(1, dirs.Count());
            Assert.IsTrue(dirs.Contains("sub/d2"));
        }

        [Test]
        public void ShadowDeleteFile()
        {
            var ioHelper = TestHelper.IOHelper;

            var path = ioHelper.MapPath("FileSysTests");
            Directory.CreateDirectory(path);
            Directory.CreateDirectory(path + "/ShadowTests");
            Directory.CreateDirectory(path + "/ShadowSystem");

            var fs = new PhysicalFileSystem(ioHelper, Current.Logger, path + "/ShadowTests/", "ignore");
            var sfs = new PhysicalFileSystem(ioHelper, Current.Logger, path + "/ShadowSystem/", "ignore");
            var ss = new ShadowFileSystem(fs, sfs);

            File.WriteAllText(path + "/ShadowTests/f1.txt", "foo");
            File.WriteAllText(path + "/ShadowTests/f2.txt", "foo");

            var files = fs.GetFiles("");
            Assert.AreEqual(2, files.Count());
            Assert.IsTrue(files.Contains("f1.txt"));
            Assert.IsTrue(files.Contains("f2.txt"));

            files = ss.GetFiles("");
            Assert.AreEqual(2, files.Count());
            Assert.IsTrue(files.Contains("f1.txt"));
            Assert.IsTrue(files.Contains("f2.txt"));

            var dirs = ss.GetDirectories("");
            Assert.AreEqual(0, dirs.Count());

            ss.DeleteFile("f1.txt");

            Assert.IsTrue(File.Exists(path + "/ShadowTests/f1.txt"));
            Assert.IsTrue(fs.FileExists("f1.txt"));
            Assert.IsFalse(ss.FileExists("f1.txt"));

            files = ss.GetFiles("");
            Assert.AreEqual(1, files.Count());
            Assert.IsTrue(files.Contains("f2.txt"));
        }

        [Test]
        public void ShadowDeleteFileInDir()
        {
            var ioHelper = TestHelper.IOHelper;

            var path = ioHelper.MapPath("FileSysTests");

            Directory.CreateDirectory(path);
            Directory.CreateDirectory(path + "/ShadowTests");
            Directory.CreateDirectory(path + "/ShadowSystem");

            var fs = new PhysicalFileSystem(ioHelper, Current.Logger, path + "/ShadowTests/", "ignore");
            var sfs = new PhysicalFileSystem(ioHelper, Current.Logger, path + "/ShadowSystem/", "ignore");
            var ss = new ShadowFileSystem(fs, sfs);

            Directory.CreateDirectory(path + "/ShadowTests/sub");
            File.WriteAllText(path + "/ShadowTests/sub/f1.txt", "foo");
            File.WriteAllText(path + "/ShadowTests/sub/f2.txt", "foo");

            var files = fs.GetFiles("");
            Assert.AreEqual(0, files.Count());

            files = fs.GetFiles("sub");
            Assert.AreEqual(2, files.Count());
            Assert.IsTrue(files.Contains("sub/f1.txt"));
            Assert.IsTrue(files.Contains("sub/f2.txt"));

            files = ss.GetFiles("");
            Assert.AreEqual(0, files.Count());

            var dirs = ss.GetDirectories("");
            Assert.AreEqual(1, dirs.Count());
            Assert.IsTrue(dirs.Contains("sub"));

            files = ss.GetFiles("sub");
            Assert.AreEqual(2, files.Count());
            Assert.IsTrue(files.Contains("sub/f1.txt"));
            Assert.IsTrue(files.Contains("sub/f2.txt"));

            dirs = ss.GetDirectories("sub");
            Assert.AreEqual(0, dirs.Count());

            ss.DeleteFile("sub/f1.txt");

            Assert.IsTrue(File.Exists(path + "/ShadowTests/sub/f1.txt"));
            Assert.IsTrue(fs.FileExists("sub/f1.txt"));
            Assert.IsFalse(ss.FileExists("sub/f1.txt"));

            files = fs.GetFiles("sub");
            Assert.AreEqual(2, files.Count());
            Assert.IsTrue(files.Contains("sub/f1.txt"));
            Assert.IsTrue(files.Contains("sub/f2.txt"));

            files = ss.GetFiles("sub");
            Assert.AreEqual(1, files.Count());
            Assert.IsTrue(files.Contains("sub/f2.txt"));
        }

        [Test]
        public void ShadowCantCreateFile()
        {
            var ioHelper = TestHelper.IOHelper;

            var path = ioHelper.MapPath("FileSysTests");
            Directory.CreateDirectory(path);
            Directory.CreateDirectory(path + "/ShadowTests");
            Directory.CreateDirectory(path + "/ShadowSystem");

            var fs = new PhysicalFileSystem(ioHelper, Current.Logger, path + "/ShadowTests/", "ignore");
            var sfs = new PhysicalFileSystem(ioHelper, Current.Logger, path + "/ShadowSystem/", "ignore");
            var ss = new ShadowFileSystem(fs, sfs);

            Assert.Throws<FileSecurityException>(() =>
            {
                using (var ms = new MemoryStream(Encoding.UTF8.GetBytes("foo")))
                    ss.AddFile("../../f1.txt", ms);
            });
        }

        [Test]
        public void ShadowCreateFile()
        {
            var ioHelper = TestHelper.IOHelper;

            var path = ioHelper.MapPath("FileSysTests");
            Directory.CreateDirectory(path);
            Directory.CreateDirectory(path + "/ShadowTests");
            Directory.CreateDirectory(path + "/ShadowSystem");

            var fs = new PhysicalFileSystem(ioHelper, Current.Logger, path + "/ShadowTests/", "ignore");
            var sfs = new PhysicalFileSystem(ioHelper, Current.Logger, path + "/ShadowSystem/", "ignore");
            var ss = new ShadowFileSystem(fs, sfs);

            File.WriteAllText(path + "/ShadowTests/f2.txt", "foo");

            using (var ms = new MemoryStream(Encoding.UTF8.GetBytes("foo")))
                ss.AddFile("f1.txt", ms);

            Assert.IsTrue(File.Exists(path + "/ShadowTests/f2.txt"));
            Assert.IsFalse(File.Exists(path + "/ShadowSystem/f2.txt"));
            Assert.IsTrue(fs.FileExists("f2.txt"));
            Assert.IsTrue(ss.FileExists("f2.txt"));

            Assert.IsFalse(File.Exists(path + "/ShadowTests/f1.txt"));
            Assert.IsTrue(File.Exists(path + "/ShadowSystem/f1.txt"));
            Assert.IsFalse(fs.FileExists("f1.txt"));
            Assert.IsTrue(ss.FileExists("f1.txt"));

            var files = ss.GetFiles("");
            Assert.AreEqual(2, files.Count());
            Assert.IsTrue(files.Contains("f1.txt"));
            Assert.IsTrue(files.Contains("f2.txt"));

            string content;
            using (var stream = ss.OpenFile("f1.txt"))
                content = new StreamReader(stream).ReadToEnd();

            Assert.AreEqual("foo", content);
        }

        [Test]
        public void ShadowCreateFileInDir()
        {
            var ioHelper = TestHelper.IOHelper;

            var path = ioHelper.MapPath("FileSysTests");
            Directory.CreateDirectory(path);
            Directory.CreateDirectory(path + "/ShadowTests");
            Directory.CreateDirectory(path + "/ShadowSystem");

            var fs = new PhysicalFileSystem(ioHelper, Current.Logger, path + "/ShadowTests/", "ignore");
            var sfs = new PhysicalFileSystem(ioHelper, Current.Logger, path + "/ShadowSystem/", "ignore");
            var ss = new ShadowFileSystem(fs, sfs);

            using (var ms = new MemoryStream(Encoding.UTF8.GetBytes("foo")))
                ss.AddFile("sub/f1.txt", ms);

            Assert.IsFalse(File.Exists(path + "/ShadowTests/sub/f1.txt"));
            Assert.IsTrue(File.Exists(path + "/ShadowSystem/sub/f1.txt"));
            Assert.IsFalse(fs.FileExists("sub/f1.txt"));
            Assert.IsTrue(ss.FileExists("sub/f1.txt"));

            Assert.IsFalse(fs.DirectoryExists("sub"));
            Assert.IsTrue(ss.DirectoryExists("sub"));

            var dirs = fs.GetDirectories("");
            Assert.AreEqual(0, dirs.Count());

            dirs = ss.GetDirectories("");
            Assert.AreEqual(1, dirs.Count());
            Assert.IsTrue(dirs.Contains("sub"));

            var files = ss.GetFiles("sub");
            Assert.AreEqual(1, files.Count());

            string content;
            using (var stream = ss.OpenFile("sub/f1.txt"))
                content = new StreamReader(stream).ReadToEnd();

            Assert.AreEqual("foo", content);
        }

        [Test]
        public void ShadowAbort()
        {
            var ioHelper = TestHelper.IOHelper;

            var path = ioHelper.MapPath("FileSysTests");
            Directory.CreateDirectory(path);
            Directory.CreateDirectory(path + "/ShadowTests");
            Directory.CreateDirectory(path + "/ShadowSystem");

            var fs = new PhysicalFileSystem(ioHelper, Current.Logger, path + "/ShadowTests/", "ignore");
            var sfs = new PhysicalFileSystem(ioHelper, Current.Logger, path + "/ShadowSystem/", "ignore");
            var ss = new ShadowFileSystem(fs, sfs);

            using (var ms = new MemoryStream(Encoding.UTF8.GetBytes("foo")))
                ss.AddFile("path/to/some/dir/f1.txt", ms);

            // file is only written to the shadow fs
            Assert.IsTrue(File.Exists(path + "/ShadowSystem/path/to/some/dir/f1.txt"));
            Assert.IsFalse(File.Exists(path + "/ShadowTests/path/to/some/dir/f1.txt"));

            // let the shadow fs die
        }

        [Test]
        public void ShadowComplete()
        {
            var ioHelper = TestHelper.IOHelper;

            var path = ioHelper.MapPath("FileSysTests");
            Directory.CreateDirectory(path);
            Directory.CreateDirectory(path + "/ShadowTests");
            Directory.CreateDirectory(path + "/ShadowSystem");

            var fs = new PhysicalFileSystem(ioHelper, Current.Logger, path + "/ShadowTests/", "ignore");
            var sfs = new PhysicalFileSystem(ioHelper, Current.Logger, path + "/ShadowSystem/", "ignore");
            var ss = new ShadowFileSystem(fs, sfs);

            Directory.CreateDirectory(path + "/ShadowTests/sub/sub");
            File.WriteAllText(path + "/ShadowTests/sub/sub/f2.txt", "foo");

            using (var ms = new MemoryStream(Encoding.UTF8.GetBytes("foo")))
                ss.AddFile("path/to/some/dir/f1.txt", ms);
            ss.DeleteFile("sub/sub/f2.txt");

            Assert.IsTrue(File.Exists(path + "/ShadowSystem/path/to/some/dir/f1.txt"));

            ss.Complete();

            // yes we are cleaning now
            //Assert.IsTrue(File.Exists(path + "/ShadowSystem/path/to/some/dir/f1.txt")); // *not* cleaning
            Assert.IsTrue(File.Exists(path + "/ShadowTests/path/to/some/dir/f1.txt"));
            Assert.IsFalse(File.Exists(path + "/ShadowTests/sub/sub/f2.txt"));
        }

        class FS : FileSystemWrapper
        {
            public FS(IFileSystem innerFileSystem)
                : base(innerFileSystem)
            { }
        }

        [Test]
        public void ShadowScopeComplete()
        {
            var logger = Mock.Of<ILogger>();
            var ioHelper = TestHelper.IOHelper;

            var path = ioHelper.MapPath("FileSysTests");
            var shadowfs = ioHelper.MapPath(Constants.SystemDirectories.TempData.EnsureEndsWith('/') + "ShadowFs");
            Directory.CreateDirectory(path);
            Directory.CreateDirectory(shadowfs);

            var scopedFileSystems = false;

            var phy = new PhysicalFileSystem(ioHelper, Current.Logger, path, "ignore");

            var container = Mock.Of<IFactory>();
            var fileSystems = new FileSystems(container, logger, ioHelper, SettingsForTests.GenerateMockGlobalSettings()) { IsScoped = () => scopedFileSystems };
            var fs = fileSystems.GetFileSystem<FS>(phy);
            var sw = (ShadowWrapper) fs.InnerFileSystem;

            using (var ms = new MemoryStream(Encoding.UTF8.GetBytes("foo")))
                sw.AddFile("sub/f1.txt", ms);
            Assert.IsTrue(phy.FileExists("sub/f1.txt"));

            string id;

            // explicit shadow without scope does not work
            sw.Shadow(id = ShadowWrapper.CreateShadowId(ioHelper));
            Assert.IsTrue(Directory.Exists(shadowfs + "/" + id));
            using (var ms = new MemoryStream(Encoding.UTF8.GetBytes("foo")))
                sw.AddFile("sub/f2.txt", ms);
            Assert.IsTrue(phy.FileExists("sub/f2.txt"));
            sw.UnShadow(true);
            Assert.IsTrue(phy.FileExists("sub/f2.txt"));
            Assert.IsFalse(Directory.Exists(shadowfs + "/" + id));

            // shadow with scope but no complete does not complete
            scopedFileSystems = true; // pretend we have a scope
            var scope = new ShadowFileSystems(fileSystems, id = ShadowWrapper.CreateShadowId(ioHelper));
            Assert.IsTrue(Directory.Exists(shadowfs + "/" + id));
            using (var ms = new MemoryStream(Encoding.UTF8.GetBytes("foo")))
                sw.AddFile("sub/f3.txt", ms);
            Assert.IsFalse(phy.FileExists("sub/f3.txt"));
            var dirs = Directory.GetDirectories(shadowfs);
            Assert.AreEqual(1, dirs.Length);
            Assert.AreEqual((shadowfs + "/" + id).Replace('\\', '/'), dirs[0].Replace('\\', '/'));
            dirs = Directory.GetDirectories(dirs[0]);
            var typedDir = dirs.FirstOrDefault(x => x.Replace('\\', '/').EndsWith("/x"));
            Assert.IsNotNull(typedDir);
            dirs = Directory.GetDirectories(typedDir);
            var suid = fileSystems.Paths[typeof(FS)];
            var scopedDir = dirs.FirstOrDefault(x => x.Replace('\\', '/').EndsWith("/" + suid)); // this is where files go
            Assert.IsNotNull(scopedDir);
            scope.Dispose();
            scopedFileSystems = false;
            Assert.IsFalse(phy.FileExists("sub/f3.txt"));
            TestHelper.TryAssert(() => Assert.IsFalse(Directory.Exists(shadowfs + "/" + id)));

            // shadow with scope and complete does complete
            scopedFileSystems = true; // pretend we have a scope
            scope = new ShadowFileSystems(fileSystems, id = ShadowWrapper.CreateShadowId(ioHelper));
            Assert.IsTrue(Directory.Exists(shadowfs + "/" + id));
            using (var ms = new MemoryStream(Encoding.UTF8.GetBytes("foo")))
                sw.AddFile("sub/f4.txt", ms);
            Assert.IsFalse(phy.FileExists("sub/f4.txt"));
            Assert.AreEqual(1, Directory.GetDirectories(shadowfs).Length);
            scope.Complete();
            scope.Dispose();
            scopedFileSystems = false;
            TestHelper.TryAssert(() => Assert.AreEqual(0, Directory.GetDirectories(shadowfs).Length));
            Assert.IsTrue(phy.FileExists("sub/f4.txt"));
            Assert.IsFalse(Directory.Exists(shadowfs + "/" + id));

            // test scope for "another thread"

            scopedFileSystems = true; // pretend we have a scope
            scope = new ShadowFileSystems(fileSystems, id = ShadowWrapper.CreateShadowId(ioHelper));
            Assert.IsTrue(Directory.Exists(shadowfs + "/" + id));
            using (var ms = new MemoryStream(Encoding.UTF8.GetBytes("foo")))
                sw.AddFile("sub/f5.txt", ms);
            Assert.IsFalse(phy.FileExists("sub/f5.txt"));

            // pretend we're another thread w/out scope
            scopedFileSystems = false;
            using (var ms = new MemoryStream(Encoding.UTF8.GetBytes("foo")))
                sw.AddFile("sub/f6.txt", ms);
            scopedFileSystems = true; // pretend we have a scope

            Assert.IsTrue(phy.FileExists("sub/f6.txt")); // other thread has written out to fs
            scope.Complete();
            scope.Dispose();
            scopedFileSystems = false;
            Assert.IsTrue(phy.FileExists("sub/f5.txt"));
            TestHelper.TryAssert(() => Assert.IsFalse(Directory.Exists(shadowfs + "/" + id)));
        }

        [Test]
        public void ShadowScopeCompleteWithFileConflict()
        {
            var logger = Mock.Of<ILogger>();
            var ioHelper = TestHelper.IOHelper;

            var path = ioHelper.MapPath("FileSysTests");
            var shadowfs = ioHelper.MapPath(Constants.SystemDirectories.TempData.EnsureEndsWith('/') + "ShadowFs");
            Directory.CreateDirectory(path);

            var scopedFileSystems = false;

            var phy = new PhysicalFileSystem(ioHelper, Current.Logger, path, "ignore");

            var container = Mock.Of<IFactory>();
            var fileSystems = new FileSystems(container, logger, ioHelper, SettingsForTests.GenerateMockGlobalSettings()) { IsScoped = () => scopedFileSystems };
            var fs = fileSystems.GetFileSystem<FS>( phy);
            var sw = (ShadowWrapper) fs.InnerFileSystem;

            using (var ms = new MemoryStream(Encoding.UTF8.GetBytes("foo")))
                sw.AddFile("sub/f1.txt", ms);
            Assert.IsTrue(phy.FileExists("sub/f1.txt"));

            string id;

            scopedFileSystems = true; // pretend we have a scope
            var scope = new ShadowFileSystems(fileSystems, id = ShadowWrapper.CreateShadowId(ioHelper));
            Assert.IsTrue(Directory.Exists(shadowfs + "/" + id));
            using (var ms = new MemoryStream(Encoding.UTF8.GetBytes("foo")))
                sw.AddFile("sub/f2.txt", ms);
            Assert.IsFalse(phy.FileExists("sub/f2.txt"));

            // pretend we're another thread w/out scope
            scopedFileSystems = false;
            using (var ms = new MemoryStream(Encoding.UTF8.GetBytes("bar")))
                sw.AddFile("sub/f2.txt", ms);
            scopedFileSystems = true; // pretend we have a scope

            Assert.IsTrue(phy.FileExists("sub/f2.txt")); // other thread has written out to fs
            scope.Complete();
            scope.Dispose();
            scopedFileSystems = false;
            Assert.IsTrue(phy.FileExists("sub/f2.txt"));
            TestHelper.TryAssert(() => Assert.IsFalse(Directory.Exists(shadowfs + "/" + id)));

            string text;
            using (var s = phy.OpenFile("sub/f2.txt"))
            using (var r = new StreamReader(s))
                text = r.ReadToEnd();

            // the shadow filesystem will happily overwrite anything it can
            Assert.AreEqual("foo", text);
        }

        [Test]
        public void ShadowScopeCompleteWithDirectoryConflict()
        {
            var logger = Mock.Of<ILogger>();
            var ioHelper = TestHelper.IOHelper;

            var path = ioHelper.MapPath("FileSysTests");
            var shadowfs = ioHelper.MapPath(Constants.SystemDirectories.TempData.EnsureEndsWith('/') + "ShadowFs");
            Directory.CreateDirectory(path);

            var scopedFileSystems = false;

            var phy = new PhysicalFileSystem(ioHelper, Current.Logger, path, "ignore");

            var container = Mock.Of<IFactory>();
            var fileSystems = new FileSystems(container, logger, ioHelper, SettingsForTests.GenerateMockGlobalSettings()) { IsScoped = () => scopedFileSystems };
            var fs = fileSystems.GetFileSystem<FS>( phy);
            var sw = (ShadowWrapper)fs.InnerFileSystem;

            using (var ms = new MemoryStream(Encoding.UTF8.GetBytes("foo")))
                sw.AddFile("sub/f1.txt", ms);
            Assert.IsTrue(phy.FileExists("sub/f1.txt"));

            string id;

            scopedFileSystems = true; // pretend we have a scope
            var scope = new ShadowFileSystems(fileSystems, id = ShadowWrapper.CreateShadowId(ioHelper));
            Assert.IsTrue(Directory.Exists(shadowfs + "/" + id));
            using (var ms = new MemoryStream(Encoding.UTF8.GetBytes("foo")))
                sw.AddFile("sub/f2.txt", ms);
            Assert.IsFalse(phy.FileExists("sub/f2.txt"));

            // pretend we're another thread w/out scope
            scopedFileSystems = false;
            using (var ms = new MemoryStream(Encoding.UTF8.GetBytes("bar")))
                sw.AddFile("sub/f2.txt/f2.txt", ms);
            scopedFileSystems = true; // pretend we have a scope

            Assert.IsTrue(phy.FileExists("sub/f2.txt/f2.txt")); // other thread has written out to fs

            using (var ms = new MemoryStream(Encoding.UTF8.GetBytes("foo")))
                sw.AddFile("sub/f3.txt", ms);
            Assert.IsFalse(phy.FileExists("sub/f3.txt"));

            scope.Complete();

            try
            {
                // no way this can work since we're trying to write a file
                // but there's now a directory with the same name on the real fs
                scope.Dispose();
                Assert.Fail("Expected AggregateException.");
            }
            catch (AggregateException ae)
            {
                Assert.AreEqual(1, ae.InnerExceptions.Count);
                var e = ae.InnerExceptions[0];
                Assert.IsNotNull(e.InnerException);
                Assert.IsInstanceOf<AggregateException>(e);
                ae = (AggregateException) e;

                Assert.AreEqual(1, ae.InnerExceptions.Count);
                e = ae.InnerExceptions[0];
                Assert.IsNotNull(e.InnerException);
                Assert.IsInstanceOf<Exception>(e.InnerException);
            }

            // still, the rest of the changes has been applied ok
            Assert.IsTrue(phy.FileExists("sub/f3.txt"));
        }

        [Test]
        public void GetFilesReturnsChildrenOnly()
        {
            var ioHelper = TestHelper.IOHelper;

            var path = ioHelper.MapPath("FileSysTests");
            Directory.CreateDirectory(path);
            File.WriteAllText(path + "/f1.txt", "foo");
            Directory.CreateDirectory(path + "/test");
            File.WriteAllText(path + "/test/f2.txt", "foo");
            Directory.CreateDirectory(path + "/test/inner");
            File.WriteAllText(path + "/test/inner/f3.txt", "foo");

            path = NormPath(path);
            var files = Directory.GetFiles(path);
            Assert.AreEqual(1, files.Length);
            files = Directory.GetFiles(path, "*", SearchOption.AllDirectories);
            Assert.AreEqual(3, files.Length);
            var efiles = Directory.EnumerateFiles(path);
            Assert.AreEqual(1, efiles.Count());
            efiles = Directory.EnumerateFiles(path, "*", SearchOption.AllDirectories);
            Assert.AreEqual(3, efiles.Count());
        }

        [Test]
        public void DeleteDirectoryAndFiles()
        {
            var ioHelper = TestHelper.IOHelper;

            var path = ioHelper.MapPath("FileSysTests");
            Directory.CreateDirectory(path);
            File.WriteAllText(path + "/f1.txt", "foo");
            Directory.CreateDirectory(path + "/test");
            File.WriteAllText(path + "/test/f2.txt", "foo");
            Directory.CreateDirectory(path + "/test/inner");
            File.WriteAllText(path + "/test/inner/f3.txt", "foo");

            path = NormPath(path);
            TestHelper.Try(() => Directory.Delete(path, true));
            TestHelper.TryAssert(() => Assert.IsFalse(File.Exists(path + "/test/inner/f3.txt")));
        }

        /// <summary>
        /// Check that GetFiles will return all files on the shadow, while returning
        /// just one on each of the filesystems used by the shadow.
        /// </summary>
        [Test]
        public void ShadowGetFiles()
        {
            // Arrange
            var ioHelper = TestHelper.IOHelper;

            var path = ioHelper.MapPath("FileSysTests");
            Directory.CreateDirectory(path);
            Directory.CreateDirectory(path + "/ShadowTests");
            Directory.CreateDirectory(path + "/ShadowSystem");

            var fs = new PhysicalFileSystem(ioHelper, Current.Logger, path + "/ShadowTests/", "ignore");
            var sfs = new PhysicalFileSystem(ioHelper, Current.Logger, path + "/ShadowSystem/", "ignore");
            var ss = new ShadowFileSystem(fs, sfs);

            // Act
            File.WriteAllText(path + "/ShadowTests/f2.txt", "foo");
            using (var ms = new MemoryStream(Encoding.UTF8.GetBytes("foo")))
                ss.AddFile("f1.txt", ms);

            // Assert
            // ensure we get 2 files from the shadow
            var getFiles = ss.GetFiles(string.Empty);
            Assert.AreEqual(2, getFiles.Count());

            var fsFiles = fs.GetFiles(string.Empty).ToArray();
            Assert.AreEqual(1, fsFiles.Length);
            var sfsFiles = sfs.GetFiles(string.Empty).ToArray();
            Assert.AreEqual(1, sfsFiles.Length);
        }

        /// <summary>
        /// Check that GetFiles using the filter function with empty string will return expected results
        /// </summary>
        [Test]
        public void ShadowGetFilesUsingEmptyFilter()
        {
            // Arrange
            var ioHelper = TestHelper.IOHelper;

            var path = ioHelper.MapPath("FileSysTests");
            Directory.CreateDirectory(path);
            Directory.CreateDirectory(path + "/ShadowTests");
            Directory.CreateDirectory(path + "/ShadowSystem");

            var fs = new PhysicalFileSystem(ioHelper, Current.Logger, path + "/ShadowTests/", "ignore");
            var sfs = new PhysicalFileSystem(ioHelper, Current.Logger, path + "/ShadowSystem/", "ignore");
            var ss = new ShadowFileSystem(fs, sfs);

            // Act
            File.WriteAllText(path + "/ShadowTests/f2.txt", "foo");
            using (var ms = new MemoryStream(Encoding.UTF8.GetBytes("foo")))
                ss.AddFile("f1.txt", ms);

            // Assert
            // ensure we get 2 files from the shadow
            var getFiles = ss.GetFiles(string.Empty);
            Assert.AreEqual(2, getFiles.Count());
            // ensure we get 0 files when using a empty filter
            var getFilesWithEmptyFilter = ss.GetFiles(string.Empty, "");
            Assert.AreEqual(0, getFilesWithEmptyFilter.Count());

            var fsFiles = fs.GetFiles(string.Empty).ToArray();
            Assert.AreEqual(1, fsFiles.Length);
            var sfsFiles = sfs.GetFiles(string.Empty).ToArray();
            Assert.AreEqual(1, sfsFiles.Length);
        }

        /// <summary>
        /// Check that GetFiles using the filter function with null will return expected results
        /// </summary>
        [Test]
        public void ShadowGetFilesUsingNullFilter()
        {
            // Arrange
            var ioHelper = TestHelper.IOHelper;

            var path = ioHelper.MapPath("FileSysTests");
            Directory.CreateDirectory(path);
            Directory.CreateDirectory(path + "/ShadowTests");
            Directory.CreateDirectory(path + "/ShadowSystem");

            var fs = new PhysicalFileSystem(ioHelper, Current.Logger, path + "/ShadowTests/", "ignore");
            var sfs = new PhysicalFileSystem(ioHelper, Current.Logger, path + "/ShadowSystem/", "ignore");
            var ss = new ShadowFileSystem(fs, sfs);

            // Act
            File.WriteAllText(path + "/ShadowTests/f2.txt", "foo");
            using (var ms = new MemoryStream(Encoding.UTF8.GetBytes("foo")))
                ss.AddFile("f1.txt", ms);

            // Assert
            // ensure we get 2 files from the shadow
            var getFiles = ss.GetFiles(string.Empty);
            Assert.AreEqual(2, getFiles.Count());
            // ensure we get 2 files when using null in filter parameter
            var getFilesWithNullFilter = ss.GetFiles(string.Empty, null);
            Assert.AreEqual(2, getFilesWithNullFilter.Count());

            var fsFiles = fs.GetFiles(string.Empty).ToArray();
            Assert.AreEqual(1, fsFiles.Length);
            var sfsFiles = sfs.GetFiles(string.Empty).ToArray();
            Assert.AreEqual(1, sfsFiles.Length);
        }

        [Test]
        public void ShadowGetFilesUsingWildcardFilter()
        {
            // Arrange
            var ioHelper = TestHelper.IOHelper;

            var path = ioHelper.MapPath("FileSysTests");
            Directory.CreateDirectory(path);
            Directory.CreateDirectory(path + "/ShadowTests");
            Directory.CreateDirectory(path + "/ShadowSystem");

            var fs = new PhysicalFileSystem(ioHelper, Current.Logger, path + "/ShadowTests/", "ignore");
            var sfs = new PhysicalFileSystem(ioHelper, Current.Logger, path + "/ShadowSystem/", "ignore");
            var ss = new ShadowFileSystem(fs, sfs);

            // Act
            File.WriteAllText(path + "/ShadowTests/f2.txt", "foo");
            File.WriteAllText(path + "/ShadowTests/f2.doc", "foo");
            using (var ms = new MemoryStream(Encoding.UTF8.GetBytes("foo")))
                ss.AddFile("f1.txt", ms);
            using (var ms = new MemoryStream(Encoding.UTF8.GetBytes("foo")))
                ss.AddFile("f1.doc", ms);

            // Assert
            // ensure we get 4 files from the shadow
            var getFiles = ss.GetFiles(string.Empty);
            Assert.AreEqual(4, getFiles.Count());
            // ensure we get only 2 of 4 files from the shadow when using filter
            var getFilesWithWildcardFilter = ss.GetFiles(string.Empty, "*.doc");
            Assert.AreEqual(2, getFilesWithWildcardFilter.Count());

            var fsFiles = fs.GetFiles(string.Empty).ToArray();
            Assert.AreEqual(2, fsFiles.Length);
            var sfsFiles = sfs.GetFiles(string.Empty).ToArray();
            Assert.AreEqual(2, sfsFiles.Length);
        }

        [Test]
        public void ShadowGetFilesUsingSingleCharacterFilter()
        {
            // Arrange
            var ioHelper = TestHelper.IOHelper;

            var path = ioHelper.MapPath("FileSysTests");
            Directory.CreateDirectory(path);
            Directory.CreateDirectory(path + "/ShadowTests");
            Directory.CreateDirectory(path + "/ShadowSystem");

            var fs = new PhysicalFileSystem(ioHelper, Current.Logger, path + "/ShadowTests/", "ignore");
            var sfs = new PhysicalFileSystem(ioHelper, Current.Logger, path + "/ShadowSystem/", "ignore");
            var ss = new ShadowFileSystem(fs, sfs);

            // Act
            File.WriteAllText(path + "/ShadowTests/f2.txt", "foo");
            File.WriteAllText(path + "/ShadowTests/f2.doc", "foo");
            File.WriteAllText(path + "/ShadowTests/f2.docx", "foo");
            using (var ms = new MemoryStream(Encoding.UTF8.GetBytes("foo")))
                ss.AddFile("f1.txt", ms);
            using (var ms = new MemoryStream(Encoding.UTF8.GetBytes("foo")))
                ss.AddFile("f1.doc", ms);
            using (var ms = new MemoryStream(Encoding.UTF8.GetBytes("foo")))
                ss.AddFile("f1.docx", ms);

            // Assert
            // ensure we get 6 files from the shadow
            var getFiles = ss.GetFiles(string.Empty);
            Assert.AreEqual(6, getFiles.Count());
            // ensure we get only 2 of 6 files from the shadow when using filter on shadow
            var getFilesWithWildcardSinglecharFilter = ss.GetFiles(string.Empty, "f1.d?c");
            Assert.AreEqual(1, getFilesWithWildcardSinglecharFilter.Count());
            // ensure we get only 2 of 6 files from the shadow when using filter on disk
            var getFilesWithWildcardSinglecharFilter2 = ss.GetFiles(string.Empty, "f2.d?c");
            Assert.AreEqual(1, getFilesWithWildcardSinglecharFilter2.Count());

            var fsFiles = fs.GetFiles(string.Empty).ToArray();
            Assert.AreEqual(3, fsFiles.Length);
            var sfsFiles = sfs.GetFiles(string.Empty).ToArray();
            Assert.AreEqual(3, sfsFiles.Length);
        }

        /// <summary>
        /// Returns the full paths of the files on the disk.
        /// Note that this will be the *actual* path of the file, meaning a file existing on the initialized FS
        /// will be in one location, while a file written after initializing the shadow, will exist at the
        /// shadow location directory.
        /// </summary>
        [Test]
        public void ShadowGetFullPath()
        {
            // Arrange
            var ioHelper = TestHelper.IOHelper;

            var path = ioHelper.MapPath("FileSysTests");
            Directory.CreateDirectory(path);
            Directory.CreateDirectory(path + "/ShadowTests");
            Directory.CreateDirectory(path + "/ShadowSystem");

            var fs = new PhysicalFileSystem(ioHelper, Current.Logger, path + "/ShadowTests/", "ignore");
            var sfs = new PhysicalFileSystem(ioHelper, Current.Logger, path + "/ShadowSystem/", "ignore");
            var ss = new ShadowFileSystem(fs, sfs);

            // Act
            File.WriteAllText(path + "/ShadowTests/f1.txt", "foo");
            using (var ms = new MemoryStream(Encoding.UTF8.GetBytes("foo")))
                ss.AddFile("f2.txt", ms);

            // Assert
            var f1FullPath = ss.GetFullPath("f1.txt");
            var f2FullPath = ss.GetFullPath("f2.txt");
            Assert.AreEqual(Path.Combine(path, "ShadowTests", "f1.txt"), f1FullPath);
            Assert.AreEqual(Path.Combine(path, "ShadowSystem", "f2.txt"), f2FullPath);
        }

        /// <summary>
        /// Returns the path relative to the filesystem root
        /// </summary>
        /// <remarks>
        /// This file stuff in this test is kinda irrelevant with the current implementation.
        /// We do tests that the files are written to the correct places and the relative path is returned correct,
        /// but GetRelativePath is currently really just string manipulation so files are not actually hit by the code.
        /// Leaving the file stuff in here for now in case the method becomes more clever at some point.
        /// </remarks>
        [Test]
        public void ShadowGetRelativePath()
        {
            // Arrange
            var ioHelper = TestHelper.IOHelper;

            var path = ioHelper.MapPath("FileSysTests");
            Directory.CreateDirectory(path);
            Directory.CreateDirectory(path + "/ShadowTests");
            Directory.CreateDirectory(path + "/ShadowSystem");

            var fs = new PhysicalFileSystem(ioHelper, Current.Logger, path + "/ShadowTests/", "ignore");
            var sfs = new PhysicalFileSystem(ioHelper, Current.Logger, path + "/ShadowSystem/", "ignore");
            var ss = new ShadowFileSystem(fs, sfs);

            // Act
            File.WriteAllText(path + "/ShadowTests/f1.txt", "foo");
            using (var ms = new MemoryStream(Encoding.UTF8.GetBytes("foo")))
                ss.AddFile("f2.txt", ms);

            // Assert
            var f1RelativePath = ss.GetRelativePath("f1.txt");
            var f2RelativePath = ss.GetRelativePath("f2.txt");
            Assert.AreEqual("f1.txt", f1RelativePath);
            Assert.AreEqual("f2.txt", f2RelativePath);
            Assert.IsTrue(File.Exists(Path.Combine(path, "ShadowTests", "f1.txt")));
            Assert.IsFalse(File.Exists(Path.Combine(path, "ShadowTests", "f2.txt")));
            Assert.IsTrue(File.Exists(Path.Combine(path, "ShadowSystem", "f2.txt")));
            Assert.IsFalse(File.Exists(Path.Combine(path, "ShadowSystem", "f1.txt")));
        }

        /// <summary>
        /// Ensure the url returned contains the path relative to the FS root,
        /// but including the rootUrl the FS was initialized with.
        /// </summary>
        /// <remarks>
        /// This file stuff in this test is kinda irrelevant with the current implementation.
        /// We do tests that the files are written to the correct places and the url is returned correct,
        /// but GetUrl is currently really just string manipulation so files are not actually hit by the code.
        /// Leaving the file stuff in here for now in case the method becomes more clever at some point.
        /// </remarks>
        [Test]
        public void ShadowGetUrl()
        {
            // Arrange
            var ioHelper = TestHelper.IOHelper;

            var path = ioHelper.MapPath("FileSysTests");
            Directory.CreateDirectory(path);
            Directory.CreateDirectory(path + "/ShadowTests");
            Directory.CreateDirectory(path + "/ShadowSystem");

            var fs = new PhysicalFileSystem(ioHelper, Current.Logger, path + "/ShadowTests/", "rootUrl");
            var sfs = new PhysicalFileSystem(ioHelper, Current.Logger, path + "/ShadowSystem/", "rootUrl");
            var ss = new ShadowFileSystem(fs, sfs);

            // Act
            File.WriteAllText(path + "/ShadowTests/f1.txt", "foo");
            using (var ms = new MemoryStream(Encoding.UTF8.GetBytes("foo")))
                ss.AddFile("f2.txt", ms);

            // Assert
            var f1Url = ss.GetUrl("f1.txt");
            var f2Url = ss.GetUrl("f2.txt");
            Assert.AreEqual("rootUrl/f1.txt", f1Url);
            Assert.AreEqual("rootUrl/f2.txt", f2Url);
            Assert.IsTrue(File.Exists(Path.Combine(path, "ShadowTests", "f1.txt")));
            Assert.IsFalse(File.Exists(Path.Combine(path, "ShadowTests", "f2.txt")));
            Assert.IsTrue(File.Exists(Path.Combine(path, "ShadowSystem", "f2.txt")));
            Assert.IsFalse(File.Exists(Path.Combine(path, "ShadowSystem", "f1.txt")));
        }
    }
}<|MERGE_RESOLUTION|>--- conflicted
+++ resolved
@@ -52,12 +52,8 @@
         [Test]
         public void ShadowDeleteDirectory()
         {
-<<<<<<< HEAD
-            var ioHelper = TestHelper.IOHelper;
-=======
-            var ioHelper = IOHelper.Default;
-            var logger = Mock.Of<ILogger>();
->>>>>>> 719c23c7
+            var ioHelper = TestHelper.IOHelper;
+            var logger = Mock.Of<ILogger>();
 
             var path = ioHelper.MapPath("FileSysTests");
             Directory.CreateDirectory(path);
@@ -94,14 +90,15 @@
         public void ShadowDeleteDirectoryInDir()
         {
             var ioHelper = TestHelper.IOHelper;
-
-            var path = ioHelper.MapPath("FileSysTests");
-            Directory.CreateDirectory(path);
-            Directory.CreateDirectory(path + "/ShadowTests");
-            Directory.CreateDirectory(path + "/ShadowSystem");
-
-            var fs = new PhysicalFileSystem(ioHelper, Current.Logger, path + "/ShadowTests/", "ignore");
-            var sfs = new PhysicalFileSystem(ioHelper, Current.Logger, path + "/ShadowSystem/", "ignore");
+            var logger = Mock.Of<ILogger>();
+
+            var path = ioHelper.MapPath("FileSysTests");
+            Directory.CreateDirectory(path);
+            Directory.CreateDirectory(path + "/ShadowTests");
+            Directory.CreateDirectory(path + "/ShadowSystem");
+
+            var fs = new PhysicalFileSystem(ioHelper, logger, path + "/ShadowTests/", "ignore");
+            var sfs = new PhysicalFileSystem(ioHelper, logger, path + "/ShadowSystem/", "ignore");
             var ss = new ShadowFileSystem(fs, sfs);
 
             Directory.CreateDirectory(path + "/ShadowTests/sub");
@@ -145,14 +142,15 @@
         public void ShadowDeleteFile()
         {
             var ioHelper = TestHelper.IOHelper;
-
-            var path = ioHelper.MapPath("FileSysTests");
-            Directory.CreateDirectory(path);
-            Directory.CreateDirectory(path + "/ShadowTests");
-            Directory.CreateDirectory(path + "/ShadowSystem");
-
-            var fs = new PhysicalFileSystem(ioHelper, Current.Logger, path + "/ShadowTests/", "ignore");
-            var sfs = new PhysicalFileSystem(ioHelper, Current.Logger, path + "/ShadowSystem/", "ignore");
+            var logger = Mock.Of<ILogger>();
+
+            var path = ioHelper.MapPath("FileSysTests");
+            Directory.CreateDirectory(path);
+            Directory.CreateDirectory(path + "/ShadowTests");
+            Directory.CreateDirectory(path + "/ShadowSystem");
+
+            var fs = new PhysicalFileSystem(ioHelper, logger, path + "/ShadowTests/", "ignore");
+            var sfs = new PhysicalFileSystem(ioHelper, logger, path + "/ShadowSystem/", "ignore");
             var ss = new ShadowFileSystem(fs, sfs);
 
             File.WriteAllText(path + "/ShadowTests/f1.txt", "foo");
@@ -186,15 +184,16 @@
         public void ShadowDeleteFileInDir()
         {
             var ioHelper = TestHelper.IOHelper;
-
-            var path = ioHelper.MapPath("FileSysTests");
-
-            Directory.CreateDirectory(path);
-            Directory.CreateDirectory(path + "/ShadowTests");
-            Directory.CreateDirectory(path + "/ShadowSystem");
-
-            var fs = new PhysicalFileSystem(ioHelper, Current.Logger, path + "/ShadowTests/", "ignore");
-            var sfs = new PhysicalFileSystem(ioHelper, Current.Logger, path + "/ShadowSystem/", "ignore");
+            var logger = Mock.Of<ILogger>();
+
+            var path = ioHelper.MapPath("FileSysTests");
+
+            Directory.CreateDirectory(path);
+            Directory.CreateDirectory(path + "/ShadowTests");
+            Directory.CreateDirectory(path + "/ShadowSystem");
+
+            var fs = new PhysicalFileSystem(ioHelper, logger, path + "/ShadowTests/", "ignore");
+            var sfs = new PhysicalFileSystem(ioHelper, logger, path + "/ShadowSystem/", "ignore");
             var ss = new ShadowFileSystem(fs, sfs);
 
             Directory.CreateDirectory(path + "/ShadowTests/sub");
@@ -244,14 +243,15 @@
         public void ShadowCantCreateFile()
         {
             var ioHelper = TestHelper.IOHelper;
-
-            var path = ioHelper.MapPath("FileSysTests");
-            Directory.CreateDirectory(path);
-            Directory.CreateDirectory(path + "/ShadowTests");
-            Directory.CreateDirectory(path + "/ShadowSystem");
-
-            var fs = new PhysicalFileSystem(ioHelper, Current.Logger, path + "/ShadowTests/", "ignore");
-            var sfs = new PhysicalFileSystem(ioHelper, Current.Logger, path + "/ShadowSystem/", "ignore");
+            var logger = Mock.Of<ILogger>();
+
+            var path = ioHelper.MapPath("FileSysTests");
+            Directory.CreateDirectory(path);
+            Directory.CreateDirectory(path + "/ShadowTests");
+            Directory.CreateDirectory(path + "/ShadowSystem");
+
+            var fs = new PhysicalFileSystem(ioHelper, logger, path + "/ShadowTests/", "ignore");
+            var sfs = new PhysicalFileSystem(ioHelper, logger, path + "/ShadowSystem/", "ignore");
             var ss = new ShadowFileSystem(fs, sfs);
 
             Assert.Throws<FileSecurityException>(() =>
@@ -265,14 +265,15 @@
         public void ShadowCreateFile()
         {
             var ioHelper = TestHelper.IOHelper;
-
-            var path = ioHelper.MapPath("FileSysTests");
-            Directory.CreateDirectory(path);
-            Directory.CreateDirectory(path + "/ShadowTests");
-            Directory.CreateDirectory(path + "/ShadowSystem");
-
-            var fs = new PhysicalFileSystem(ioHelper, Current.Logger, path + "/ShadowTests/", "ignore");
-            var sfs = new PhysicalFileSystem(ioHelper, Current.Logger, path + "/ShadowSystem/", "ignore");
+            var logger = Mock.Of<ILogger>();
+
+            var path = ioHelper.MapPath("FileSysTests");
+            Directory.CreateDirectory(path);
+            Directory.CreateDirectory(path + "/ShadowTests");
+            Directory.CreateDirectory(path + "/ShadowSystem");
+
+            var fs = new PhysicalFileSystem(ioHelper, logger, path + "/ShadowTests/", "ignore");
+            var sfs = new PhysicalFileSystem(ioHelper, logger, path + "/ShadowSystem/", "ignore");
             var ss = new ShadowFileSystem(fs, sfs);
 
             File.WriteAllText(path + "/ShadowTests/f2.txt", "foo");
@@ -306,14 +307,15 @@
         public void ShadowCreateFileInDir()
         {
             var ioHelper = TestHelper.IOHelper;
-
-            var path = ioHelper.MapPath("FileSysTests");
-            Directory.CreateDirectory(path);
-            Directory.CreateDirectory(path + "/ShadowTests");
-            Directory.CreateDirectory(path + "/ShadowSystem");
-
-            var fs = new PhysicalFileSystem(ioHelper, Current.Logger, path + "/ShadowTests/", "ignore");
-            var sfs = new PhysicalFileSystem(ioHelper, Current.Logger, path + "/ShadowSystem/", "ignore");
+            var logger = Mock.Of<ILogger>();
+
+            var path = ioHelper.MapPath("FileSysTests");
+            Directory.CreateDirectory(path);
+            Directory.CreateDirectory(path + "/ShadowTests");
+            Directory.CreateDirectory(path + "/ShadowSystem");
+
+            var fs = new PhysicalFileSystem(ioHelper, logger, path + "/ShadowTests/", "ignore");
+            var sfs = new PhysicalFileSystem(ioHelper, logger, path + "/ShadowSystem/", "ignore");
             var ss = new ShadowFileSystem(fs, sfs);
 
             using (var ms = new MemoryStream(Encoding.UTF8.GetBytes("foo")))
@@ -348,14 +350,15 @@
         public void ShadowAbort()
         {
             var ioHelper = TestHelper.IOHelper;
-
-            var path = ioHelper.MapPath("FileSysTests");
-            Directory.CreateDirectory(path);
-            Directory.CreateDirectory(path + "/ShadowTests");
-            Directory.CreateDirectory(path + "/ShadowSystem");
-
-            var fs = new PhysicalFileSystem(ioHelper, Current.Logger, path + "/ShadowTests/", "ignore");
-            var sfs = new PhysicalFileSystem(ioHelper, Current.Logger, path + "/ShadowSystem/", "ignore");
+            var logger = Mock.Of<ILogger>();
+
+            var path = ioHelper.MapPath("FileSysTests");
+            Directory.CreateDirectory(path);
+            Directory.CreateDirectory(path + "/ShadowTests");
+            Directory.CreateDirectory(path + "/ShadowSystem");
+
+            var fs = new PhysicalFileSystem(ioHelper, logger, path + "/ShadowTests/", "ignore");
+            var sfs = new PhysicalFileSystem(ioHelper, logger, path + "/ShadowSystem/", "ignore");
             var ss = new ShadowFileSystem(fs, sfs);
 
             using (var ms = new MemoryStream(Encoding.UTF8.GetBytes("foo")))
@@ -372,14 +375,15 @@
         public void ShadowComplete()
         {
             var ioHelper = TestHelper.IOHelper;
-
-            var path = ioHelper.MapPath("FileSysTests");
-            Directory.CreateDirectory(path);
-            Directory.CreateDirectory(path + "/ShadowTests");
-            Directory.CreateDirectory(path + "/ShadowSystem");
-
-            var fs = new PhysicalFileSystem(ioHelper, Current.Logger, path + "/ShadowTests/", "ignore");
-            var sfs = new PhysicalFileSystem(ioHelper, Current.Logger, path + "/ShadowSystem/", "ignore");
+            var logger = Mock.Of<ILogger>();
+
+            var path = ioHelper.MapPath("FileSysTests");
+            Directory.CreateDirectory(path);
+            Directory.CreateDirectory(path + "/ShadowTests");
+            Directory.CreateDirectory(path + "/ShadowSystem");
+
+            var fs = new PhysicalFileSystem(ioHelper, logger, path + "/ShadowTests/", "ignore");
+            var sfs = new PhysicalFileSystem(ioHelper, logger, path + "/ShadowSystem/", "ignore");
             var ss = new ShadowFileSystem(fs, sfs);
 
             Directory.CreateDirectory(path + "/ShadowTests/sub/sub");
@@ -419,7 +423,7 @@
 
             var scopedFileSystems = false;
 
-            var phy = new PhysicalFileSystem(ioHelper, Current.Logger, path, "ignore");
+            var phy = new PhysicalFileSystem(ioHelper, logger, path, "ignore");
 
             var container = Mock.Of<IFactory>();
             var fileSystems = new FileSystems(container, logger, ioHelper, SettingsForTests.GenerateMockGlobalSettings()) { IsScoped = () => scopedFileSystems };
@@ -514,7 +518,7 @@
 
             var scopedFileSystems = false;
 
-            var phy = new PhysicalFileSystem(ioHelper, Current.Logger, path, "ignore");
+            var phy = new PhysicalFileSystem(ioHelper, logger, path, "ignore");
 
             var container = Mock.Of<IFactory>();
             var fileSystems = new FileSystems(container, logger, ioHelper, SettingsForTests.GenerateMockGlobalSettings()) { IsScoped = () => scopedFileSystems };
@@ -568,7 +572,7 @@
 
             var scopedFileSystems = false;
 
-            var phy = new PhysicalFileSystem(ioHelper, Current.Logger, path, "ignore");
+            var phy = new PhysicalFileSystem(ioHelper, logger, path, "ignore");
 
             var container = Mock.Of<IFactory>();
             var fileSystems = new FileSystems(container, logger, ioHelper, SettingsForTests.GenerateMockGlobalSettings()) { IsScoped = () => scopedFileSystems };
@@ -678,14 +682,15 @@
         {
             // Arrange
             var ioHelper = TestHelper.IOHelper;
-
-            var path = ioHelper.MapPath("FileSysTests");
-            Directory.CreateDirectory(path);
-            Directory.CreateDirectory(path + "/ShadowTests");
-            Directory.CreateDirectory(path + "/ShadowSystem");
-
-            var fs = new PhysicalFileSystem(ioHelper, Current.Logger, path + "/ShadowTests/", "ignore");
-            var sfs = new PhysicalFileSystem(ioHelper, Current.Logger, path + "/ShadowSystem/", "ignore");
+            var logger = Mock.Of<ILogger>();
+
+            var path = ioHelper.MapPath("FileSysTests");
+            Directory.CreateDirectory(path);
+            Directory.CreateDirectory(path + "/ShadowTests");
+            Directory.CreateDirectory(path + "/ShadowSystem");
+
+            var fs = new PhysicalFileSystem(ioHelper, logger, path + "/ShadowTests/", "ignore");
+            var sfs = new PhysicalFileSystem(ioHelper, logger, path + "/ShadowSystem/", "ignore");
             var ss = new ShadowFileSystem(fs, sfs);
 
             // Act
@@ -712,14 +717,15 @@
         {
             // Arrange
             var ioHelper = TestHelper.IOHelper;
-
-            var path = ioHelper.MapPath("FileSysTests");
-            Directory.CreateDirectory(path);
-            Directory.CreateDirectory(path + "/ShadowTests");
-            Directory.CreateDirectory(path + "/ShadowSystem");
-
-            var fs = new PhysicalFileSystem(ioHelper, Current.Logger, path + "/ShadowTests/", "ignore");
-            var sfs = new PhysicalFileSystem(ioHelper, Current.Logger, path + "/ShadowSystem/", "ignore");
+            var logger = Mock.Of<ILogger>();
+
+            var path = ioHelper.MapPath("FileSysTests");
+            Directory.CreateDirectory(path);
+            Directory.CreateDirectory(path + "/ShadowTests");
+            Directory.CreateDirectory(path + "/ShadowSystem");
+
+            var fs = new PhysicalFileSystem(ioHelper, logger, path + "/ShadowTests/", "ignore");
+            var sfs = new PhysicalFileSystem(ioHelper, logger, path + "/ShadowSystem/", "ignore");
             var ss = new ShadowFileSystem(fs, sfs);
 
             // Act
@@ -749,14 +755,15 @@
         {
             // Arrange
             var ioHelper = TestHelper.IOHelper;
-
-            var path = ioHelper.MapPath("FileSysTests");
-            Directory.CreateDirectory(path);
-            Directory.CreateDirectory(path + "/ShadowTests");
-            Directory.CreateDirectory(path + "/ShadowSystem");
-
-            var fs = new PhysicalFileSystem(ioHelper, Current.Logger, path + "/ShadowTests/", "ignore");
-            var sfs = new PhysicalFileSystem(ioHelper, Current.Logger, path + "/ShadowSystem/", "ignore");
+            var logger = Mock.Of<ILogger>();
+
+            var path = ioHelper.MapPath("FileSysTests");
+            Directory.CreateDirectory(path);
+            Directory.CreateDirectory(path + "/ShadowTests");
+            Directory.CreateDirectory(path + "/ShadowSystem");
+
+            var fs = new PhysicalFileSystem(ioHelper, logger, path + "/ShadowTests/", "ignore");
+            var sfs = new PhysicalFileSystem(ioHelper, logger, path + "/ShadowSystem/", "ignore");
             var ss = new ShadowFileSystem(fs, sfs);
 
             // Act
@@ -783,14 +790,15 @@
         {
             // Arrange
             var ioHelper = TestHelper.IOHelper;
-
-            var path = ioHelper.MapPath("FileSysTests");
-            Directory.CreateDirectory(path);
-            Directory.CreateDirectory(path + "/ShadowTests");
-            Directory.CreateDirectory(path + "/ShadowSystem");
-
-            var fs = new PhysicalFileSystem(ioHelper, Current.Logger, path + "/ShadowTests/", "ignore");
-            var sfs = new PhysicalFileSystem(ioHelper, Current.Logger, path + "/ShadowSystem/", "ignore");
+            var logger = Mock.Of<ILogger>();
+
+            var path = ioHelper.MapPath("FileSysTests");
+            Directory.CreateDirectory(path);
+            Directory.CreateDirectory(path + "/ShadowTests");
+            Directory.CreateDirectory(path + "/ShadowSystem");
+
+            var fs = new PhysicalFileSystem(ioHelper, logger, path + "/ShadowTests/", "ignore");
+            var sfs = new PhysicalFileSystem(ioHelper, logger, path + "/ShadowSystem/", "ignore");
             var ss = new ShadowFileSystem(fs, sfs);
 
             // Act
@@ -820,14 +828,15 @@
         {
             // Arrange
             var ioHelper = TestHelper.IOHelper;
-
-            var path = ioHelper.MapPath("FileSysTests");
-            Directory.CreateDirectory(path);
-            Directory.CreateDirectory(path + "/ShadowTests");
-            Directory.CreateDirectory(path + "/ShadowSystem");
-
-            var fs = new PhysicalFileSystem(ioHelper, Current.Logger, path + "/ShadowTests/", "ignore");
-            var sfs = new PhysicalFileSystem(ioHelper, Current.Logger, path + "/ShadowSystem/", "ignore");
+            var logger = Mock.Of<ILogger>();
+
+            var path = ioHelper.MapPath("FileSysTests");
+            Directory.CreateDirectory(path);
+            Directory.CreateDirectory(path + "/ShadowTests");
+            Directory.CreateDirectory(path + "/ShadowSystem");
+
+            var fs = new PhysicalFileSystem(ioHelper, logger, path + "/ShadowTests/", "ignore");
+            var sfs = new PhysicalFileSystem(ioHelper, logger, path + "/ShadowSystem/", "ignore");
             var ss = new ShadowFileSystem(fs, sfs);
 
             // Act
@@ -869,14 +878,15 @@
         {
             // Arrange
             var ioHelper = TestHelper.IOHelper;
-
-            var path = ioHelper.MapPath("FileSysTests");
-            Directory.CreateDirectory(path);
-            Directory.CreateDirectory(path + "/ShadowTests");
-            Directory.CreateDirectory(path + "/ShadowSystem");
-
-            var fs = new PhysicalFileSystem(ioHelper, Current.Logger, path + "/ShadowTests/", "ignore");
-            var sfs = new PhysicalFileSystem(ioHelper, Current.Logger, path + "/ShadowSystem/", "ignore");
+            var logger = Mock.Of<ILogger>();
+
+            var path = ioHelper.MapPath("FileSysTests");
+            Directory.CreateDirectory(path);
+            Directory.CreateDirectory(path + "/ShadowTests");
+            Directory.CreateDirectory(path + "/ShadowSystem");
+
+            var fs = new PhysicalFileSystem(ioHelper, logger, path + "/ShadowTests/", "ignore");
+            var sfs = new PhysicalFileSystem(ioHelper, logger, path + "/ShadowSystem/", "ignore");
             var ss = new ShadowFileSystem(fs, sfs);
 
             // Act
@@ -905,14 +915,15 @@
         {
             // Arrange
             var ioHelper = TestHelper.IOHelper;
-
-            var path = ioHelper.MapPath("FileSysTests");
-            Directory.CreateDirectory(path);
-            Directory.CreateDirectory(path + "/ShadowTests");
-            Directory.CreateDirectory(path + "/ShadowSystem");
-
-            var fs = new PhysicalFileSystem(ioHelper, Current.Logger, path + "/ShadowTests/", "ignore");
-            var sfs = new PhysicalFileSystem(ioHelper, Current.Logger, path + "/ShadowSystem/", "ignore");
+            var logger = Mock.Of<ILogger>();
+
+            var path = ioHelper.MapPath("FileSysTests");
+            Directory.CreateDirectory(path);
+            Directory.CreateDirectory(path + "/ShadowTests");
+            Directory.CreateDirectory(path + "/ShadowSystem");
+
+            var fs = new PhysicalFileSystem(ioHelper, logger, path + "/ShadowTests/", "ignore");
+            var sfs = new PhysicalFileSystem(ioHelper, logger, path + "/ShadowSystem/", "ignore");
             var ss = new ShadowFileSystem(fs, sfs);
 
             // Act
@@ -946,14 +957,15 @@
         {
             // Arrange
             var ioHelper = TestHelper.IOHelper;
-
-            var path = ioHelper.MapPath("FileSysTests");
-            Directory.CreateDirectory(path);
-            Directory.CreateDirectory(path + "/ShadowTests");
-            Directory.CreateDirectory(path + "/ShadowSystem");
-
-            var fs = new PhysicalFileSystem(ioHelper, Current.Logger, path + "/ShadowTests/", "rootUrl");
-            var sfs = new PhysicalFileSystem(ioHelper, Current.Logger, path + "/ShadowSystem/", "rootUrl");
+            var logger = Mock.Of<ILogger>();
+
+            var path = ioHelper.MapPath("FileSysTests");
+            Directory.CreateDirectory(path);
+            Directory.CreateDirectory(path + "/ShadowTests");
+            Directory.CreateDirectory(path + "/ShadowSystem");
+
+            var fs = new PhysicalFileSystem(ioHelper, logger, path + "/ShadowTests/", "rootUrl");
+            var sfs = new PhysicalFileSystem(ioHelper, logger, path + "/ShadowSystem/", "rootUrl");
             var ss = new ShadowFileSystem(fs, sfs);
 
             // Act
