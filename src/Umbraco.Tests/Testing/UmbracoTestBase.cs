--- conflicted
+++ resolved
@@ -307,16 +307,11 @@
             Umbraco.Web.Composing.Current.UmbracoContextAccessor = new TestUmbracoContextAccessor();
 
             // web
-<<<<<<< HEAD
             Builder.Services.AddUnique(_ => Umbraco.Web.Composing.Current.UmbracoContextAccessor);
+            Builder.Services.AddUnique<IBackOfficeSecurityAccessor>(_ => new HybridBackofficeSecurityAccessor(AppCaches.NoCache.RequestCache));
             Builder.Services.AddUnique<IPublishedRouter, PublishedRouter>();
             Builder.WithCollectionBuilder<ContentFinderCollectionBuilder>();
-=======
-            Composition.Services.AddUnique(_ => Umbraco.Web.Composing.Current.UmbracoContextAccessor);
-            Composition.Services.AddUnique<IBackOfficeSecurityAccessor>(_ => new HybridBackofficeSecurityAccessor(AppCaches.NoCache.RequestCache));
-            Composition.Services.AddUnique<IPublishedRouter, PublishedRouter>();
-            Composition.WithCollectionBuilder<ContentFinderCollectionBuilder>();
->>>>>>> 84237d4a
+
 
             Builder.DataValueReferenceFactories();
 
