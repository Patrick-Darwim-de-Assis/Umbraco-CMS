﻿using System;
using System.Globalization;
using System.Linq;
using Moq;
using NUnit.Framework;
using Umbraco.Core;
using Umbraco.Core.Models.EntityBase;
using Umbraco.Core.Models.Membership;
using Umbraco.Core.Models.Rdbms;
using Umbraco.Core.Persistence.Repositories;
using Umbraco.Core.Persistence.UnitOfWork;
using Umbraco.Tests.TestHelpers;

namespace Umbraco.Tests.Persistence.Repositories
{
    [DatabaseTestBehavior(DatabaseBehavior.NewDbFileAndSchemaPerTest)]
    [TestFixture]
    public class NotificationsRepositoryTest : BaseDatabaseFactoryTest
    {
        [Test]
        public void CreateNotification()
        {
            var provider = new PetaPocoUnitOfWorkProvider(Logger);
            var unitOfWork = provider.GetUnitOfWork();
            using (var repo = new NotificationsRepository(unitOfWork))
            {
                var node = new NodeDto { CreateDate = DateTime.Now, Level = 1, NodeObjectType = Guid.Parse(Constants.ObjectTypes.ContentItem), ParentId = -1, Path = "-1,123", SortOrder = 1, Text = "hello", Trashed = false, UniqueId = Guid.NewGuid(), UserId = 0 };
                var result = unitOfWork.Database.Insert(node);
                var entity = Mock.Of<IEntity>(e => e.Id == node.NodeId);
                var user = Mock.Of<IUser>(e => e.Id == node.UserId);

                var notification = repo.CreateNotification(user, entity, "A");

                Assert.AreEqual("A", notification.Action);
                Assert.AreEqual(node.NodeId, notification.EntityId);
                Assert.AreEqual(node.NodeObjectType, notification.EntityType);
                Assert.AreEqual(node.UserId, notification.UserId);
            }
        }

        [Test]
        public void GetUserNotifications()
        {
            var provider = new PetaPocoUnitOfWorkProvider(Logger);
            var unitOfWork = provider.GetUnitOfWork();
            using (var repo = new NotificationsRepository(unitOfWork))
            {
                var userDto = new UserDto { ContentStartId = -1, Email = "test", Login = "test", MediaStartId = -1, Password = "test", Type = 1, UserName = "test", UserLanguage = "en" };
                unitOfWork.Database.Insert(userDto);

<<<<<<< HEAD
                var userNew = Mock.Of<IUser>(e => e.Id == userDto.Id);
                var userAdmin = Mock.Of<IUser>(e => e.Id == 0);
=======
            var userDto = new UserDto { ContentStartId = -1, Email = "test" , Login = "test" , MediaStartId = -1, Password = "test" , UserName = "test" , UserLanguage = "en" };
            unitOfWork.Database.Insert(userDto);
>>>>>>> 11b97c52

                for (var i = 0; i < 10; i++)
                {
                    var node = new NodeDto { CreateDate = DateTime.Now, Level = 1, NodeObjectType = Guid.Parse(Constants.ObjectTypes.ContentItem), ParentId = -1, Path = "-1," + i, SortOrder = 1, Text = "hello" + i, Trashed = false, UniqueId = Guid.NewGuid(), UserId = 0 };
                    var result = unitOfWork.Database.Insert(node);
                    var entity = Mock.Of<IEntity>(e => e.Id == node.NodeId);
                    var notification = repo.CreateNotification((i % 2 == 0) ? userAdmin : userNew, entity, i.ToString(CultureInfo.InvariantCulture));
                }

                var notifications = repo.GetUserNotifications(userAdmin);

                Assert.AreEqual(5, notifications.Count());
            }
        }

        [Test]
        public void GetEntityNotifications()
        {
            var provider = new PetaPocoUnitOfWorkProvider(Logger);
            var unitOfWork = provider.GetUnitOfWork();
            using (var repo = new NotificationsRepository(unitOfWork))
            {
<<<<<<< HEAD
                var node1 = new NodeDto { CreateDate = DateTime.Now, Level = 1, NodeObjectType = Guid.Parse(Constants.ObjectTypes.ContentItem), ParentId = -1, Path = "-1,1", SortOrder = 1, Text = "hello1", Trashed = false, UniqueId = Guid.NewGuid(), UserId = 0 };
                unitOfWork.Database.Insert(node1);
                var entity1 = Mock.Of<IEntity>(e => e.Id == node1.NodeId);
                var node2 = new NodeDto { CreateDate = DateTime.Now, Level = 1, NodeObjectType = Guid.Parse(Constants.ObjectTypes.ContentItem), ParentId = -1, Path = "-1,2", SortOrder = 1, Text = "hello2", Trashed = false, UniqueId = Guid.NewGuid(), UserId = 0 };
                unitOfWork.Database.Insert(node2);
                var entity2 = Mock.Of<IEntity>(e => e.Id == node2.NodeId);

                for (var i = 0; i < 10; i++)
                {
                    var userDto = new UserDto { ContentStartId = -1, Email = "test" + i, Login = "test" + i, MediaStartId = -1, Password = "test", Type = 1, UserName = "test" + i, UserLanguage = "en" };
                    unitOfWork.Database.Insert(userDto);
                    var userNew = Mock.Of<IUser>(e => e.Id == userDto.Id);
                    var notification = repo.CreateNotification(userNew, (i % 2 == 0) ? entity1 : entity2, i.ToString(CultureInfo.InvariantCulture));
                }

                var notifications = repo.GetEntityNotifications(entity1);

                Assert.AreEqual(5, notifications.Count());
=======
                var userDto = new UserDto { ContentStartId = -1, Email = "test" + i, Login = "test" + i, MediaStartId = -1, Password = "test", UserName = "test" + i, UserLanguage = "en" };
                unitOfWork.Database.Insert(userDto);
                var userNew = Mock.Of<IUser>(e => e.Id == userDto.Id);
                var notification = repo.CreateNotification(userNew, (i % 2 == 0) ? entity1 : entity2, i.ToString(CultureInfo.InvariantCulture));
>>>>>>> 11b97c52
            }
        }

        [Test]
        public void Delete_By_Entity()
        {
            var provider = new PetaPocoUnitOfWorkProvider(Logger);
            var unitOfWork = provider.GetUnitOfWork();
            using (var repo = new NotificationsRepository(unitOfWork))
            {
<<<<<<< HEAD
                var node1 = new NodeDto { CreateDate = DateTime.Now, Level = 1, NodeObjectType = Guid.Parse(Constants.ObjectTypes.ContentItem), ParentId = -1, Path = "-1,1", SortOrder = 1, Text = "hello1", Trashed = false, UniqueId = Guid.NewGuid(), UserId = 0 };
                unitOfWork.Database.Insert(node1);
                var entity1 = Mock.Of<IEntity>(e => e.Id == node1.NodeId);
                var node2 = new NodeDto { CreateDate = DateTime.Now, Level = 1, NodeObjectType = Guid.Parse(Constants.ObjectTypes.ContentItem), ParentId = -1, Path = "-1,2", SortOrder = 1, Text = "hello2", Trashed = false, UniqueId = Guid.NewGuid(), UserId = 0 };
                unitOfWork.Database.Insert(node2);
                var entity2 = Mock.Of<IEntity>(e => e.Id == node2.NodeId);

                for (var i = 0; i < 10; i++)
                {
                    var userDto = new UserDto { ContentStartId = -1, Email = "test" + i, Login = "test" + i, MediaStartId = -1, Password = "test", Type = 1, UserName = "test" + i, UserLanguage = "en" };
                    unitOfWork.Database.Insert(userDto);
                    var userNew = Mock.Of<IUser>(e => e.Id == userDto.Id);
                    var notification = repo.CreateNotification(userNew, (i % 2 == 0) ? entity1 : entity2, i.ToString(CultureInfo.InvariantCulture));
                }

                var delCount = repo.DeleteNotifications(entity1);

                Assert.AreEqual(5, delCount);
=======
                var userDto = new UserDto { ContentStartId = -1, Email = "test" + i, Login = "test" + i, MediaStartId = -1, Password = "test", UserName = "test" + i, UserLanguage = "en" };
                unitOfWork.Database.Insert(userDto);
                var userNew = Mock.Of<IUser>(e => e.Id == userDto.Id);
                var notification = repo.CreateNotification(userNew, (i % 2 == 0) ? entity1 : entity2, i.ToString(CultureInfo.InvariantCulture));
>>>>>>> 11b97c52
            }
        }

        [Test]
        public void Delete_By_User()
        {
            var provider = new PetaPocoUnitOfWorkProvider(Logger);
            var unitOfWork = provider.GetUnitOfWork();
<<<<<<< HEAD
            using (var repo = new NotificationsRepository(unitOfWork))
            {
                var userDto = new UserDto { ContentStartId = -1, Email = "test", Login = "test", MediaStartId = -1, Password = "test", Type = 1, UserName = "test", UserLanguage = "en" };
                unitOfWork.Database.Insert(userDto);
=======
            var repo = new NotificationsRepository(unitOfWork);

            var userDto = new UserDto { ContentStartId = -1, Email = "test", Login = "test", MediaStartId = -1, Password = "test", UserName = "test", UserLanguage = "en" };
            unitOfWork.Database.Insert(userDto);
>>>>>>> 11b97c52

                var userNew = Mock.Of<IUser>(e => e.Id == userDto.Id);
                var userAdmin = Mock.Of<IUser>(e => e.Id == 0);

                for (var i = 0; i < 10; i++)
                {
                    var node = new NodeDto { CreateDate = DateTime.Now, Level = 1, NodeObjectType = Guid.Parse(Constants.ObjectTypes.ContentItem), ParentId = -1, Path = "-1," + i, SortOrder = 1, Text = "hello" + i, Trashed = false, UniqueId = Guid.NewGuid(), UserId = 0 };
                    var result = unitOfWork.Database.Insert(node);
                    var entity = Mock.Of<IEntity>(e => e.Id == node.NodeId);
                    var notification = repo.CreateNotification((i % 2 == 0) ? userAdmin : userNew, entity, i.ToString(CultureInfo.InvariantCulture));
                }

                var delCount = repo.DeleteNotifications(userAdmin);

                Assert.AreEqual(5, delCount);
            }
        }
    }
}<|MERGE_RESOLUTION|>--- conflicted
+++ resolved
@@ -45,16 +45,11 @@
             var unitOfWork = provider.GetUnitOfWork();
             using (var repo = new NotificationsRepository(unitOfWork))
             {
-                var userDto = new UserDto { ContentStartId = -1, Email = "test", Login = "test", MediaStartId = -1, Password = "test", Type = 1, UserName = "test", UserLanguage = "en" };
+            var userDto = new UserDto { ContentStartId = -1, Email = "test" , Login = "test" , MediaStartId = -1, Password = "test" , UserName = "test" , UserLanguage = "en" };
                 unitOfWork.Database.Insert(userDto);
 
-<<<<<<< HEAD
                 var userNew = Mock.Of<IUser>(e => e.Id == userDto.Id);
                 var userAdmin = Mock.Of<IUser>(e => e.Id == 0);
-=======
-            var userDto = new UserDto { ContentStartId = -1, Email = "test" , Login = "test" , MediaStartId = -1, Password = "test" , UserName = "test" , UserLanguage = "en" };
-            unitOfWork.Database.Insert(userDto);
->>>>>>> 11b97c52
 
                 for (var i = 0; i < 10; i++)
                 {
@@ -77,7 +72,6 @@
             var unitOfWork = provider.GetUnitOfWork();
             using (var repo = new NotificationsRepository(unitOfWork))
             {
-<<<<<<< HEAD
                 var node1 = new NodeDto { CreateDate = DateTime.Now, Level = 1, NodeObjectType = Guid.Parse(Constants.ObjectTypes.ContentItem), ParentId = -1, Path = "-1,1", SortOrder = 1, Text = "hello1", Trashed = false, UniqueId = Guid.NewGuid(), UserId = 0 };
                 unitOfWork.Database.Insert(node1);
                 var entity1 = Mock.Of<IEntity>(e => e.Id == node1.NodeId);
@@ -87,7 +81,7 @@
 
                 for (var i = 0; i < 10; i++)
                 {
-                    var userDto = new UserDto { ContentStartId = -1, Email = "test" + i, Login = "test" + i, MediaStartId = -1, Password = "test", Type = 1, UserName = "test" + i, UserLanguage = "en" };
+                var userDto = new UserDto { ContentStartId = -1, Email = "test" + i, Login = "test" + i, MediaStartId = -1, Password = "test", UserName = "test" + i, UserLanguage = "en" };
                     unitOfWork.Database.Insert(userDto);
                     var userNew = Mock.Of<IUser>(e => e.Id == userDto.Id);
                     var notification = repo.CreateNotification(userNew, (i % 2 == 0) ? entity1 : entity2, i.ToString(CultureInfo.InvariantCulture));
@@ -96,12 +90,6 @@
                 var notifications = repo.GetEntityNotifications(entity1);
 
                 Assert.AreEqual(5, notifications.Count());
-=======
-                var userDto = new UserDto { ContentStartId = -1, Email = "test" + i, Login = "test" + i, MediaStartId = -1, Password = "test", UserName = "test" + i, UserLanguage = "en" };
-                unitOfWork.Database.Insert(userDto);
-                var userNew = Mock.Of<IUser>(e => e.Id == userDto.Id);
-                var notification = repo.CreateNotification(userNew, (i % 2 == 0) ? entity1 : entity2, i.ToString(CultureInfo.InvariantCulture));
->>>>>>> 11b97c52
             }
         }
 
@@ -112,7 +100,6 @@
             var unitOfWork = provider.GetUnitOfWork();
             using (var repo = new NotificationsRepository(unitOfWork))
             {
-<<<<<<< HEAD
                 var node1 = new NodeDto { CreateDate = DateTime.Now, Level = 1, NodeObjectType = Guid.Parse(Constants.ObjectTypes.ContentItem), ParentId = -1, Path = "-1,1", SortOrder = 1, Text = "hello1", Trashed = false, UniqueId = Guid.NewGuid(), UserId = 0 };
                 unitOfWork.Database.Insert(node1);
                 var entity1 = Mock.Of<IEntity>(e => e.Id == node1.NodeId);
@@ -122,7 +109,7 @@
 
                 for (var i = 0; i < 10; i++)
                 {
-                    var userDto = new UserDto { ContentStartId = -1, Email = "test" + i, Login = "test" + i, MediaStartId = -1, Password = "test", Type = 1, UserName = "test" + i, UserLanguage = "en" };
+                var userDto = new UserDto { ContentStartId = -1, Email = "test" + i, Login = "test" + i, MediaStartId = -1, Password = "test", UserName = "test" + i, UserLanguage = "en" };
                     unitOfWork.Database.Insert(userDto);
                     var userNew = Mock.Of<IUser>(e => e.Id == userDto.Id);
                     var notification = repo.CreateNotification(userNew, (i % 2 == 0) ? entity1 : entity2, i.ToString(CultureInfo.InvariantCulture));
@@ -131,12 +118,6 @@
                 var delCount = repo.DeleteNotifications(entity1);
 
                 Assert.AreEqual(5, delCount);
-=======
-                var userDto = new UserDto { ContentStartId = -1, Email = "test" + i, Login = "test" + i, MediaStartId = -1, Password = "test", UserName = "test" + i, UserLanguage = "en" };
-                unitOfWork.Database.Insert(userDto);
-                var userNew = Mock.Of<IUser>(e => e.Id == userDto.Id);
-                var notification = repo.CreateNotification(userNew, (i % 2 == 0) ? entity1 : entity2, i.ToString(CultureInfo.InvariantCulture));
->>>>>>> 11b97c52
             }
         }
 
@@ -145,17 +126,10 @@
         {
             var provider = new PetaPocoUnitOfWorkProvider(Logger);
             var unitOfWork = provider.GetUnitOfWork();
-<<<<<<< HEAD
             using (var repo = new NotificationsRepository(unitOfWork))
             {
-                var userDto = new UserDto { ContentStartId = -1, Email = "test", Login = "test", MediaStartId = -1, Password = "test", Type = 1, UserName = "test", UserLanguage = "en" };
+            var userDto = new UserDto { ContentStartId = -1, Email = "test", Login = "test", MediaStartId = -1, Password = "test", UserName = "test", UserLanguage = "en" };
                 unitOfWork.Database.Insert(userDto);
-=======
-            var repo = new NotificationsRepository(unitOfWork);
-
-            var userDto = new UserDto { ContentStartId = -1, Email = "test", Login = "test", MediaStartId = -1, Password = "test", UserName = "test", UserLanguage = "en" };
-            unitOfWork.Database.Insert(userDto);
->>>>>>> 11b97c52
 
                 var userNew = Mock.Of<IUser>(e => e.Id == userDto.Id);
                 var userAdmin = Mock.Of<IUser>(e => e.Id == 0);
