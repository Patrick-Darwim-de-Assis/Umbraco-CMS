﻿using System;
using System.Collections.Generic;
using System.Globalization;
using System.Linq;
using Moq;
using NUnit.Framework;
using Umbraco.Core;
using Umbraco.Web.Composing;
using Umbraco.Core.Configuration;
using Umbraco.Core.Models;
using Umbraco.Core.Models.PublishedContent;
using Umbraco.Tests.LegacyXmlPublishedCache;
using Umbraco.Tests.PublishedContent;
using Umbraco.Tests.TestHelpers;
using Umbraco.Tests.Testing;
using Umbraco.Tests.Testing.Objects.Accessors;
using Umbraco.Web;
using Umbraco.Web.PublishedCache;
using Umbraco.Web.Routing;

namespace Umbraco.Tests.Routing
{
    [TestFixture]
    [UmbracoTest(Database = UmbracoTestOptions.Database.NewSchemaPerFixture)]
    public class UrlProviderTests : BaseWebTest
    {
        private IUmbracoContextAccessor UmbracoContextAccessor { get; } = new TestUmbracoContextAccessor();

        protected override void Compose()
        {
            base.Compose();
            Composition.Register<ISiteDomainHelper, SiteDomainHelper>();
        }

        protected override void ComposeSettings()
        {
            Composition.Configs.Add(SettingsForTests.GenerateMockUmbracoSettings);
            Composition.Configs.Add(SettingsForTests.GenerateMockGlobalSettings);
        }

        /// <summary>
        /// This checks that when we retrieve a NiceUrl for multiple items that there are no issues with cache overlap
        /// and that they are all cached correctly.
        /// </summary>
        [Test]
        public void Ensure_Cache_Is_Correct()
        {
            var globalSettings = Mock.Get(Factory.GetInstance<IGlobalSettings>()); //this will modify the IGlobalSettings instance stored in the container
            globalSettings.Setup(x => x.HideTopLevelNodeFromPath).Returns(false);

            var umbracoSettings = Current.Configs.Settings();

<<<<<<< HEAD
=======
            var umbracoContext = GetUmbracoContext("/test", 1111, urlProviders: new[]
            {
                new DefaultUrlProvider(umbracoSettings.RequestHandler, Logger, globalSettings.Object, new SiteDomainHelper(), UriUtility)
            }, globalSettings: globalSettings.Object);
>>>>>>> 2b8be2cf

            var umbracoContext = GetUmbracoContext("/test", 1111, globalSettings: globalSettings.Object);
            var umbracoContextAccessor = new TestUmbracoContextAccessor(umbracoContext);
            var urlProvider = new DefaultUrlProvider(umbracoSettings.RequestHandler, Logger, globalSettings.Object,
                new SiteDomainHelper(), umbracoContextAccessor);

            var publishedUrlProvider = GetPublishedUrlProvider(umbracoContext, urlProvider);
            var requestHandlerMock = Mock.Get(umbracoSettings.RequestHandler);
            requestHandlerMock.Setup(x => x.AddTrailingSlash).Returns(false);// (cached routes have none)

            var samples = new Dictionary<int, string> {
                { 1046, "/home" },
                { 1173, "/home/sub1" },
                { 1174, "/home/sub1/sub2" },
                { 1176, "/home/sub1/sub-3" },
                { 1177, "/home/sub1/custom-sub-1" },
                { 1178, "/home/sub1/custom-sub-2" },
                { 1175, "/home/sub-2" },
                { 1172, "/test-page" }
            };

            foreach (var sample in samples)
            {
                var result = publishedUrlProvider.GetUrl(sample.Key);
                Assert.AreEqual(sample.Value, result);
            }

            var randomSample = new KeyValuePair<int, string>(1177, "/home/sub1/custom-sub-1");
            for (int i = 0; i < 5; i++)
            {
                var result = publishedUrlProvider.GetUrl(randomSample.Key);
                Assert.AreEqual(randomSample.Value, result);
            }

            var cache = umbracoContext.Content as PublishedContentCache;
            if (cache == null) throw new Exception("Unsupported IPublishedContentCache, only the Xml one is supported.");
            var cachedRoutes = cache.RoutesCache.GetCachedRoutes();
            Assert.AreEqual(8, cachedRoutes.Count);

            foreach (var sample in samples)
            {
                Assert.IsTrue(cachedRoutes.ContainsKey(sample.Key));
                Assert.AreEqual(sample.Value, cachedRoutes[sample.Key]);
            }

            var cachedIds = cache.RoutesCache.GetCachedIds();
            Assert.AreEqual(0, cachedIds.Count);
        }

        private IPublishedUrlProvider GetPublishedUrlProvider(IUmbracoContext umbracoContext, DefaultUrlProvider urlProvider)
        {
            return new UrlProvider(
                new TestUmbracoContextAccessor(umbracoContext),
                TestHelper.WebRoutingSection,
                new UrlProviderCollection(new []{urlProvider}),
                new MediaUrlProviderCollection(Enumerable.Empty<IMediaUrlProvider>()),
                Mock.Of<IVariationContextAccessor>()
                );
        }

        // test hideTopLevelNodeFromPath false
        [TestCase(1046, "/home/")]
        [TestCase(1173, "/home/sub1/")]
        [TestCase(1174, "/home/sub1/sub2/")]
        [TestCase(1176, "/home/sub1/sub-3/")]
        [TestCase(1177, "/home/sub1/custom-sub-1/")]
        [TestCase(1178, "/home/sub1/custom-sub-2/")]
        [TestCase(1175, "/home/sub-2/")]
        [TestCase(1172, "/test-page/")]
        public void Get_Url_Not_Hiding_Top_Level(int nodeId, string niceUrlMatch)
        {
            var globalSettings = Mock.Get(Factory.GetInstance<IGlobalSettings>()); //this will modify the IGlobalSettings instance stored in the container
            globalSettings.Setup(x => x.HideTopLevelNodeFromPath).Returns(false);

            var umbracoSettings = Current.Configs.Settings();

<<<<<<< HEAD
=======
            var umbracoContext = GetUmbracoContext("/test", 1111, urlProviders: new[]
            {
                new DefaultUrlProvider(umbracoSettings.RequestHandler, Logger, globalSettings.Object, new SiteDomainHelper(), UriUtility)
            }, globalSettings: globalSettings.Object);
>>>>>>> 2b8be2cf

            var umbracoContext = GetUmbracoContext("/test", 1111, globalSettings: globalSettings.Object);
            var umbracoContextAccessor = new TestUmbracoContextAccessor(umbracoContext);
            var urlProvider = new DefaultUrlProvider(umbracoSettings.RequestHandler, Logger, globalSettings.Object,
                new SiteDomainHelper(), umbracoContextAccessor);
            var publishedUrlProvider = GetPublishedUrlProvider(umbracoContext, urlProvider);

            var result = publishedUrlProvider.GetUrl(nodeId);
            Assert.AreEqual(niceUrlMatch, result);
        }

        // no need for umbracoUseDirectoryUrls test = should be handled by UriUtilityTests

        // test hideTopLevelNodeFromPath true
        [TestCase(1046, "/")]
        [TestCase(1173, "/sub1/")]
        [TestCase(1174, "/sub1/sub2/")]
        [TestCase(1176, "/sub1/sub-3/")]
        [TestCase(1177, "/sub1/custom-sub-1/")]
        [TestCase(1178, "/sub1/custom-sub-2/")]
        [TestCase(1175, "/sub-2/")]
        [TestCase(1172, "/test-page/")] // not hidden because not first root
        public void Get_Url_Hiding_Top_Level(int nodeId, string niceUrlMatch)
        {
            var globalSettings = Mock.Get(Factory.GetInstance<IGlobalSettings>()); //this will modify the IGlobalSettings instance stored in the container
            globalSettings.Setup(x => x.HideTopLevelNodeFromPath).Returns(true);

            var umbracoSettings = Current.Configs.Settings();

<<<<<<< HEAD
=======
            var umbracoContext = GetUmbracoContext("/test", 1111, urlProviders: new[]
            {
                new DefaultUrlProvider(umbracoSettings.RequestHandler, Logger, globalSettings.Object, new SiteDomainHelper(), UriUtility)
            }, globalSettings: globalSettings.Object);
>>>>>>> 2b8be2cf

            var umbracoContext = GetUmbracoContext("/test", 1111, globalSettings: globalSettings.Object);
            var umbracoContextAccessor = new TestUmbracoContextAccessor(umbracoContext);
            var urlProvider = new DefaultUrlProvider(umbracoSettings.RequestHandler, Logger, globalSettings.Object,
                new SiteDomainHelper(), umbracoContextAccessor);
            var publishedUrlProvider = GetPublishedUrlProvider(umbracoContext, urlProvider);

            var result = publishedUrlProvider.GetUrl(nodeId);
            Assert.AreEqual(niceUrlMatch, result);
        }

        [Test]
        public void Get_Url_For_Culture_Variant_Without_Domains_Non_Current_Url()
        {
            const string currentUri = "http://example.us/test";

            var globalSettings = Mock.Get(Factory.GetInstance<IGlobalSettings>()); //this will modify the IGlobalSettings instance stored in the container
            globalSettings.Setup(x => x.HideTopLevelNodeFromPath).Returns(false);

            var umbracoSettings = Current.Configs.Settings();


            var contentType = new PublishedContentType(666, "alias", PublishedItemType.Content, Enumerable.Empty<string>(), Enumerable.Empty<PublishedPropertyType>(), ContentVariation.Culture);
            var publishedContent = new SolidPublishedContent(contentType) { Id = 1234 };

            var publishedContentCache = new Mock<IPublishedContentCache>();
            publishedContentCache.Setup(x => x.GetRouteById(1234, "fr-FR"))
                .Returns("9876/home/test-fr"); //prefix with the root id node with the domain assigned as per the umbraco standard
            publishedContentCache.Setup(x => x.GetById(It.IsAny<int>()))
                .Returns<int>(id => id == 1234 ? publishedContent : null);

            var domainCache = new Mock<IDomainCache>();
            domainCache.Setup(x => x.GetAssigned(It.IsAny<int>(), false))
                .Returns((int contentId, bool includeWildcards) => Enumerable.Empty<Domain>());

            var snapshot = Mock.Of<IPublishedSnapshot>(x => x.Content == publishedContentCache.Object && x.Domains == domainCache.Object);

            var snapshotService = new Mock<IPublishedSnapshotService>();
            snapshotService.Setup(x => x.CreatePublishedSnapshot(It.IsAny<string>()))
                .Returns(snapshot);

<<<<<<< HEAD

            var umbracoContext = GetUmbracoContext(currentUri,
=======
            var umbracoContext = GetUmbracoContext(currentUri, umbracoSettings: umbracoSettings,
                urlProviders: new[] {
                    new DefaultUrlProvider(umbracoSettings.RequestHandler, Logger, globalSettings.Object, new SiteDomainHelper(), UriUtility)
                },
>>>>>>> 2b8be2cf
                globalSettings: globalSettings.Object,
                snapshotService: snapshotService.Object);
            var umbracoContextAccessor = new TestUmbracoContextAccessor(umbracoContext);
            var urlProvider = new DefaultUrlProvider(umbracoSettings.RequestHandler, Logger, globalSettings.Object,
                new SiteDomainHelper(), umbracoContextAccessor);
            var publishedUrlProvider = GetPublishedUrlProvider(umbracoContext, urlProvider);

            //even though we are asking for a specific culture URL, there are no domains assigned so all that can be returned is a normal relative url.
            var url = publishedUrlProvider.GetUrl(1234, culture: "fr-FR");

            Assert.AreEqual("/home/test-fr/", url);
        }

        /// <summary>
        /// This tests DefaultUrlProvider.GetUrl with a specific culture when the current URL is the culture specific domain
        /// </summary>
        [Test]
        public void Get_Url_For_Culture_Variant_With_Current_Url()
        {
            const string currentUri = "http://example.fr/test";

            var globalSettings = Mock.Get(Factory.GetInstance<IGlobalSettings>()); //this will modify the IGlobalSettings instance stored in the container
            globalSettings.Setup(x => x.HideTopLevelNodeFromPath).Returns(false);

            var umbracoSettings = Current.Configs.Settings();

            var contentType = new PublishedContentType(666, "alias", PublishedItemType.Content, Enumerable.Empty<string>(), Enumerable.Empty<PublishedPropertyType>(), ContentVariation.Culture);
            var publishedContent = new SolidPublishedContent(contentType) { Id = 1234 };

            var publishedContentCache = new Mock<IPublishedContentCache>();
            publishedContentCache.Setup(x => x.GetRouteById(1234, "fr-FR"))
                .Returns("9876/home/test-fr"); //prefix with the root id node with the domain assigned as per the umbraco standard
            publishedContentCache.Setup(x => x.GetById(It.IsAny<int>()))
                .Returns<int>(id => id == 1234 ? publishedContent : null);

            var domainCache = new Mock<IDomainCache>();
            domainCache.Setup(x => x.GetAssigned(It.IsAny<int>(), false))
                .Returns((int contentId, bool includeWildcards) =>
                {
                    if (contentId != 9876) return Enumerable.Empty<Domain>();
                    return new[]
                    {
                        new Domain(2, "example.us", 9876, CultureInfo.GetCultureInfo("en-US"), false), //default
                        new Domain(3, "example.fr", 9876, CultureInfo.GetCultureInfo("fr-FR"), false)
                    };
                });
            domainCache.Setup(x => x.DefaultCulture).Returns(CultureInfo.GetCultureInfo("en-US").Name);

            var snapshot = Mock.Of<IPublishedSnapshot>(x => x.Content == publishedContentCache.Object && x.Domains == domainCache.Object);

            var snapshotService = new Mock<IPublishedSnapshotService>();
            snapshotService.Setup(x => x.CreatePublishedSnapshot(It.IsAny<string>()))
                .Returns(snapshot);

<<<<<<< HEAD

            var umbracoContext = GetUmbracoContext(currentUri,
=======
            var umbracoContext = GetUmbracoContext(currentUri, umbracoSettings: umbracoSettings,
                urlProviders: new[] {
                    new DefaultUrlProvider(umbracoSettings.RequestHandler, Logger, globalSettings.Object, new SiteDomainHelper(), UriUtility)
                },
>>>>>>> 2b8be2cf
                globalSettings: globalSettings.Object,
                snapshotService: snapshotService.Object);
            var umbracoContextAccessor = new TestUmbracoContextAccessor(umbracoContext);
            var urlProvider = new DefaultUrlProvider(umbracoSettings.RequestHandler, Logger, globalSettings.Object,
                new SiteDomainHelper(), umbracoContextAccessor);

            var publishedUrlProvider = GetPublishedUrlProvider(umbracoContext, urlProvider);

            var url = publishedUrlProvider.GetUrl(1234, culture: "fr-FR");

            Assert.AreEqual("/home/test-fr/", url);
        }

        /// <summary>
        /// This tests DefaultUrlProvider.GetUrl with a specific culture when the current URL is not the culture specific domain
        /// </summary>
        [Test]
        public void Get_Url_For_Culture_Variant_Non_Current_Url()
        {
            const string currentUri = "http://example.us/test";

            var globalSettings = Mock.Get(Factory.GetInstance<IGlobalSettings>()); //this will modify the IGlobalSettings instance stored in the container
            globalSettings.Setup(x => x.HideTopLevelNodeFromPath).Returns(false);

            var umbracoSettings = Current.Configs.Settings();

            var contentType = new PublishedContentType(666, "alias", PublishedItemType.Content, Enumerable.Empty<string>(), Enumerable.Empty<PublishedPropertyType>(), ContentVariation.Culture);
            var publishedContent = new SolidPublishedContent(contentType) { Id = 1234 };

            var publishedContentCache = new Mock<IPublishedContentCache>();
            publishedContentCache.Setup(x => x.GetRouteById(1234, "fr-FR"))
                .Returns("9876/home/test-fr"); //prefix with the root id node with the domain assigned as per the umbraco standard
            publishedContentCache.Setup(x => x.GetById(It.IsAny<int>()))
                .Returns<int>(id => id == 1234 ? publishedContent : null);

            var domainCache = new Mock<IDomainCache>();
            domainCache.Setup(x => x.GetAssigned(It.IsAny<int>(), false))
                .Returns((int contentId, bool includeWildcards) =>
                {
                    if (contentId != 9876) return Enumerable.Empty<Domain>();
                    return new[]
                    {
                        new Domain(2, "example.us", 9876, CultureInfo.GetCultureInfo("en-US"), false), //default
                        new Domain(3, "example.fr", 9876, CultureInfo.GetCultureInfo("fr-FR"), false)
                    };
                });
            domainCache.Setup(x => x.DefaultCulture).Returns(CultureInfo.GetCultureInfo("en-US").Name);

            var snapshot = Mock.Of<IPublishedSnapshot>(x => x.Content == publishedContentCache.Object && x.Domains == domainCache.Object);

            var snapshotService = new Mock<IPublishedSnapshotService>();
            snapshotService.Setup(x => x.CreatePublishedSnapshot(It.IsAny<string>()))
                .Returns(snapshot);

<<<<<<< HEAD
            var umbracoContext = GetUmbracoContext(currentUri,
=======
            var umbracoContext = GetUmbracoContext(currentUri, umbracoSettings: umbracoSettings,
                urlProviders: new[] {
                    new DefaultUrlProvider(umbracoSettings.RequestHandler, Logger, globalSettings.Object, new SiteDomainHelper(), UriUtility)
                },
>>>>>>> 2b8be2cf
                globalSettings: globalSettings.Object,
                snapshotService: snapshotService.Object);
            var umbracoContextAccessor = new TestUmbracoContextAccessor(umbracoContext);
            var urlProvider = new DefaultUrlProvider(umbracoSettings.RequestHandler, Logger, globalSettings.Object,
                new SiteDomainHelper(), umbracoContextAccessor);


            var publishedUrlProvider = GetPublishedUrlProvider(umbracoContext, urlProvider);
            var url = publishedUrlProvider.GetUrl(1234, culture: "fr-FR");

            //the current uri is not the culture specific domain we want, so the result is an absolute path to the culture specific domain
            Assert.AreEqual("http://example.fr/home/test-fr/", url);
        }

        [Test]
        public void Get_Url_Relative_Or_Absolute()
        {
            var globalSettings = Mock.Get(Factory.GetInstance<IGlobalSettings>()); //this will modify the IGlobalSettings instance stored in the container
            globalSettings.Setup(x => x.HideTopLevelNodeFromPath).Returns(false);

            var umbracoSettings = Current.Configs.Settings();

<<<<<<< HEAD
=======
            var umbracoContext = GetUmbracoContext("http://example.com/test", 1111, umbracoSettings: umbracoSettings, urlProviders: new[]
            {
                new DefaultUrlProvider(umbracoSettings.RequestHandler, Logger, globalSettings.Object, new SiteDomainHelper(), UriUtility)
            }, globalSettings: globalSettings.Object);
>>>>>>> 2b8be2cf

            var umbracoContext = GetUmbracoContext("http://example.com/test", 1111, globalSettings: globalSettings.Object);
            var umbracoContextAccessor = new TestUmbracoContextAccessor(umbracoContext);
            var urlProvider = new DefaultUrlProvider(umbracoSettings.RequestHandler, Logger, globalSettings.Object,
                new SiteDomainHelper(), umbracoContextAccessor);
            var publishedUrlProvider = GetPublishedUrlProvider(umbracoContext, urlProvider);

            Assert.AreEqual("/home/sub1/custom-sub-1/", publishedUrlProvider.GetUrl(1177));

            publishedUrlProvider.Mode = UrlMode.Absolute;
            Assert.AreEqual("http://example.com/home/sub1/custom-sub-1/", publishedUrlProvider.GetUrl(1177));
        }

        [Test]
        public void Get_Url_Unpublished()
        {
            var globalSettings = Mock.Get(Factory.GetInstance<IGlobalSettings>()); //this will modify the IGlobalSettings instance stored in the container
            globalSettings.Setup(x => x.HideTopLevelNodeFromPath).Returns(false);

            var umbracoSettings = Current.Configs.Settings();

<<<<<<< HEAD
            var urlProvider = new DefaultUrlProvider(umbracoSettings.RequestHandler, Logger, globalSettings.Object,
                new SiteDomainHelper(), UmbracoContextAccessor);
            var umbracoContext = GetUmbracoContext("http://example.com/test", 1111, globalSettings: globalSettings.Object);
            var publishedUrlProvider = GetPublishedUrlProvider(umbracoContext, urlProvider);
=======
            var umbracoContext = GetUmbracoContext("http://example.com/test", 1111, urlProviders: new[]
            {
                new DefaultUrlProvider(umbracoSettings.RequestHandler, Logger, globalSettings.Object, new SiteDomainHelper(), UriUtility)
            }, globalSettings: globalSettings.Object);
>>>>>>> 2b8be2cf

            //mock the Umbraco settings that we need

            Assert.AreEqual("#", publishedUrlProvider.GetUrl(999999));

            publishedUrlProvider.Mode = UrlMode.Absolute;

            Assert.AreEqual("#", publishedUrlProvider.GetUrl(999999));
        }
    }
}<|MERGE_RESOLUTION|>--- conflicted
+++ resolved
@@ -50,18 +50,10 @@
 
             var umbracoSettings = Current.Configs.Settings();
 
-<<<<<<< HEAD
-=======
-            var umbracoContext = GetUmbracoContext("/test", 1111, urlProviders: new[]
-            {
-                new DefaultUrlProvider(umbracoSettings.RequestHandler, Logger, globalSettings.Object, new SiteDomainHelper(), UriUtility)
-            }, globalSettings: globalSettings.Object);
->>>>>>> 2b8be2cf
-
             var umbracoContext = GetUmbracoContext("/test", 1111, globalSettings: globalSettings.Object);
             var umbracoContextAccessor = new TestUmbracoContextAccessor(umbracoContext);
             var urlProvider = new DefaultUrlProvider(umbracoSettings.RequestHandler, Logger, globalSettings.Object,
-                new SiteDomainHelper(), umbracoContextAccessor);
+                new SiteDomainHelper(), umbracoContextAccessor, UriUtility);
 
             var publishedUrlProvider = GetPublishedUrlProvider(umbracoContext, urlProvider);
             var requestHandlerMock = Mock.Get(umbracoSettings.RequestHandler);
@@ -133,18 +125,11 @@
 
             var umbracoSettings = Current.Configs.Settings();
 
-<<<<<<< HEAD
-=======
-            var umbracoContext = GetUmbracoContext("/test", 1111, urlProviders: new[]
-            {
-                new DefaultUrlProvider(umbracoSettings.RequestHandler, Logger, globalSettings.Object, new SiteDomainHelper(), UriUtility)
-            }, globalSettings: globalSettings.Object);
->>>>>>> 2b8be2cf
 
             var umbracoContext = GetUmbracoContext("/test", 1111, globalSettings: globalSettings.Object);
             var umbracoContextAccessor = new TestUmbracoContextAccessor(umbracoContext);
             var urlProvider = new DefaultUrlProvider(umbracoSettings.RequestHandler, Logger, globalSettings.Object,
-                new SiteDomainHelper(), umbracoContextAccessor);
+                new SiteDomainHelper(), umbracoContextAccessor, UriUtility);
             var publishedUrlProvider = GetPublishedUrlProvider(umbracoContext, urlProvider);
 
             var result = publishedUrlProvider.GetUrl(nodeId);
@@ -169,18 +154,11 @@
 
             var umbracoSettings = Current.Configs.Settings();
 
-<<<<<<< HEAD
-=======
-            var umbracoContext = GetUmbracoContext("/test", 1111, urlProviders: new[]
-            {
-                new DefaultUrlProvider(umbracoSettings.RequestHandler, Logger, globalSettings.Object, new SiteDomainHelper(), UriUtility)
-            }, globalSettings: globalSettings.Object);
->>>>>>> 2b8be2cf
 
             var umbracoContext = GetUmbracoContext("/test", 1111, globalSettings: globalSettings.Object);
             var umbracoContextAccessor = new TestUmbracoContextAccessor(umbracoContext);
             var urlProvider = new DefaultUrlProvider(umbracoSettings.RequestHandler, Logger, globalSettings.Object,
-                new SiteDomainHelper(), umbracoContextAccessor);
+                new SiteDomainHelper(), umbracoContextAccessor, UriUtility);
             var publishedUrlProvider = GetPublishedUrlProvider(umbracoContext, urlProvider);
 
             var result = publishedUrlProvider.GetUrl(nodeId);
@@ -217,20 +195,13 @@
             snapshotService.Setup(x => x.CreatePublishedSnapshot(It.IsAny<string>()))
                 .Returns(snapshot);
 
-<<<<<<< HEAD
 
             var umbracoContext = GetUmbracoContext(currentUri,
-=======
-            var umbracoContext = GetUmbracoContext(currentUri, umbracoSettings: umbracoSettings,
-                urlProviders: new[] {
-                    new DefaultUrlProvider(umbracoSettings.RequestHandler, Logger, globalSettings.Object, new SiteDomainHelper(), UriUtility)
-                },
->>>>>>> 2b8be2cf
                 globalSettings: globalSettings.Object,
                 snapshotService: snapshotService.Object);
             var umbracoContextAccessor = new TestUmbracoContextAccessor(umbracoContext);
             var urlProvider = new DefaultUrlProvider(umbracoSettings.RequestHandler, Logger, globalSettings.Object,
-                new SiteDomainHelper(), umbracoContextAccessor);
+                new SiteDomainHelper(), umbracoContextAccessor, UriUtility);
             var publishedUrlProvider = GetPublishedUrlProvider(umbracoContext, urlProvider);
 
             //even though we are asking for a specific culture URL, there are no domains assigned so all that can be returned is a normal relative url.
@@ -280,20 +251,13 @@
             snapshotService.Setup(x => x.CreatePublishedSnapshot(It.IsAny<string>()))
                 .Returns(snapshot);
 
-<<<<<<< HEAD
 
             var umbracoContext = GetUmbracoContext(currentUri,
-=======
-            var umbracoContext = GetUmbracoContext(currentUri, umbracoSettings: umbracoSettings,
-                urlProviders: new[] {
-                    new DefaultUrlProvider(umbracoSettings.RequestHandler, Logger, globalSettings.Object, new SiteDomainHelper(), UriUtility)
-                },
->>>>>>> 2b8be2cf
                 globalSettings: globalSettings.Object,
                 snapshotService: snapshotService.Object);
             var umbracoContextAccessor = new TestUmbracoContextAccessor(umbracoContext);
             var urlProvider = new DefaultUrlProvider(umbracoSettings.RequestHandler, Logger, globalSettings.Object,
-                new SiteDomainHelper(), umbracoContextAccessor);
+                new SiteDomainHelper(), umbracoContextAccessor, UriUtility);
 
             var publishedUrlProvider = GetPublishedUrlProvider(umbracoContext, urlProvider);
 
@@ -343,19 +307,12 @@
             snapshotService.Setup(x => x.CreatePublishedSnapshot(It.IsAny<string>()))
                 .Returns(snapshot);
 
-<<<<<<< HEAD
             var umbracoContext = GetUmbracoContext(currentUri,
-=======
-            var umbracoContext = GetUmbracoContext(currentUri, umbracoSettings: umbracoSettings,
-                urlProviders: new[] {
-                    new DefaultUrlProvider(umbracoSettings.RequestHandler, Logger, globalSettings.Object, new SiteDomainHelper(), UriUtility)
-                },
->>>>>>> 2b8be2cf
                 globalSettings: globalSettings.Object,
                 snapshotService: snapshotService.Object);
             var umbracoContextAccessor = new TestUmbracoContextAccessor(umbracoContext);
             var urlProvider = new DefaultUrlProvider(umbracoSettings.RequestHandler, Logger, globalSettings.Object,
-                new SiteDomainHelper(), umbracoContextAccessor);
+                new SiteDomainHelper(), umbracoContextAccessor, UriUtility);
 
 
             var publishedUrlProvider = GetPublishedUrlProvider(umbracoContext, urlProvider);
@@ -373,18 +330,11 @@
 
             var umbracoSettings = Current.Configs.Settings();
 
-<<<<<<< HEAD
-=======
-            var umbracoContext = GetUmbracoContext("http://example.com/test", 1111, umbracoSettings: umbracoSettings, urlProviders: new[]
-            {
-                new DefaultUrlProvider(umbracoSettings.RequestHandler, Logger, globalSettings.Object, new SiteDomainHelper(), UriUtility)
-            }, globalSettings: globalSettings.Object);
->>>>>>> 2b8be2cf
 
             var umbracoContext = GetUmbracoContext("http://example.com/test", 1111, globalSettings: globalSettings.Object);
             var umbracoContextAccessor = new TestUmbracoContextAccessor(umbracoContext);
             var urlProvider = new DefaultUrlProvider(umbracoSettings.RequestHandler, Logger, globalSettings.Object,
-                new SiteDomainHelper(), umbracoContextAccessor);
+                new SiteDomainHelper(), umbracoContextAccessor, UriUtility);
             var publishedUrlProvider = GetPublishedUrlProvider(umbracoContext, urlProvider);
 
             Assert.AreEqual("/home/sub1/custom-sub-1/", publishedUrlProvider.GetUrl(1177));
@@ -401,17 +351,10 @@
 
             var umbracoSettings = Current.Configs.Settings();
 
-<<<<<<< HEAD
-            var urlProvider = new DefaultUrlProvider(umbracoSettings.RequestHandler, Logger, globalSettings.Object,
-                new SiteDomainHelper(), UmbracoContextAccessor);
+            var urlProvider = new DefaultUrlProvider(umbracoSettings.RequestHandler, Logger, globalSettings.Object,
+                new SiteDomainHelper(), UmbracoContextAccessor, UriUtility);
             var umbracoContext = GetUmbracoContext("http://example.com/test", 1111, globalSettings: globalSettings.Object);
             var publishedUrlProvider = GetPublishedUrlProvider(umbracoContext, urlProvider);
-=======
-            var umbracoContext = GetUmbracoContext("http://example.com/test", 1111, urlProviders: new[]
-            {
-                new DefaultUrlProvider(umbracoSettings.RequestHandler, Logger, globalSettings.Object, new SiteDomainHelper(), UriUtility)
-            }, globalSettings: globalSettings.Object);
->>>>>>> 2b8be2cf
 
             //mock the Umbraco settings that we need
 
